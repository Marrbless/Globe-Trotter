--- conflicted
+++ resolved
@@ -1,3 +1,4 @@
+import argparse
 import random
 import time
 import logging
@@ -27,8 +28,6 @@
 from .resources import ResourceManager
 from .models import Position, Settlement, GreatProject, Faction
 from .god_powers import ALL_POWERS, GodPower
-<<<<<<< HEAD
-=======
 
 logger = logging.getLogger("mygame.Game")
 logger.addHandler(logging.NullHandler())
@@ -37,10 +36,10 @@
 FactionName = str
 ResourceDict = Dict[ResourceType, int]
 SavedFactionsData = Dict[FactionName, Dict[str, Any]]
->>>>>>> 185d7a2d
-
-
-# Predefined templates for special high-cost projects
+
+# --------------------------------------------------------------------
+# Predefined templates for high-cost “Great Projects”
+# --------------------------------------------------------------------
 GREAT_PROJECT_TEMPLATES: Dict[str, GreatProject] = {
     "Grand Cathedral": GreatProject(
         name="Grand Cathedral",
@@ -56,7 +55,7 @@
     ),
 }
 
-# Mapping of project names to new actions unlocked upon completion
+# Mapping from project name → unlocked “god power” action key
 PROJECT_UNLOCKS: Dict[str, str] = {
     "Grand Cathedral": "celebrate_festival",
     "Sky Fortress": "air_strike",
@@ -65,14 +64,17 @@
 
 def apply_project_bonus(faction: Faction, project: GreatProject) -> None:
     """
-    Grant faction bonuses when a project is finished.
-    Appends the action key from PROJECT_UNLOCKS if not already present.
+    When a GreatProject is completed, append its associated action
+    (from PROJECT_UNLOCKS) into the faction’s unlocked_actions list.
     """
     action = PROJECT_UNLOCKS.get(project.name)
     if action and action not in faction.unlocked_actions:
         faction.unlocked_actions.append(action)
 
 
+# --------------------------------------------------------------------
+# “Map” Class: Manages hex-based placement of factions & distance logic
+# --------------------------------------------------------------------
 class Map:
     """
     Manages placement of factions on a hex map and computes distances.
@@ -91,7 +93,7 @@
     def distance(self, pos1: Position, pos2: Position) -> int:
         """
         Return axial hex distance between two positions.
-        (dx + dy + |dx+dy|)//2 formula for cube coords derived distance.
+        (|dq| + |dr| + |dq + dr|) // 2 = hex distance in axial coords.
         """
         dq = pos1.x - pos2.x
         dr = pos1.y - pos2.y
@@ -105,108 +107,134 @@
 
     def spawn_ai_factions(self, player_settlement: Settlement) -> List[Faction]:
         """
-        Attempt to spawn `settings.AI_FACTION_COUNT` AI factions
-        at random positions that are at least MIN_DISTANCE_FROM_PLAYER
-        hexes away from `player_settlement`.
-        """
-        count: int = settings.AI_FACTION_COUNT
+        Spawn exactly `settings.AI_FACTION_COUNT` AI factions, ensuring each
+        spawn point is at least `settings.MIN_DISTANCE_FROM_PLAYER` hexes away
+        from `player_settlement`. Attempts up to
+        `settings.AI_SPAWN_MAX_ATTEMPTS_MULTIPLIER * count` in total.
+        Returns the list of newly created AI Faction objects.
+        """
+        max_tries = settings.AI_SPAWN_MAX_ATTEMPTS_MULTIPLIER * settings.AI_FACTION_COUNT
         spawned = 0
         attempts = 0
         new_factions: List[Faction] = []
 
-        while spawned < count and attempts < count * 10:
+        while spawned < settings.AI_FACTION_COUNT and attempts < max_tries:
             attempts += 1
             x = random.randint(0, self.width - 1)
             y = random.randint(0, self.height - 1)
             pos = Position(x, y)
+
             if (
                 not self.is_occupied(pos)
                 and self.distance(pos, player_settlement.position)
                 >= settings.MIN_DISTANCE_FROM_PLAYER
             ):
                 ai_name = f"AI #{spawned + 1}"
-                ai = Faction(
+                ai_faction = Faction(
                     name=ai_name,
                     settlement=Settlement(name=f"AI Town {spawned + 1}", position=pos),
                     citizens=Citizen(count=random.randint(8, 15)),
                 )
-                self.add_faction(ai)
-                new_factions.append(ai)
+                self.add_faction(ai_faction)
+                new_factions.append(ai_faction)
                 spawned += 1
+                # Immediately register the AI faction with managers:
+                # (Assuming caller will call `_register_faction` for each new faction)
+
+        if spawned < settings.AI_FACTION_COUNT:
+            logger.warning(
+                "Only spawned %d/%d AI factions after %d attempts",
+                spawned, settings.AI_FACTION_COUNT, attempts
+            )
 
         return new_factions
 
 
+# --------------------------------------------------------------------
+# “Game” Class: Core simulation, state management, diplomacy, & turns
+# --------------------------------------------------------------------
 class Game:
     """
-    Core game class handling world, factions, resources, buildings, diplomacy, and turns.
+    Core game class handling:
+      - World initialization & serialization
+      - Faction registration (resources, population, buildings, projects)
+      - Diplomacy (trade, wars, truces, alliances)
+      - “God Powers” (unlocking, cooldown tracking, application)
+      - Turn advancement, scoring, & event simulation
     """
     def __init__(self, state: Optional[GameState] = None, world: Optional[World] = None):
-        # Initialize map and world
+        # 1) Initialize map- and world-level data
         self.map = Map(*settings.MAP_SIZE)
         self.world = world or World(*settings.MAP_SIZE)
-
-        # Prepare state container; actual saved data will be loaded in begin()
+        # Guarantee a clean slate of factions on initialization
+        self.map.factions = []
+
+        # 2) Load or create fresh GameState container
         self.state: GameState = state or GameState(
             timestamp=time.time(), resources={}, population=0, claimed_projects=[]
         )
 
-        # Initialize managers for resources and populations
+        # 3) Resource and population managers
         self.resources = ResourceManager(self.world, self.state.resources)
         self.faction_manager = FactionManager()
-
         self.population: int = self.state.population
         self.claimed_projects: set[str] = set(self.state.claimed_projects)
+
+        # 4) Placeholder for the player’s faction & buildings they own
         self.player_faction: Optional[Faction] = None
         self.player_buildings: List[Building] = []
+
+        # 5) Turn counter
         self.turn: int = 0
 
-        # Diplomacy & conflict tracking
+        # 6) Diplomacy / conflict tracking
         self.trade_deals: List[TradeDeal] = []
         self.truces: List[Truce] = []
         self.wars: List[DeclarationOfWar] = []
-<<<<<<< HEAD
+
+        # 7) Event system tracking (e.g., disasters, raids)
+        self.event_turn_counters: Dict[str, int] = {}
+
+        # 8) “Largest Army” & “Longest Road” leader tracking
+        self.leaders: Dict[str, Optional[str]] = {
+            "largest_army": None,
+            "longest_road": None,
+        }
+
+        # 9) All possible GodPower definitions
         self.god_powers: Dict[str, GodPower] = {p.name: p for p in ALL_POWERS}
-        self.power_cooldowns: Dict[str, int] = {
-            name: 0 for name in self.god_powers
-        }
-        if self.state.cooldowns:
+        # 10) Cooldowns for each GodPower (0 means “ready to use”)
+        self.power_cooldowns: Dict[str, int] = {name: 0 for name in self.god_powers}
+
+        # 11) List of active alliances
+        self.alliances: List[Alliance] = []
+
+        # 12) Prevent duplicate faction registration
+        self._registered_factions: set[str] = set()
+
+        # 13) If loading from saved state, restore any stored cooldowns
+        if getattr(self.state, "cooldowns", None):
             self.power_cooldowns.update(self.state.cooldowns)
-=======
-        self.event_turn_counters: Dict[str, int] = {}
-
-        # Leaders for largest army & longest road
-        self.leaders: Dict[str, Optional[str]] = {"largest_army": None, "longest_road": None}
-
-        # God powers & alliances
-        self.god_powers: Dict[str, GodPower] = {p.name: p for p in ALL_POWERS}
-        self.alliances: List[Alliance] = []
->>>>>>> 185d7a2d
-
-        # Track which factions have already been registered
-        self._registered_factions: set[str] = set()
 
     def place_initial_settlement(self, x: int, y: int, name: str = "Player") -> None:
         """
-        Place the player's settlement at (x, y). Raises ValueError if
-        that position is already occupied. Registers the player faction once.
+        Place the player's home settlement at (x, y). Errors if occupied.
+        Also registers the player faction with both ResourceManager and FactionManager.
         """
         pos = Position(x, y)
         if self.map.is_occupied(pos):
             raise ValueError("Cannot place settlement on occupied location")
 
-        settlement = Settlement(name="Home", position=pos)
+        settlement = Settlement(name=name, position=pos)
         self.player_faction = Faction(name=name, settlement=settlement)
         self.map.add_faction(self.player_faction)
-
-        # Register resources and population management for the new faction
         self._register_faction(self.player_faction)
         self.population = self.player_faction.citizens.count
 
     def _register_faction(self, faction: Faction) -> None:
         """
-        Helper to register a faction with ResourceManager and FactionManager,
-        ensuring no duplicates. Updates _registered_factions.
+        Helper to register a faction (both with ResourceManager and FactionManager),
+        but avoid duplicates. Silently ignores if already registered.
         """
         if faction.name in self._registered_factions:
             return
@@ -214,90 +242,90 @@
         try:
             self.resources.register(faction)
         except ValueError:
-            logger.debug("Faction %s already registered with ResourceManager", faction.name)
+            logger.debug("Faction %s already registered in ResourceManager", faction.name)
+
         try:
             self.faction_manager.add_faction(faction)
         except ValueError:
-            logger.debug("Faction %s already registered with FactionManager", faction.name)
+            logger.debug("Faction %s already registered in FactionManager", faction.name)
 
         self._registered_factions.add(faction.name)
 
     def begin(self) -> None:
         """
         Initialize or restore a saved game state. Steps:
-          1. Ensure player settlement is placed.
-          2. Spawn AI factions.
-          3. Load and deserialize world & roads if state exists.
-          4. Apply offline gains.
-          5. Register all factions and restore per-faction state.
-          6. Initialize turn, population, leaders, and log information.
+          1. Ensure the player faction is already placed.
+          2. Attempt to load & deserialize any saved world, roads, and factions.
+          3. If loaded: reconstruct saved factions (AI + player) via `_restore_factions_from_state()`.
+          4. If fresh: spawn AI factions using `spawn_ai_factions()`.
+          5. If loaded: reinstantiate ResourceManager data, claimed projects, cooldowns.
+          6. Apply offline gains (resource & population) if loading.
+          7. Register & restore each faction’s data (resources, buildings, projects, diplomacy).
+          8. Set turn counter & player population, log the scenario, then simulate events & update leaders.
         """
         if not self.player_faction:
-            raise RuntimeError("Player settlement not placed")
-
-        # 1. Spawn AI factions on empty map
-        ai_factions = self.map.spawn_ai_factions(self.player_faction.settlement)
-
-<<<<<<< HEAD
-        # Replace resource manager with data from the loaded state
-        self.resources = ResourceManager(self.world, self.state.resources)
-        self.claimed_projects = set(self.state.claimed_projects)
-        self.power_cooldowns.update(self.state.cooldowns)
-
-        def restore_buildings(faction: Faction, data: List[Dict[str, Any]]):
-            from .buildings import (
-                Farm,
-                Mine,
-                IronMine,
-                GoldMine,
-                House,
-                LumberMill,
-                Quarry,
-                Smeltery,
-                TextileMill,
-            )
-=======
-        # 2. Attempt to load saved state
+            raise RuntimeError("Player settlement must be placed prior to calling begin()")
+
+        # 1) Attempt to load any saved GameState (and rebuild world + roads)
         loaded_state = self._load_and_deserialize_world()
->>>>>>> 185d7a2d
-
-        # 3. Apply offline gains if we have a loaded state
+
+        # 2) Clear any existing factions to prepare for restoration or fresh spawns
+        self.map.factions = []
+
+        if loaded_state:
+            # 3) Rebuild every faction (including the player) from serialized data
+            self._restore_factions_from_state()
+        else:
+            # 4) Fresh game → spawn AI around the player's position
+            ai_factions = self.map.spawn_ai_factions(self.player_faction.settlement)
+            for ai_faction in ai_factions:
+                self._register_faction(ai_faction)
+
+        # 5) If we loaded saved state, restore ResourceManager data, claimed projects, cooldowns
+        if loaded_state:
+            self.resources = ResourceManager(self.world, self.state.resources)
+            self.claimed_projects = set(self.state.claimed_projects)
+            if getattr(self.state, "cooldowns", None):
+                self.power_cooldowns.update(self.state.cooldowns)
+
+        # 6) Apply offline gains if loading from a prior save
         updated_pops: Dict[str, Dict[str, int]] = {}
         if loaded_state:
             updated_pops = apply_offline_gains(self.state, self.world, self.map.factions)
 
-        # 4. Register all factions and restore state
-        self._initialize_and_restore_factions(updated_pops, bool(loaded_state))
-
-        # 5. Initialize turn counter
+        # 7) Register factions & restore per-faction data
+        #    (Note: restored factions already exist in self.map.factions)
+        self._initialize_and_restore_factions(updated_pops, loaded_state)
+
+        # 8) Set turn counter & refresh player population
         self.turn = self.state.turn if loaded_state else 0
-
-        # 6. Update player population if available
         if self.player_faction:
             self.population = self.player_faction.citizens.count
 
-        # 7. Log initial state
+        # 9) Logging
         logger.info("Game started with factions:")
         for faction in self.map.factions:
             pos = faction.settlement.position
-            logger.info("- %s at (%d, %d)", faction.name, pos.x, pos.y)
+            logger.info(" - %s at (%d, %d)", faction.name, pos.x, pos.y)
 
         logger.debug("Initial Resources: %s", self.state.resources)
         logger.debug("Initial Population: %d", self.state.population)
 
-        # 8. Demonstration event and leader update
+        # 10) Demonstration event & leader update
         self.simulate_events()
         self.update_leaders()
 
     def _load_and_deserialize_world(self) -> bool:
         """
-        Attempt to load GameState from disk. If successful, assign to self.state,
-        reconstruct world and roads. Return True if loaded, False otherwise.
+        Try to load GameState from disk. If successful:
+          • Replace self.state
+          • Reconstruct `self.world` (including stored road segments)
+        Returns True if a valid saved state was loaded, False otherwise.
         """
         try:
             loaded_state, _ = load_state()
         except Exception as e:
-            logger.warning("Failed to load saved state: %s. Starting new game.", e)
+            logger.warning("Failed to load saved state: %s. Starting fresh.", e)
             return False
 
         if not loaded_state:
@@ -305,6 +333,7 @@
 
         self.state = loaded_state
 
+        # If stored world data exists, rebuild World object
         if self.state.world:
             try:
                 settings_obj = WorldSettings(**self.state.world.get("settings", {}))
@@ -315,8 +344,9 @@
                 )
                 deserialize_world(self.state.world, self.world)
             except (KeyError, TypeError, Exception) as e:
-                logger.warning("Failed to deserialize world: %s. Using fresh world.", e)
-
+                logger.warning("Failed to deserialize world: %s. Using new World.", e)
+
+            # Restore roads (list of [x1, y1, x2, y2])
             if getattr(self.state, "roads", None):
                 self.world.roads = [
                     Road(tuple(r[:2]), tuple(r[2:]))
@@ -326,199 +356,317 @@
 
         return True
 
+    def _restore_factions_from_state(self) -> None:
+        """
+        Rebuild every Faction object from `self.state.factions`. For each
+        saved faction, reinstantiate name, settlement, citizens, workers,
+        units, tech_level, god_powers, then append to `self.map.factions`
+        and register with ResourceManager & FactionManager.
+        """
+        saved_factions: SavedFactionsData = self.state.factions
+
+        for fname, fdata in saved_factions.items():
+            # 1) Rebuild settlement
+            sdata = fdata.get("settlement")
+            if not sdata:
+                logger.warning("Faction %r missing settlement data; skipping.", fname)
+                continue
+
+            try:
+                sx = int(sdata["position"]["x"])
+                sy = int(sdata["position"]["y"])
+            except (KeyError, TypeError):
+                logger.warning(
+                    "Invalid settlement position for faction %r: %r. Skipping.",
+                    fname, sdata.get("position")
+                )
+                continue
+
+            if not (0 <= sx < self.world.width and 0 <= sy < self.world.height):
+                logger.warning(
+                    "Saved settlement for faction %r out of bounds: (%d, %d). Clamping.",
+                    fname, sx, sy
+                )
+                sx = max(0, min(self.world.width - 1, sx))
+                sy = max(0, min(self.world.height - 1, sy))
+
+            restored_settlement = Settlement(name=sdata.get("name", fname), position=Position(sx, sy))
+            restored_faction = Faction(name=fname, settlement=restored_settlement)
+
+            # 2) Citizen & worker counts
+            restored_faction.citizens.count = int(fdata.get("citizens", 0))
+            restored_faction.workers.assigned = int(fdata.get("workers", 0))
+
+            # 3) Units & tech_level & god_powers
+            restored_faction.units = int(fdata.get("units", 0))
+            restored_faction.tech_level = int(fdata.get("tech_level", 0))
+            restored_faction.god_powers = fdata.get("god_powers", {})
+
+            # 4) Append to map & register
+            self.map.factions.append(restored_faction)
+            self._register_faction(restored_faction)
+            logger.info("Restored faction %r at (%d, %d)", fname, sx, sy)
+
+        # 5) If a “player” entry exists in fdata, set self.player_faction to it
+        #    Otherwise, if we only have one faction named “Player”, that’s the default.
+        if "Player" in self.state.factions:
+            for f in self.map.factions:
+                if f.name == "Player":
+                    self.player_faction = f
+                    break
+        elif self.map.factions:
+            # If no explicitly named “Player” saved, pick the first faction as player
+            self.player_faction = self.map.factions[0]
+            logger.warning("No saved faction named 'Player'; using %r as player.", self.player_faction.name)
+
     def _initialize_and_restore_factions(
         self, updated_pops: Dict[str, Dict[str, int]], has_loaded_state: bool
     ) -> None:
         """
-        Register factions with managers and restore per-faction state if present.
+        For each Faction currently in `self.map.factions`:
+          1) Register it if not already done (_register_faction).
+          2) If loading from saved, restore resources, buildings, projects, diplomacy states.
         """
         for faction in self.map.factions:
-            # Register faction only if not already registered
             self._register_faction(faction)
 
             if has_loaded_state:
-                # Restore saved resources
+                # 1) Restore saved resources
                 saved_res: ResourceDict = self.state.resources.get(faction.name, {})
-                for res_type, amount in saved_res.items():
-                    faction.resources[res_type] = amount
-
-                # If we applied offline gains, merge them into self.state.factions
+                for rtype, amount in saved_res.items():
+                    faction.resources[rtype] = amount
+
+                # 2) Merge offline gains if any
                 if faction.name in updated_pops:
                     self.state.factions.setdefault(faction.name, {}).update(updated_pops[faction.name])
 
-                # Restore detailed faction data
+                # 3) Restore detailed fields
                 fdata: SavedFactionsData = self.state.factions.get(faction.name, {})
-                faction.citizens.count = fdata.get("citizens", faction.citizens.count)
-                faction.workers.assigned = fdata.get("workers", faction.workers.assigned)
-                faction.units = fdata.get("units", getattr(faction, "units", 0))
-                faction.tech_level = fdata.get("tech_level", getattr(faction, "tech_level", 0))
+                faction.citizens.count = int(fdata.get("citizens", faction.citizens.count))
+                faction.workers.assigned = int(fdata.get("workers", faction.workers.assigned))
+                faction.units = int(fdata.get("units", getattr(faction, "units", 0)))
+                faction.tech_level = int(fdata.get("tech_level", getattr(faction, "tech_level", 0)))
                 faction.god_powers = fdata.get("god_powers", getattr(faction, "god_powers", {}))
+
+                # 4) Recreate each saved building & project
                 self._restore_buildings(faction, fdata.get("buildings", []))
                 self._restore_projects(faction, fdata.get("projects", []))
 
+        # 5) If diplomacy (wars/truces/alliances) were serialized, restore those too:
+        #    (This requires that state includes serialized lists of wars, truces, alliances.)
+        if hasattr(self.state, "wars"):
+            self.wars = []
+            for wpair in getattr(self.state, "wars", []):
+                # wpair is [ "FactionA_name", "FactionB_name" ]
+                fa_name, fb_name = wpair
+                fa = next((f for f in self.map.factions if f.name == fa_name), None)
+                fb = next((f for f in self.map.factions if f.name == fb_name), None)
+                if fa and fb:
+                    self.wars.append(DeclarationOfWar((fa, fb)))
+                else:
+                    logger.warning("Cannot restore war between %r and %r", fa_name, fb_name)
+        if hasattr(self.state, "truces"):
+            self.truces = []
+            for tpair in getattr(self.state, "truces", []):
+                # tpair is [ "FactionA_name", "FactionB_name", duration ]
+                fa_name, fb_name, dur = tpair
+                fa = next((f for f in self.map.factions if f.name == fa_name), None)
+                fb = next((f for f in self.map.factions if f.name == fb_name), None)
+                if fa and fb:
+                    self.truces.append(Truce((fa, fb), int(dur)))
+                else:
+                    logger.warning("Cannot restore truce between %r and %r", fa_name, fb_name)
+        if hasattr(self.state, "alliances"):
+            self.alliances = []
+            for apair in getattr(self.state, "alliances", []):
+                # apair is [ "FactionA_name", "FactionB_name" ]
+                fa_name, fb_name = apair
+                fa = next((f for f in self.map.factions if f.name == fa_name), None)
+                fb = next((f for f in self.map.factions if f.name == fb_name), None)
+                if fa and fb:
+                    self.alliances.append(Alliance((fa, fb)))
+                else:
+                    logger.warning("Cannot restore alliance between %r and %r", fa_name, fb_name)
+
     def simulate_events(self) -> None:
         """
-        Run a sample attack/disaster to demonstrate how defensive buildings mitigate
-        population loss and building damage.
+        Run a demonstration attack/disaster to show how defensive buildings
+        mitigate population loss & building damage (for logging purposes).
         """
         if not self.player_faction:
             return
 
         base_pop_loss = 100
         base_damage = 50
-        pop_loss = mitigate_population_loss(self.player_buildings, base_pop_loss)
-        damage = mitigate_building_damage(self.player_buildings, base_damage)
+        mitigated_pop_loss = mitigate_population_loss(self.player_buildings, base_pop_loss)
+        mitigated_damage = mitigate_building_damage(self.player_buildings, base_damage)
+
         logger.info(
-            "Population loss mitigated from %d to %d", base_pop_loss, pop_loss
+            "Simulated event: Population loss mitigated from %d → %d",
+            base_pop_loss,
+            mitigated_pop_loss,
         )
         logger.info(
-            "Building damage mitigated from %d to %d", base_damage, damage
+            "Simulated event: Building damage mitigated from %d → %d",
+            base_damage,
+            mitigated_damage,
         )
 
     def build_for_player(self, building: Building) -> None:
         """
-        Construct a building in the player's settlement. Raises RuntimeError if
-        the player faction is not yet initialized.
+        Construct a building in the player's settlement. Raises if player not set.
         """
         if not self.player_faction:
-            raise RuntimeError("Player faction not initialized")
+            raise RuntimeError("Cannot build: player faction not initialized")
         self.player_faction.build_structure(building)
 
     def upgrade_player_building(self, building: Building) -> None:
         """
-        Upgrade an existing building in the player's settlement. Raises RuntimeError
-        if the player faction is not yet initialized.
+        Upgrade an existing building in the player's settlement. Raises if player not set.
         """
         if not self.player_faction:
-            raise RuntimeError("Player faction not initialized")
+            raise RuntimeError("Cannot upgrade: player faction not initialized")
         self.player_faction.upgrade_structure(building)
 
     def tick(self) -> None:
         """
-        Advance the game state by one tick. This includes:
-          1. Population growth via `FactionManager`
-          2. Basic resource generation (food from population)
-          3. Building-based resource bonuses
-          4. Progress research & diplomacy & AI relations
-        """
-        # 1. Update population for all factions
+        Advance one “tick” of the simulation. Steps:
+          1) Population growth via FactionManager.tick()
+          2) Base food generation from population
+          3) Building-driven resource bonuses & processing
+          4) Research progress for each faction
+          5) Diplomacy (apply active trades, advance truces)
+          6) AI relationship evaluation (ai.evaluate_relations)
+          7) Update total population & ResourceManager.tick()
+          8) Perform end-of-turn cleanup (decrement cooldowns, event counters, etc.)
+          9) Debug-log player’s resources & population
+        """
+        # 1) Advance population counts
         self.faction_manager.tick()
 
         for faction in self.map.factions:
-            # 2a. Generate base food from population
+            # 2a) Each 2 citizens → 1 FOOD (scaled)
             food_gain = int((faction.citizens.count // 2) * settings.SCALE_FACTOR)
             faction.resources[ResourceType.FOOD] = (
                 faction.resources.get(ResourceType.FOOD, 0) + food_gain
             )
 
-            # 2b. Building effects (resource bonuses & processing)
+            # 2b) Building outputs: either process (if ProcessingBuilding) or add resource_bonus
             for building in faction.buildings:
                 if isinstance(building, ProcessingBuilding):
                     building.process(faction)
-                    continue
-                if building.resource_type is not None:
+                elif building.resource_type is not None:
                     current = faction.resources.get(building.resource_type, 0)
                     faction.resources[building.resource_type] = (
                         current + building.resource_bonus
                     )
 
-            # 2c. Progress research for each faction
+            # 2c) Advance research for this faction
             faction.progress_research()
 
-        # 3. Diplomacy: apply active trade deals, decrease truce durations
+        # 3) Diplomacy: perform active trades, reduce durations
         self._apply_trade_deals()
         self._advance_truces()
 
-        # 4. Evaluate AI relationships this turn
+        # 4) AI relationship updates
         ai.evaluate_relations(self)
 
-        # 5. Update overall population & ResourceManager data
+        # 5) Refresh total population and tick ResourceManager
         self.population = sum(f.citizens.count for f in self.map.factions)
         self.resources.tick(self.map.factions)
 
-<<<<<<< HEAD
+        # 6) End-of-turn cleanup: decrement GodPower cooldowns, event counters, etc.
+        self._end_of_turn_cleanup()
+
+        # 7) Debug-log current player faction resources & pop
+        if self.player_faction:
+            res_snapshot = self.player_faction.resources
+            pop_count = self.player_faction.citizens.count
+            logger.debug(
+                "Tick update — Player Resources: %s | Population: %d",
+                res_snapshot,
+                pop_count,
+            )
+
+    def _end_of_turn_cleanup(self) -> None:
+        """
+        Handle any “end of turn” housekeeping:
+          • Decrement GodPower cooldowns (if > 0)
+          • Decrement any event_turn_counters if used for event scheduling
+        """
         for name in list(self.power_cooldowns.keys()):
             if self.power_cooldowns[name] > 0:
                 self.power_cooldowns[name] -= 1
 
-        # Debug output for the player faction
-=======
-        # 6. Debug logging for player faction
->>>>>>> 185d7a2d
-        if self.player_faction:
-            res = self.player_faction.resources
-            pop = self.player_faction.citizens.count
-            logger.debug("Tick update — Resources: %s | Population: %d", res, pop)
+        for evt, counter in list(self.event_turn_counters.items()):
+            if counter > 0:
+                self.event_turn_counters[evt] = counter - 1
 
     def save(self) -> None:
         """
-        Persist the current game state to disk. Updates:
-          - state.resources
-          - state.population
-          - state.claimed_projects
-          - state.world
-          - state.factions
-          - state.turn
-          - state.roads
-          - state.event_turn_counters
-          - state.tech_levels
-          - state.god_powers
-        Then calls `save_state(self.state)` safely.
-        """
-        # Ensure population is accurate
+        Persist **all** aspects of current game state to disk. This populates:
+          • state.resources, state.population, state.claimed_projects
+          • state.world (via serialize_world) & state.roads
+          • state.factions (via serialize_factions)
+          • state.turn, state.event_turn_counters, state.tech_levels,
+            state.god_powers, state.wars, state.truces, state.alliances, state.cooldowns
+        Then calls `save_state(self.state)` (catching any exception).
+        """
+        # 1) Recompute actual total population
         self.population = sum(f.citizens.count for f in self.map.factions)
+
+        # 2) Snapshot basic state fields
         self.state.resources = self.resources.data
         self.state.population = self.population
         self.state.claimed_projects = list(self.claimed_projects)
         self.state.world = serialize_world(self.world)
         self.state.factions = serialize_factions(self.map.factions)
         self.state.turn = self.turn
-<<<<<<< HEAD
-        self.state.cooldowns = self.power_cooldowns
-        save_state(self.state)
-=======
-
-        # Persist roads if they exist
+
+        # 3) Roads → list of [x1, y1, x2, y2]
         self.state.roads = [
             list(r.start + r.end) for r in getattr(self.world, "roads", [])
         ]
-        # Persist event turn counters
+
+        # 4) Event counters, tech levels, god powers, cooldowns
         self.state.event_turn_counters = dict(self.event_turn_counters)
-        # Persist tech levels
-        self.state.tech_levels = {
-            f.name: getattr(f, "tech_level", 0) for f in self.map.factions
-        }
-        # Persist god powers
-        self.state.god_powers = {
-            f.name: getattr(f, "god_powers", {}) for f in self.map.factions
-        }
-
+        self.state.tech_levels = {f.name: getattr(f, "tech_level", 0) for f in self.map.factions}
+        self.state.god_powers = {f.name: getattr(f, "god_powers", {}) for f in self.map.factions}
+        self.state.cooldowns = self.power_cooldowns
+
+        # 5) Serialize wars, truces, alliances as lists of lists
+        self.state.wars = [
+            [war.factions[0].name, war.factions[1].name] for war in self.wars
+        ]
+        self.state.truces = [
+            [truce.factions[0].name, truce.factions[1].name, truce.duration] for truce in self.truces
+        ]
+        self.state.alliances = [
+            [alliance.factions[0].name, alliance.factions[1].name] for alliance in self.alliances
+        ]
+
+        # 6) Finally, call save_state (with error-logging)
         try:
             save_state(self.state)
         except Exception as e:
             logger.error("Failed to save game state: %s", e)
->>>>>>> 185d7a2d
 
     def advance_turn(self) -> None:
         """
-        Progresses construction on all ongoing projects and updates leaders.
+        Progress each faction’s GreatProjects by one turn, then update
+        “largest army” / “longest road” leaders. (Cooldowns already handled
+        in `tick()`.)
         """
         self.turn += 1
         for faction in self.map.factions:
             faction.progress_projects()
-<<<<<<< HEAD
-        for name in list(self.power_cooldowns.keys()):
-            if self.power_cooldowns[name] > 0:
-                self.power_cooldowns[name] -= 1
-=======
         self.update_leaders()
->>>>>>> 185d7a2d
 
     def calculate_scores(self) -> Dict[str, int]:
         """
-        Return a mapping of faction name → victory points, including bonuses for
-        largest army and longest road. Assumes `Faction.get_victory_points(game)`
-        is implemented consistently for all factions.
+        Return a dict: { faction_name → total victory points }, including
+        +2 bonus for largest army and +2 bonus for longest road (if applicable).
+        Assumes each Faction implements `get_victory_points(self_game)`.
         """
         scores: Dict[str, int] = {}
         for faction in self.map.factions:
@@ -530,10 +678,9 @@
             scores[faction.name] = vp
         return scores
 
-    # ------------------------------------------------------------------
-    # Diplomacy utilities
-    # ------------------------------------------------------------------
-
+    # ----------------------------------------------------------------
+    # Diplomacy Helpers
+    # ----------------------------------------------------------------
     @staticmethod
     def _match_pair(pair: Tuple[Faction, Faction], a: Faction, b: Faction) -> bool:
         return (pair[0] is a and pair[1] is b) or (pair[0] is b and pair[1] is a)
@@ -547,8 +694,8 @@
         duration: int = 0,
     ) -> TradeDeal:
         """
-        Create and register a new `TradeDeal` between `faction_a` and `faction_b`.
-        Returns the constructed `TradeDeal`.
+        Build a new TradeDeal (a ↔ b), append it to self.trade_deals,
+        and return it. Each side’s resource dict defaults to {} if None.
         """
         deal = TradeDeal(
             faction_a=faction_a,
@@ -562,7 +709,8 @@
 
     def declare_war(self, faction_a: Faction, faction_b: Faction) -> None:
         """
-        Initiate a war between `faction_a` and `faction_b`, unless one already exists.
+        If no existing war, append a new DeclarationOfWar for (a, b).
+        If they’re already at war, log at DEBUG and do nothing.
         """
         if not self.is_at_war(faction_a, faction_b):
             self.wars.append(DeclarationOfWar((faction_a, faction_b)))
@@ -571,59 +719,67 @@
 
     def form_truce(self, faction_a: Faction, faction_b: Faction, duration: int) -> None:
         """
-        Establish a truce for `duration` turns. Cancels any existing war between them.
+        Remove any existing war between (a, b), then add a Truce with the given duration.
         """
         self.wars = [
-            w for w in self.wars
-            if not self._match_pair(w.factions, faction_a, faction_b)
+            w for w in self.wars if not self._match_pair(w.factions, faction_a, faction_b)
         ]
         self.truces.append(Truce((faction_a, faction_b), duration))
 
     def break_truce(self, faction_a: Faction, faction_b: Faction) -> None:
         """
-        Break any existing truce between `faction_a` and `faction_b`.
+        Permanently remove any Truce between (a, b).
         """
         self.truces = [
-            t for t in self.truces
-            if not self._match_pair(t.factions, faction_a, faction_b)
+            t for t in self.truces if not self._match_pair(t.factions, faction_a, faction_b)
         ]
 
     def form_alliance(self, faction_a: Faction, faction_b: Faction) -> Alliance:
         """
-        Form an alliance between `faction_a` and `faction_b`. Cancels wars/truces first.
-        Returns the created `Alliance` object.
-        """
+        Cancel any existing wars/truces between (a, b), then record a new Alliance.
+        Returns the created Alliance object.
+        """
+        # Cancel wars
         self.wars = [
-            w for w in self.wars
-            if not self._match_pair(w.factions, faction_a, faction_b)
+            w for w in self.wars if not self._match_pair(w.factions, faction_a, faction_b)
         ]
+        # Remove any existing truce
         self.break_truce(faction_a, faction_b)
+
         alliance = Alliance((faction_a, faction_b))
         self.alliances.append(alliance)
         return alliance
 
     def break_alliance(self, faction_a: Faction, faction_b: Faction) -> None:
         """
-        Break an existing alliance between `faction_a` and `faction_b`.
+        End any existing Alliance between (a, b).
         """
         self.alliances = [
-            a for a in self.alliances
-            if not self._match_pair(a.factions, faction_a, faction_b)
+            a for a in self.alliances if not self._match_pair(a.factions, faction_a, faction_b)
         ]
 
     def is_allied(self, faction_a: Faction, faction_b: Faction) -> bool:
+        """
+        Return True if (a, b) share any active Alliance.
+        """
         return any(
             self._match_pair(alliance.factions, faction_a, faction_b)
             for alliance in self.alliances
         )
 
     def is_under_truce(self, faction_a: Faction, faction_b: Faction) -> bool:
+        """
+        Return True if (a, b) share any active Truce.
+        """
         return any(
             self._match_pair(truce.factions, faction_a, faction_b)
             for truce in self.truces
         )
 
     def is_at_war(self, faction_a: Faction, faction_b: Faction) -> bool:
+        """
+        Return True if (a, b) share any active DeclarationOfWar.
+        """
         return any(
             self._match_pair(war.factions, faction_a, faction_b)
             for war in self.wars
@@ -631,8 +787,9 @@
 
     def _apply_trade_deals(self) -> None:
         """
-        Execute resource transfers for all active TradeDeals. Decrement duration,
-        and remove deals whose duration hits zero.
+        For each active TradeDeal in self.trade_deals:
+          • Execute resources transfer.
+          • Decrement its duration if > 0; remove if duration hits 0.
         """
         for deal in list(self.trade_deals):
             self._execute_trade(deal)
@@ -643,7 +800,8 @@
 
     def _advance_truces(self) -> None:
         """
-        Decrement the duration on active truces and remove expired ones.
+        For each active Truce in self.truces:
+          • Decrement its duration; if it hits 0, remove it.
         """
         for truce in list(self.truces):
             truce.duration -= 1
@@ -652,8 +810,8 @@
 
     def _longest_road_for(self, faction: Faction) -> int:
         """
-        Compute the longest continuous road chain starting from the faction’s
-        settlement position via DFS over `self.world.roads` adjacency.
+        Compute the length of the longest continuous road belonging to `faction`,
+        starting from their settlement’s coordinates. Uses DFS on self.world.roads.
         Returns 0 if no roads exist.
         """
         roads_list = getattr(self.world, "roads", [])
@@ -666,161 +824,233 @@
             adjacency.setdefault(r.start, []).append(r.end)
             adjacency.setdefault(r.end, []).append(r.start)
 
-        def dfs(node: Tuple[int, int], visited: set[Tuple[Tuple[int, int], Tuple[int, int]]]) -> int:
-            best = 0
-            for neigh in adjacency.get(node, []):
-                edge = tuple(sorted((node, neigh)))
-                if edge in visited:
+        def dfs(
+            node: Tuple[int, int],
+            visited_edges: set[Tuple[Tuple[int, int], Tuple[int, int]]]
+        ) -> int:
+            best_length = 0
+            for neighbor in adjacency.get(node, []):
+                edge = tuple(sorted((node, neighbor)))
+                if edge in visited_edges:
                     continue
-                visited.add(edge)
-                best = max(best, 1 + dfs(neigh, visited))
-                visited.remove(edge)
-            return best
+                visited_edges.add(edge)
+                length = 1 + dfs(neighbor, visited_edges)
+                best_length = max(best_length, length)
+                visited_edges.remove(edge)
+            return best_length
 
         return dfs(start, set())
 
     def update_leaders(self) -> None:
         """
-        Determine which faction has the largest army and which has the
-        longest road, storing their names in `self.leaders`.
-        """
+        Recompute which faction has:
+          • The “largest army” (highest `units`)
+          • The “longest road” (via `_longest_road_for`)
+        Stores their names in self.leaders["largest_army"] / ["longest_road"].
+        """
+        # 1) Largest army
         armies: Dict[str, int] = {f.name: getattr(f, "units", 0) for f in self.map.factions}
         if armies:
             max_units = max(armies.values())
-            self.leaders["largest_army"] = (
-                next((name for name, u in armies.items() if u == max_units and max_units > 0), None)
+            self.leaders["largest_army"] = next(
+                (name for name, u in armies.items() if u == max_units and max_units > 0),
+                None,
             )
 
+        # 2) Longest road
         roads: Dict[str, int] = {f.name: self._longest_road_for(f) for f in self.map.factions}
         if roads:
-            max_len = max(roads.values())
-            self.leaders["longest_road"] = (
-                next((name for name, l in roads.items() if l == max_len and max_len > 0), None)
+            max_length = max(roads.values())
+            self.leaders["longest_road"] = next(
+                (name for name, length in roads.items() if length == max_length and max_length > 0),
+                None,
             )
 
     @staticmethod
     def _execute_trade(deal: TradeDeal) -> None:
         """
-        Transfer resources specified in a TradeDeal: 
-        - from A → B (`resources_a_to_b`) 
-        - from B → A (`resources_b_to_a`)
+        Carry out resource transfers for a given TradeDeal:
+          • Take each resource in deal.resources_a_to_b from A → B
+          • Take each resource in deal.resources_b_to_a from B → A
         """
         if deal.resources_a_to_b:
             deal.faction_a.transfer_resources(deal.faction_b, deal.resources_a_to_b)
         if deal.resources_b_to_a:
             deal.faction_b.transfer_resources(deal.faction_a, deal.resources_b_to_a)
 
-    # ------------------------------------------------------------------
-<<<<<<< HEAD
-    # God power utilities
-    # ------------------------------------------------------------------
-    def available_powers(self) -> List[GodPower]:
-=======
-    # Building & Project Restoration Helpers
-    # ------------------------------------------------------------------
-
+    # ----------------------------------------------------------------
+    # Building & Project Restoration Helpers (invoked during load)
+    # ----------------------------------------------------------------
     def _restore_buildings(self, faction: Faction, data: List[Dict[str, Any]]) -> None:
         """
-        Restore `faction.buildings` from serialized data.
-        Each building dictionary must have:
-          - "id" (CLASS_ID, not freeform name)
-          - "level"
-        Any unknown CLASS_ID will be skipped with a warning.
+        Given serialized building data for a Faction, clear their current
+        .buildings list and reinstantiate each building class by CLASS_ID,
+        setting its stored `level`. Skips unknown CLASS_IDs with a warning.
         """
         cls_map: Dict[str, type[Building]] = {cls.CLASS_ID: cls for cls in ALL_BUILDING_CLASSES}
 
         faction.buildings.clear()
-        for b in data:
-            cls_id = b.get("id")
+        for bdict in data:
+            cls_id = bdict.get("id")
             cls_type = cls_map.get(cls_id)
             if not cls_type:
-                logger.warning("Unknown building CLASS_ID %r for faction %r – skipping", cls_id, faction.name)
+                logger.warning(
+                    "Unknown building CLASS_ID %r for faction %r – skipping",
+                    cls_id,
+                    faction.name,
+                )
                 continue
             inst = cls_type()
-            inst.level = int(b.get("level", 1))
+            inst.level = int(bdict.get("level", 1))
             faction.buildings.append(inst)
 
     def _restore_projects(self, faction: Faction, data: List[Dict[str, Any]]) -> None:
         """
-        Restore `faction.projects` from serialized data.
-        Each project dictionary must have:
-          - "name"
-          - "progress"
-        Looks up in GREAT_PROJECT_TEMPLATES and deep-copies the template if found.
+        Given serialized project data for a Faction, clear their .projects list
+        and reinstantiate each GreatProject by copying from GREAT_PROJECT_TEMPLATES,
+        then set its `progress`. Skips unknown project names with a warning.
         """
         from copy import deepcopy
 
         faction.projects.clear()
-        for p in data:
-            template = GREAT_PROJECT_TEMPLATES.get(p.get("name"))
+        for pdict in data:
+            template = GREAT_PROJECT_TEMPLATES.get(pdict.get("name"))
             if not template:
-                logger.warning("Unknown project %r for faction %r – skipping", p.get("name"), faction.name)
+                logger.warning(
+                    "Unknown project %r for faction %r – skipping",
+                    pdict.get("name"),
+                    faction.name,
+                )
                 continue
-            proj = deepcopy(template)
-            proj.progress = int(p.get("progress", 0))
-            faction.projects.append(proj)
-
-    # ------------------------------------------------------------------
-    # God power utilities
-    # ------------------------------------------------------------------
-
+            proj_copy = deepcopy(template)
+            proj_copy.progress = int(pdict.get("progress", 0))
+            faction.projects.append(proj_copy)
+
+    # ----------------------------------------------------------------
+    # God Power Utilities
+    # ----------------------------------------------------------------
     def available_powers(self) -> List[GodPower]:
         """
-        Return a list of GodPower objects that the player faction can use,
-        based on completed projects. If no player faction, returns [].
-        """
->>>>>>> 185d7a2d
+        Return all GodPower objects that:
+          1) Are unlocked (via completed_projects)
+          2) Have cooldown ≤ 0 (ready to cast)
+        If no player faction, returns an empty list.
+        """
         if not self.player_faction:
             return []
-        completed = {p.name for p in self.player_faction.completed_projects()}
+
+        # Collect names of all completed GreatProjects
+        completed_set = {p.name for p in self.player_faction.completed_projects()}
+
         return [
-            p
-            for p in self.god_powers.values()
-            if p.is_unlocked(self.player_faction, completed)
-<<<<<<< HEAD
-            and self.power_cooldowns.get(p.name, 0) <= 0
+            pwr
+            for pwr in self.god_powers.values()
+            if pwr.is_unlocked(self.player_faction, completed_set)
+            and self.power_cooldowns.get(pwr.name, 0) <= 0
         ]
 
     def use_power(self, name: str) -> None:
+        """
+        Attempt to cast the named GodPower.
+          • Raises ValueError if name not recognized or power still on cooldown.
+          • If successful, calls `power.apply(self)` and resets its cooldown.
+        """
         if name not in self.god_powers:
-            raise ValueError("Unknown power")
+            raise ValueError(f"Unknown power: {name}")
+        if self.power_cooldowns.get(name, 0) > 0:
+            raise ValueError(f"{name} is on cooldown (remaining: {self.power_cooldowns[name]})")
+
         power = self.god_powers[name]
-        if self.power_cooldowns.get(name, 0) > 0:
-            raise ValueError(f"{name} is on cooldown")
         power.apply(self)
         self.power_cooldowns[name] = power.cooldown
 
-=======
-        ]
-
-    def use_power(self, name: str) -> None:
-        """
-        Apply the named GodPower to this game. Raises ValueError if unknown.
-        """
-        if name not in self.god_powers:
-            raise ValueError(f"Unknown power: {name}")
-        power = self.god_powers[name]
-        power.apply(self)
-
-
-def main() -> None:
+# --------------------------------------------------------------------
+# Module-Level “main()” Function with CLI Support
+# --------------------------------------------------------------------
+def main() -> int:
     """
-    Entry point: create a new Game, place a settlement, begin, and save.
-    Logging configuration should be done by the caller (e.g., if __name__ == "__main__").
+    Entry point for running this game script.
+    Supports options:
+      --player-x, --player-y : initial player settlement coordinates
+      --load-file            : path to an existing save file
+      --no-save              : skip saving at end (for dry-runs/tests)
+    Returns exit code 0 on success, nonzero on failure.
     """
-    # Example logging setup; actual application should configure outside.
+    parser = argparse.ArgumentParser(description="Launch the hex-based strategy game.")
+    parser.add_argument(
+        "--player-x", type=int, default=0,
+        help="X coordinate for the player's starting settlement (default: 0)"
+    )
+    parser.add_argument(
+        "--player-y", type=int, default=0,
+        help="Y coordinate for the player's starting settlement (default: 0)"
+    )
+    parser.add_argument(
+        "--load-file", type=str, default="",
+        help="Path to an existing saved game state (skip fresh start if provided)"
+    )
+    parser.add_argument(
+        "--no-save", action="store_true",
+        help="Run the game without writing back to disk (dry-run mode)"
+    )
+    parser.add_argument(
+        "--log-level", type=str, default="INFO",
+        choices=["DEBUG", "INFO", "WARNING", "ERROR", "CRITICAL"],
+        help="Logging level"
+    )
+    args = parser.parse_args()
+
+    # Set up logging as early as possible
     logging.basicConfig(
-        level=logging.INFO,
+        level=getattr(logging, args.log_level),
         format="%(asctime)s - %(name)s - %(levelname)s - %(message)s",
     )
->>>>>>> 185d7a2d
-
-    game = Game()
-    # Example: place the player's settlement at (0, 0). Change coordinates as needed.
-    game.place_initial_settlement(0, 0)
-    game.begin()
-    game.save()
+
+    # 1) If a load file is provided and valid, load state; else create fresh
+    initial_state: Optional[GameState] = None
+    if args.load_file:
+        try:
+            loaded_state, _ = load_state()
+            if loaded_state:
+                initial_state = loaded_state
+                logger.info("Loaded saved game from %r", args.load_file)
+            else:
+                logger.warning("No saved state found in %r; starting fresh.", args.load_file)
+        except Exception as e:
+            logger.error("Error loading save file %r: %s. Starting fresh.", args.load_file, e)
+
+    # 2) Instantiate Game (with or without a loaded state)
+    game = Game(state=initial_state)
+
+    # 3) If no loaded state or if the loaded state lacked a player faction, place a new one
+    if not initial_state or not game.player_faction:
+        try:
+            game.place_initial_settlement(args.player_x, args.player_y, name="Player")
+        except ValueError as e:
+            logger.error("Failed to place player settlement at (%d, %d): %s", args.player_x, args.player_y, e)
+            return 1
+
+    # 4) Kick off the simulation (or restoration)
+    try:
+        game.begin()
+    except Exception as e:
+        logger.error("Error during game.begin(): %s", e)
+        return 2
+
+    # 5) (Optional) Run a single tick for demonstration
+    #game.tick()  # Uncomment if you want to step one tick
+
+    # 6) Save unless --no-save was specified
+    if not args.no_save:
+        try:
+            game.save()
+        except Exception as e:
+            logger.error("Error while saving game: %s", e)
+            return 3
+
+    return 0
 
 
 if __name__ == "__main__":
-    main()+    import sys
+    sys.exit(main())