--- conflicted
+++ resolved
@@ -134,9 +134,6 @@
         return new_factions
 
 
-from .resources import ResourceManager
-
-
 class Game:
     def __init__(self, state: GameState | None = None, world: World | None = None):
         # Initialize map and world
@@ -162,8 +159,7 @@
         self.player_faction = Faction(name=name, settlement=settlement)
         self.map.add_faction(self.player_faction)
         # Register resources for the new faction
-        if isinstance(self.resources, ResourceManager):
-            self.resources.register(self.player_faction)
+        self.resources.register(self.player_faction)
 
     def add_building(self, building: Building):
         """Add a defensive building to the player's settlement."""
@@ -173,9 +169,8 @@
         if not self.player_faction:
             raise RuntimeError("Player settlement not placed")
         ai_factions = self.map.spawn_ai_factions(self.player_faction.settlement)
-        if isinstance(self.resources, ResourceManager):
-            for faction in self.map.factions:
-                self.resources.register(faction)
+        for faction in self.map.factions:
+            self.resources.register(faction)
 
         print("Game started with factions:")
         for faction in self.map.factions:
@@ -217,8 +212,8 @@
           2. Basic resource generation (food from population)
           3. Building-based resource bonuses
         """
-        if isinstance(self.resources, ResourceManager):
-            self.resources.tick(self.map.factions)
+        # First, let the ResourceManager update if needed
+        self.resources.tick(self.map.factions)
 
         for faction in self.map.factions:
             # 1. Population growth
@@ -228,17 +223,8 @@
             food_gain = faction.citizens.count // 2
             faction.resources["food"] = faction.resources.get("food", 0) + food_gain
 
-            # 3. Building effects
+            # 3. Building effects (explicit mapping by building name)
             for building in faction.buildings:
-<<<<<<< HEAD
-                b_type = getattr(building, "name", "").lower()
-                if "farm" in b_type:
-                    faction.resources["food"] = faction.resources.get("food", 0) + building.resource_bonus
-                elif "lumber" in b_type:
-                    faction.resources["wood"] = faction.resources.get("wood", 0) + building.resource_bonus
-                elif "mine" in b_type or "quarry" in b_type:
-                    faction.resources["stone"] = faction.resources.get("stone", 0) + building.resource_bonus
-=======
                 b_type = getattr(building, "name", None)
                 if b_type == "Farm":
                     faction.resources["food"] = faction.resources.get("food", 0) + 5
@@ -249,16 +235,8 @@
                 elif b_type == "Mine":
                     faction.resources["stone"] = faction.resources.get("stone", 0) + 4
 
-        # Update ResourceManager data
-        if isinstance(self.resources, ResourceManager):
-            self.resources.tick(self.map.factions)
-
-        if isinstance(self.resources, ResourceManager):
-            self.resources.tick(self.map.factions)
-
-        if isinstance(self.resources, ResourceManager):
-            self.resources.tick(self.map.factions)
->>>>>>> 6b8d0a48
+        # After all factions have been processed, update ResourceManager data
+        self.resources.tick(self.map.factions)
 
         # Debug output for the player faction
         if self.player_faction:
