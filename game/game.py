import random
from dataclasses import dataclass, field
<<<<<<< HEAD
from typing import List

from .buildings import Building
=======
from typing import Dict
>>>>>>> 87c997ba

from . import settings
from .world import World
from .resources import ResourceManager

@dataclass
class Position:
    x: int
    y: int

@dataclass
class Settlement:
    name: str
    position: Position

@dataclass
class Faction:
    name: str
    settlement: Settlement
<<<<<<< HEAD
    resources: int = 500
    buildings: List[Building] = field(default_factory=list)

    def build_structure(self, building: Building) -> None:
        if self.resources < building.construction_cost:
            raise ValueError("Not enough resources to build")
        self.resources -= building.construction_cost
        self.buildings.append(building)

    def upgrade_structure(self, building: Building) -> None:
        cost = building.upgrade_cost()
        if self.resources < cost:
            raise ValueError("Not enough resources to upgrade")
        self.resources -= cost
        building.upgrade()
=======
    population: int = 10
    workers: Dict[str, int] = field(default_factory=lambda: {"food": 10, "wood": 0, "stone": 0})
>>>>>>> 87c997ba

class Map:
    def __init__(self, width: int, height: int):
        self.width = width
        self.height = height
        self.factions: list[Faction] = []

    def is_occupied(self, position: Position) -> bool:
        for faction in self.factions:
            if faction.settlement.position == position:
                return True
        return False

    def distance(self, pos1: Position, pos2: Position) -> float:
        return ((pos1.x - pos2.x) ** 2 + (pos1.y - pos2.y) ** 2) ** 0.5

    def add_faction(self, faction: Faction):
        if not self.is_occupied(faction.settlement.position):
            self.factions.append(faction)
        else:
            raise ValueError("Position is already occupied")

    def spawn_ai_factions(self, player_settlement: Settlement) -> list[Faction]:
        count = settings.AI_FACTION_COUNT
        spawned = 0
        attempts = 0
        factions: list[Faction] = []
        while spawned < count and attempts < count * 10:
            attempts += 1
            x = random.randint(0, self.width - 1)
            y = random.randint(0, self.height - 1)
            pos = Position(x, y)
            if (
                not self.is_occupied(pos)
                and self.distance(pos, player_settlement.position)
                >= settings.MIN_DISTANCE_FROM_PLAYER
            ):
                ai = Faction(
                    name=f"AI #{spawned + 1}",
                    settlement=Settlement(name=f"AI Town {spawned + 1}", position=pos),
                    population=random.randint(8, 15),
                )
                self.add_faction(ai)
                factions.append(ai)
                spawned += 1
        return factions

class Game:
    def __init__(self, world: World | None = None):
        self.map = Map(*settings.MAP_SIZE)
        self.world = world or World(*settings.MAP_SIZE)
        self.resources = ResourceManager(self.world)
        self.player_faction: Faction | None = None

    def place_initial_settlement(self, x: int, y: int, name: str = "Player"):
        pos = Position(x, y)
        if self.map.is_occupied(pos):
            raise ValueError("Cannot place settlement on occupied location")
        settlement = Settlement(name="Home", position=pos)
        self.player_faction = Faction(name=name, settlement=settlement)
        self.map.add_faction(self.player_faction)
        self.resources.register(self.player_faction)

    def begin(self):
        if not self.player_faction:
            raise RuntimeError("Player settlement not placed")
        ai_factions = self.map.spawn_ai_factions(self.player_faction.settlement)
        for faction in self.map.factions:
            self.resources.register(faction)
        print("Game started with factions:")
        for faction in self.map.factions:
            print(f"- {faction.name} at {faction.settlement.position}")

<<<<<<< HEAD
    def build_for_player(self, building: Building) -> None:
        if not self.player_faction:
            raise RuntimeError("Player faction not initialized")
        self.player_faction.build_structure(building)

    def upgrade_player_building(self, building: Building) -> None:
        if not self.player_faction:
            raise RuntimeError("Player faction not initialized")
        self.player_faction.upgrade_structure(building)
=======
    def tick(self) -> None:
        """Advance the game by one tick."""
        self.resources.tick(self.map.factions)
>>>>>>> 87c997ba

def main():
    game = Game()
    # Example: player places settlement at (0,0)
    game.place_initial_settlement(0, 0)
    game.begin()

if __name__ == "__main__":
    main()<|MERGE_RESOLUTION|>--- conflicted
+++ resolved
@@ -1,13 +1,8 @@
 import random
 from dataclasses import dataclass, field
-<<<<<<< HEAD
-from typing import List
+from typing import List, Dict
 
 from .buildings import Building
-=======
-from typing import Dict
->>>>>>> 87c997ba
-
 from . import settings
 from .world import World
 from .resources import ResourceManager
@@ -26,9 +21,10 @@
 class Faction:
     name: str
     settlement: Settlement
-<<<<<<< HEAD
     resources: int = 500
     buildings: List[Building] = field(default_factory=list)
+    population: int = 10
+    workers: Dict[str, int] = field(default_factory=lambda: {"food": 10, "wood": 0, "stone": 0})
 
     def build_structure(self, building: Building) -> None:
         if self.resources < building.construction_cost:
@@ -42,10 +38,6 @@
             raise ValueError("Not enough resources to upgrade")
         self.resources -= cost
         building.upgrade()
-=======
-    population: int = 10
-    workers: Dict[str, int] = field(default_factory=lambda: {"food": 10, "wood": 0, "stone": 0})
->>>>>>> 87c997ba
 
 class Map:
     def __init__(self, width: int, height: int):
@@ -119,7 +111,6 @@
         for faction in self.map.factions:
             print(f"- {faction.name} at {faction.settlement.position}")
 
-<<<<<<< HEAD
     def build_for_player(self, building: Building) -> None:
         if not self.player_faction:
             raise RuntimeError("Player faction not initialized")
@@ -129,11 +120,10 @@
         if not self.player_faction:
             raise RuntimeError("Player faction not initialized")
         self.player_faction.upgrade_structure(building)
-=======
+
     def tick(self) -> None:
         """Advance the game by one tick."""
         self.resources.tick(self.map.factions)
->>>>>>> 87c997ba
 
 def main():
     game = Game()
