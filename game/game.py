--- conflicted
+++ resolved
@@ -227,12 +227,10 @@
         self.map.add_faction(self.player_faction)
         # Register resources and population management for the new faction
         self.resources.register(self.player_faction)
-<<<<<<< HEAD
         # Ensure population reflects the newly founded settlement
-=======
         # Register faction with faction manager to handle population ticks and saving (and track initial population for save/load logic)
         self.faction_manager.add_faction(self.player_faction)
->>>>>>> 2c1ba13e
+
         self.population = self.player_faction.citizens.count
 
     def add_building(self, building: Building):
