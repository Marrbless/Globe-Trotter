import random
from dataclasses import dataclass, field
<<<<<<< HEAD
=======
from typing import List, Dict
>>>>>>> fc3f2651

from .buildings import Building
from . import settings
from .world import World
from .resources import ResourceManager

@dataclass
class Position:
    x: int
    y: int

@dataclass
class Settlement:
    name: str
    position: Position

@dataclass
class Faction:
    name: str
    settlement: Settlement
<<<<<<< HEAD
    population: int = 10
    resources: dict[str, int] = field(
        default_factory=lambda: {"food": 100, "wood": 50, "stone": 30}
    )
    buildings: list[str] = field(default_factory=list)
=======
    resources: int = 500
    buildings: List[Building] = field(default_factory=list)
    population: int = 10
    workers: Dict[str, int] = field(default_factory=lambda: {"food": 10, "wood": 0, "stone": 0})

    def build_structure(self, building: Building) -> None:
        if self.resources < building.construction_cost:
            raise ValueError("Not enough resources to build")
        self.resources -= building.construction_cost
        self.buildings.append(building)

    def upgrade_structure(self, building: Building) -> None:
        cost = building.upgrade_cost()
        if self.resources < cost:
            raise ValueError("Not enough resources to upgrade")
        self.resources -= cost
        building.upgrade()
>>>>>>> fc3f2651

class Map:
    def __init__(self, width: int, height: int):
        self.width = width
        self.height = height
        self.factions: list[Faction] = []

    def is_occupied(self, position: Position) -> bool:
        for faction in self.factions:
            if faction.settlement.position == position:
                return True
        return False

    def distance(self, pos1: Position, pos2: Position) -> float:
        return ((pos1.x - pos2.x) ** 2 + (pos1.y - pos2.y) ** 2) ** 0.5

    def add_faction(self, faction: Faction):
        if not self.is_occupied(faction.settlement.position):
            self.factions.append(faction)
        else:
            raise ValueError("Position is already occupied")

    def spawn_ai_factions(self, player_settlement: Settlement) -> list[Faction]:
        count = settings.AI_FACTION_COUNT
        spawned = 0
        attempts = 0
        factions: list[Faction] = []
        while spawned < count and attempts < count * 10:
            attempts += 1
            x = random.randint(0, self.width - 1)
            y = random.randint(0, self.height - 1)
            pos = Position(x, y)
            if (
                not self.is_occupied(pos)
                and self.distance(pos, player_settlement.position)
                >= settings.MIN_DISTANCE_FROM_PLAYER
            ):
                ai = Faction(
                    name=f"AI #{spawned + 1}",
                    settlement=Settlement(name=f"AI Town {spawned + 1}", position=pos),
                    population=random.randint(8, 15),
                )
                self.add_faction(ai)
                factions.append(ai)
                spawned += 1
        return factions

class Game:
    def __init__(self, world: World | None = None):
        self.map = Map(*settings.MAP_SIZE)
        self.world = world or World(*settings.MAP_SIZE)
        self.resources = ResourceManager(self.world)
        self.player_faction: Faction | None = None

    def place_initial_settlement(self, x: int, y: int, name: str = "Player"):
        pos = Position(x, y)
        if self.map.is_occupied(pos):
            raise ValueError("Cannot place settlement on occupied location")
        settlement = Settlement(name="Home", position=pos)
        self.player_faction = Faction(name=name, settlement=settlement)
        self.map.add_faction(self.player_faction)
        self.resources.register(self.player_faction)

    def begin(self):
        if not self.player_faction:
            raise RuntimeError("Player settlement not placed")
        ai_factions = self.map.spawn_ai_factions(self.player_faction.settlement)
        for faction in self.map.factions:
            self.resources.register(faction)
        print("Game started with factions:")
        for faction in self.map.factions:
            print(f"- {faction.name} at {faction.settlement.position}")

<<<<<<< HEAD
    def tick(self):
        """Advance the game state by one tick."""
        for faction in self.map.factions:
            # Basic population growth
            faction.population += 1

            # Generate resources based on population
            faction.resources["food"] += faction.population // 2

            # Building effects
            for building in faction.buildings:
                if building == "farm":
                    faction.resources["food"] += 5
                elif building == "lumber_mill":
                    faction.resources["wood"] += 3
                elif building == "quarry":
                    faction.resources["stone"] += 2

        # Debug output for the player faction
        if self.player_faction:
            print(
                f"Resources: {self.player_faction.resources} | Population: {self.player_faction.population}"
            )
=======
    def build_for_player(self, building: Building) -> None:
        if not self.player_faction:
            raise RuntimeError("Player faction not initialized")
        self.player_faction.build_structure(building)

    def upgrade_player_building(self, building: Building) -> None:
        if not self.player_faction:
            raise RuntimeError("Player faction not initialized")
        self.player_faction.upgrade_structure(building)

    def tick(self) -> None:
        """Advance the game by one tick."""
        self.resources.tick(self.map.factions)
>>>>>>> fc3f2651

def main():
    game = Game()
    # Example: player places settlement at (0,0)
    game.place_initial_settlement(0, 0)
    game.begin()

if __name__ == "__main__":
    main()<|MERGE_RESOLUTION|>--- conflicted
+++ resolved
@@ -1,60 +1,73 @@
 import random
 from dataclasses import dataclass, field
-<<<<<<< HEAD
-=======
 from typing import List, Dict
->>>>>>> fc3f2651
 
 from .buildings import Building
 from . import settings
 from .world import World
 from .resources import ResourceManager
 
+
 @dataclass
 class Position:
     x: int
     y: int
+
 
 @dataclass
 class Settlement:
     name: str
     position: Position
 
+
 @dataclass
 class Faction:
     name: str
     settlement: Settlement
-<<<<<<< HEAD
+
+    # Population and resource tracking
     population: int = 10
-    resources: dict[str, int] = field(
+    resources: Dict[str, int] = field(
         default_factory=lambda: {"food": 100, "wood": 50, "stone": 30}
     )
-    buildings: list[str] = field(default_factory=list)
-=======
-    resources: int = 500
     buildings: List[Building] = field(default_factory=list)
-    population: int = 10
     workers: Dict[str, int] = field(default_factory=lambda: {"food": 10, "wood": 0, "stone": 0})
 
     def build_structure(self, building: Building) -> None:
-        if self.resources < building.construction_cost:
-            raise ValueError("Not enough resources to build")
-        self.resources -= building.construction_cost
+        """
+        Pay the required resources (assumed to be a dict mapping resource types to amounts)
+        and add the Building instance to this faction.
+        """
+        cost: Dict[str, int] = building.construction_cost  # e.g. {"wood": 20, "stone": 10}
+        # Check if we have enough of each resource
+        for res_type, amt in cost.items():
+            if self.resources.get(res_type, 0) < amt:
+                raise ValueError(f"Not enough {res_type} to build {building.name}")
+        # Subtract the cost
+        for res_type, amt in cost.items():
+            self.resources[res_type] -= amt
+        # Add building
         self.buildings.append(building)
 
     def upgrade_structure(self, building: Building) -> None:
-        cost = building.upgrade_cost()
-        if self.resources < cost:
-            raise ValueError("Not enough resources to upgrade")
-        self.resources -= cost
+        """
+        Pay the upgrade cost and then call the building's internal upgrade() method.
+        Assumes building.upgrade_cost() returns a dict like construction_cost.
+        """
+        cost: Dict[str, int] = building.upgrade_cost()
+        for res_type, amt in cost.items():
+            if self.resources.get(res_type, 0) < amt:
+                raise ValueError(f"Not enough {res_type} to upgrade {building.name}")
+        for res_type, amt in cost.items():
+            self.resources[res_type] -= amt
         building.upgrade()
->>>>>>> fc3f2651
+
 
 class Map:
     def __init__(self, width: int, height: int):
         self.width = width
         self.height = height
-        self.factions: list[Faction] = []
+        self.factions: List[Faction] = []
 
     def is_occupied(self, position: Position) -> bool:
         for faction in self.factions:
@@ -71,11 +84,11 @@
         else:
             raise ValueError("Position is already occupied")
 
-    def spawn_ai_factions(self, player_settlement: Settlement) -> list[Faction]:
+    def spawn_ai_factions(self, player_settlement: Settlement) -> List[Faction]:
         count = settings.AI_FACTION_COUNT
         spawned = 0
         attempts = 0
-        factions: list[Faction] = []
+        new_factions: List[Faction] = []
         while spawned < count and attempts < count * 10:
             attempts += 1
             x = random.randint(0, self.width - 1)
@@ -92,9 +105,10 @@
                     population=random.randint(8, 15),
                 )
                 self.add_faction(ai)
-                factions.append(ai)
+                new_factions.append(ai)
                 spawned += 1
-        return factions
+        return new_factions
+
 
 class Game:
     def __init__(self, world: World | None = None):
@@ -120,33 +134,9 @@
             self.resources.register(faction)
         print("Game started with factions:")
         for faction in self.map.factions:
-            print(f"- {faction.name} at {faction.settlement.position}")
+            pos = faction.settlement.position
+            print(f"- {faction.name} at ({pos.x}, {pos.y})")
 
-<<<<<<< HEAD
-    def tick(self):
-        """Advance the game state by one tick."""
-        for faction in self.map.factions:
-            # Basic population growth
-            faction.population += 1
-
-            # Generate resources based on population
-            faction.resources["food"] += faction.population // 2
-
-            # Building effects
-            for building in faction.buildings:
-                if building == "farm":
-                    faction.resources["food"] += 5
-                elif building == "lumber_mill":
-                    faction.resources["wood"] += 3
-                elif building == "quarry":
-                    faction.resources["stone"] += 2
-
-        # Debug output for the player faction
-        if self.player_faction:
-            print(
-                f"Resources: {self.player_faction.resources} | Population: {self.player_faction.population}"
-            )
-=======
     def build_for_player(self, building: Building) -> None:
         if not self.player_faction:
             raise RuntimeError("Player faction not initialized")
@@ -158,9 +148,37 @@
         self.player_faction.upgrade_structure(building)
 
     def tick(self) -> None:
-        """Advance the game by one tick."""
-        self.resources.tick(self.map.factions)
->>>>>>> fc3f2651
+        """
+        Advance the game state by one tick. This includes:
+          1. Population growth
+          2. Basic resource generation (food from population)
+          3. Building‐based resource bonuses
+        """
+        for faction in self.map.factions:
+            # 1. Population growth
+            faction.population += 1
+
+            # 2. Generate base food from population
+            food_gain = faction.population // 2
+            faction.resources["food"] = faction.resources.get("food", 0) + food_gain
+
+            # 3. Building effects
+            for building in faction.buildings:
+                # Assume each Building instance has a `name` attribute indicating its type.
+                b_type = getattr(building, "name", None)
+                if b_type == "farm":
+                    faction.resources["food"] = faction.resources.get("food", 0) + 5
+                elif b_type == "lumber_mill":
+                    faction.resources["wood"] = faction.resources.get("wood", 0) + 3
+                elif b_type == "quarry":
+                    faction.resources["stone"] = faction.resources.get("stone", 0) + 2
+
+        # Debug output for the player faction
+        if self.player_faction:
+            res = self.player_faction.resources
+            pop = self.player_faction.population
+            print(f"Resources: {res} | Population: {pop}")
+
 
 def main():
     game = Game()
@@ -168,5 +186,6 @@
     game.place_initial_settlement(0, 0)
     game.begin()
 
+
 if __name__ == "__main__":
     main()