--- conflicted
+++ resolved
@@ -227,11 +227,8 @@
         self.map.add_faction(self.player_faction)
         # Register resources and population management for the new faction
         self.resources.register(self.player_faction)
-<<<<<<< HEAD
+        # Register faction with faction manager to handle population ticks and saving
         self.faction_manager.add_faction(self.player_faction)
-=======
-        # Track initial population for save games
->>>>>>> 8d049cce
         self.population = self.player_faction.citizens.count
 
     def add_building(self, building: Building):
@@ -412,7 +409,6 @@
         self.state.turn = self.turn
         save_state(self.state)
 
-
     def advance_turn(self) -> None:
         """Progress construction on all ongoing projects."""
         self.turn += 1
