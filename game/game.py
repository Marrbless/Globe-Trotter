import random
import time
from typing import List, Dict, Any
from dataclasses import dataclass, field

from .persistence import (
    GameState,
    load_state,
    save_state,
    serialize_world,
    serialize_factions,
    deserialize_world,
)
from .buildings import (
    Building,
    ProcessingBuilding,
    mitigate_building_damage,
    mitigate_population_loss,
)
from .population import Citizen, Worker
from . import settings
from world.world import World, ResourceType
from .resources import ResourceManager
from .models import Position, Settlement, GreatProject


# Predefined templates for special high-cost projects
GREAT_PROJECT_TEMPLATES: Dict[str, GreatProject] = {
    "Grand Cathedral": GreatProject(
        name="Grand Cathedral",
        build_time=5,
        victory_points=10,
        bonus="Increases faith across the realm",
    ),
    "Sky Fortress": GreatProject(
        name="Sky Fortress",
        build_time=8,
        victory_points=15,
        bonus="Provides unmatched military power",
    ),
}

# Mapping of project names to new actions unlocked upon completion
PROJECT_UNLOCKS = {
    "Grand Cathedral": "celebrate_festival",
    "Sky Fortress": "air_strike",
}


def apply_project_bonus(faction: "Faction", project: GreatProject) -> None:
    """Grant faction bonuses when a project is finished."""
    action = PROJECT_UNLOCKS.get(project.name)
    if action and action not in faction.unlocked_actions:
        faction.unlocked_actions.append(action)


@dataclass
class Faction:
    name: str
    settlement: Settlement
    citizens: Citizen = field(default_factory=lambda: Citizen(count=10))
    resources: Dict[ResourceType, int] = field(
        default_factory=lambda: {
            ResourceType.FOOD: 100,
            ResourceType.WOOD: 50,
            ResourceType.STONE: 30,
            ResourceType.ORE: 0,
            ResourceType.METAL: 0,
            ResourceType.CLOTH: 0,
            ResourceType.WHEAT: 0,
            ResourceType.FLOUR: 0,
            ResourceType.BREAD: 0,
            ResourceType.WOOL: 0,
            ResourceType.CLOTHES: 0,
            ResourceType.PLANK: 0,
            ResourceType.STONE_BLOCK: 0,
            ResourceType.VEGETABLE: 0,
            ResourceType.SOUP: 0,
            ResourceType.WEAPON: 0,
        }
    )
    workers: Worker = field(default_factory=lambda: Worker(assigned=10))
    buildings: List[Building] = field(default_factory=list)
    projects: List[GreatProject] = field(default_factory=list)
    unlocked_actions: List[str] = field(default_factory=list)
    # When True, workers will only be assigned manually. When False, all idle
    # citizens are automatically distributed to resource tasks each tick.
    manual_assignment: bool = False

    @property
    def population(self) -> int:
        """Return total citizens for backward compatibility."""
        return self.citizens.count

    @population.setter
    def population(self, value: int) -> None:
        self.citizens.count = value

    def start_project(self, project: GreatProject, claimed_projects: set[str] | None = None) -> None:
        """Begin constructing a great project if not already claimed."""
        if claimed_projects is not None:
            if project.name in claimed_projects:
                raise ValueError(f"{project.name} already claimed")
            claimed_projects.add(project.name)
        self.projects.append(project)

    def progress_projects(self) -> None:
        for proj in self.projects:
            if not proj.is_complete():
                proj.advance()
            if proj.is_complete() and not getattr(proj, "bonus_applied", False):
                apply_project_bonus(self, proj)
                proj.bonus_applied = True

    def completed_projects(self) -> List[GreatProject]:
        return [p for p in self.projects if p.is_complete()]

    def get_victory_points(self) -> int:
        total = sum(b.victory_points for b in self.buildings)
        total += sum(p.victory_points for p in self.completed_projects())
        return total

    def build_structure(self, building: Building) -> None:
        """
        Pay the required resources (assumed to be a dict mapping ResourceType to amounts)
        and add the Building instance to this faction.
        """
        cost: Dict[ResourceType, int] = building.construction_cost
        for res_type, amt in cost.items():
            if self.resources.get(res_type, 0) < amt:
                raise ValueError(f"Not enough {res_type} to build {building.name}")
        for res_type, amt in cost.items():
            self.resources[res_type] -= amt
        self.buildings.append(building)

    def upgrade_structure(self, building: Building) -> None:
        """
        Pay the upgrade cost and then call the building's internal upgrade() method.
        Assumes building.upgrade_cost() returns a dict keyed by ResourceType.
        """
        cost: Dict[ResourceType, int] = building.upgrade_cost()
        for res_type, amt in cost.items():
            if self.resources.get(res_type, 0) < amt:
                raise ValueError(f"Not enough {res_type} to upgrade {building.name}")
        for res_type, amt in cost.items():
            self.resources[res_type] -= amt
        building.upgrade()


class Map:
    def __init__(self, width: int, height: int):
        self.width = width
        self.height = height
        self.factions: List[Faction] = []

    def is_occupied(self, position: Position) -> bool:
        for faction in self.factions:
            if faction.settlement.position == position:
                return True
        return False

    def distance(self, pos1: Position, pos2: Position) -> int:
        """Return axial hex distance between two positions."""
        dq = pos1.x - pos2.x
        dr = pos1.y - pos2.y
        return (abs(dq) + abs(dr) + abs(dq + dr)) // 2

    def add_faction(self, faction: Faction):
        if not self.is_occupied(faction.settlement.position):
            self.factions.append(faction)
        else:
            raise ValueError("Position is already occupied")

    def spawn_ai_factions(self, player_settlement: Settlement) -> List[Faction]:
        count = settings.AI_FACTION_COUNT
        spawned = 0
        attempts = 0
        new_factions: List[Faction] = []
        while spawned < count and attempts < count * 10:
            attempts += 1
            x = random.randint(0, self.width - 1)
            y = random.randint(0, self.height - 1)
            pos = Position(x, y)
            if (
                not self.is_occupied(pos)
                and self.distance(pos, player_settlement.position)
                >= settings.MIN_DISTANCE_FROM_PLAYER
            ):
                ai = Faction(
                    name=f"AI #{spawned + 1}",
                    settlement=Settlement(name=f"AI Town {spawned + 1}", position=pos),
                    citizens=Citizen(count=random.randint(8, 15)),
                )
                self.add_faction(ai)
                new_factions.append(ai)
                spawned += 1
        return new_factions


class Game:
    def __init__(self, state: GameState | None = None, world: World | None = None):
        # Initialize map and world
        self.map = Map(*settings.MAP_SIZE)
        self.world = world or World(*settings.MAP_SIZE)

        # Prepare state container; actual saved data will be loaded in begin()
        self.state = state or GameState(
            timestamp=time.time(), resources={}, population=0, claimed_projects=[]
        )

        # Initialize resource manager with whatever data we have so far
        self.resources = ResourceManager(self.world, self.state.resources)

        self.population = self.state.population
        self.claimed_projects: set[str] = set(self.state.claimed_projects)
        self.player_faction: Faction | None = None
        self.player_buildings: List[Building] = []
        self.turn = 0

    def place_initial_settlement(self, x: int, y: int, name: str = "Player"):
        pos = Position(x, y)
        if self.map.is_occupied(pos):
            raise ValueError("Cannot place settlement on occupied location")
        settlement = Settlement(name="Home", position=pos)
        self.player_faction = Faction(name=name, settlement=settlement)
        self.map.add_faction(self.player_faction)
        # Register resources for the new faction
        self.resources.register(self.player_faction)

    def add_building(self, building: Building):
        """Add a defensive building to the player's settlement."""
        self.player_buildings.append(building)

    def begin(self):
        if not self.player_faction:
            raise RuntimeError("Player settlement not placed")
        ai_factions = self.map.spawn_ai_factions(self.player_faction.settlement)
        for faction in self.map.factions:
            self.resources.register(faction)

        # Peek saved state to rebuild world and faction data
        initial_state = load_state()
        if initial_state.world:
            from world.world import WorldSettings, World

            settings_obj = WorldSettings(**initial_state.world.get("settings", {}))
            self.world = World(
                width=settings_obj.width,
                height=settings_obj.height,
                settings=settings_obj,
            )
            deserialize_world(initial_state.world, self.world)

        # Apply offline gains now that the world and factions exist
        self.state = load_state(world=self.world, factions=self.map.factions)
        self.resources = ResourceManager(self.world, self.state.resources)
        self.claimed_projects = set(self.state.claimed_projects)

        def restore_buildings(faction: Faction, data: List[Dict[str, Any]]):
            from .buildings import (
                Farm,
                Mine,
                IronMine,
                GoldMine,
                House,
                LumberMill,
                Quarry,
                Smeltery,
                TextileMill,
            )

            cls_map = {
                cls().name: cls
                for cls in [
                    Farm,
                    Mine,
                    IronMine,
                    GoldMine,
                    House,
                    LumberMill,
                    Quarry,
                    Smeltery,
                    TextileMill,
                ]
            }
            faction.buildings.clear()
            for b in data:
                cls = cls_map.get(b.get("name"))
                if cls:
                    inst = cls()
                    inst.level = int(b.get("level", 1))
                    faction.buildings.append(inst)

        def restore_projects(faction: Faction, data: List[Dict[str, Any]]):
            from copy import deepcopy
            from .game import GREAT_PROJECT_TEMPLATES

            faction.projects.clear()
            for p in data:
                template = GREAT_PROJECT_TEMPLATES.get(p.get("name"))
                if template:
                    proj = deepcopy(template)
                    proj.progress = int(p.get("progress", 0))
                    faction.projects.append(proj)

        for faction in self.map.factions:
            self.resources.register(faction)
            saved = self.state.resources.get(faction.name)
            if saved is not None:
                faction.resources.update(saved)
            fdata = self.state.factions.get(faction.name)
            if fdata:
                faction.citizens.count = fdata.get("citizens", faction.citizens.count)
                faction.workers.assigned = fdata.get("workers", faction.workers.assigned)
                restore_buildings(faction, fdata.get("buildings", []))
                restore_projects(faction, fdata.get("projects", []))

        self.turn = self.state.turn
        if self.player_faction:
            self.population = self.player_faction.citizens.count

        print("Game started with factions:")
        for faction in self.map.factions:
            pos = faction.settlement.position
            print(f"- {faction.name} at ({pos.x}, {pos.y})")

        # Show initial resource and population state
        print(f"Resources: {self.state.resources}")
        print(f"Population: {self.state.population}")

        # Simulate a sample event demonstrating defensive buildings
        self.simulate_events()

    def simulate_events(self):
        """Run sample attack and disaster to show defensive buildings."""
        if not self.player_faction:
            return
        base_pop_loss = 100
        base_damage = 50
        pop_loss = mitigate_population_loss(self.player_buildings, base_pop_loss)
        damage = mitigate_building_damage(self.player_buildings, base_damage)
        print(f"Population loss mitigated from {base_pop_loss} to {pop_loss}")
        print(f"Building damage mitigated from {base_damage} to {damage}")

    def build_for_player(self, building: Building) -> None:
        if not self.player_faction:
            raise RuntimeError("Player faction not initialized")
        self.player_faction.build_structure(building)

    def upgrade_player_building(self, building: Building) -> None:
        if not self.player_faction:
            raise RuntimeError("Player faction not initialized")
        self.player_faction.upgrade_structure(building)

    def tick(self) -> None:
        """
        Advance the game state by one tick. This includes:
          1. Population growth
          2. Basic resource generation (food from population)
          3. Building-based resource bonuses
        """
        for faction in self.map.factions:
            # 1. Population growth
            faction.citizens.count += 1

            # 2. Generate base food from population
            food_gain = faction.citizens.count // 2
            faction.resources[ResourceType.FOOD] = (
                faction.resources.get(ResourceType.FOOD, 0) + food_gain
            )

            # 3. Building effects
            for building in faction.buildings:
                if isinstance(building, ProcessingBuilding):
                    building.process(faction)
                    continue
                if building.resource_type is not None:
                    current = faction.resources.get(building.resource_type, 0)
                    faction.resources[building.resource_type] = (
                        current + building.resource_bonus
                    )

        # After all factions have been processed, update overall population and
        # ResourceManager data
        self.population = sum(f.citizens.count for f in self.map.factions)
        self.resources.tick(self.map.factions)

        # Debug output for the player faction
        if self.player_faction:
            res = self.player_faction.resources
            pop = self.player_faction.citizens.count
            print(f"Resources: {res} | Population: {pop}")

    def save(self) -> None:
<<<<<<< HEAD
        self.state.resources = self.resources.data
        self.state.population = self.population
        self.state.claimed_projects = list(self.claimed_projects)
=======
        """Persist the current game state to disk.
        Persist resources and whatever population value has been tracked.
        self.population may be updated elsewhere (e.g., during ticks); saving does not recompute it so tests can control the value directly.
        """
        self.state.resources = self.resources.data
        self.state.population = self.population
        self.state.world = serialize_world(self.world)
        self.state.factions = serialize_factions(self.map.factions)
        self.state.turn = self.turn
>>>>>>> be2193fd
        save_state(self.state)

    def advance_turn(self) -> None:
        """Progress construction on all ongoing projects."""
        self.turn += 1
        for faction in self.map.factions:
            faction.progress_projects()

    def calculate_scores(self) -> Dict[str, int]:
        """Return victory points for all factions."""
        return {f.name: f.get_victory_points() for f in self.map.factions}


def main():
    game = Game()
    # Example: player places settlement at (0, 0)
    game.place_initial_settlement(0, 0)
    game.begin()
    game.save()


if __name__ == "__main__":
    main()<|MERGE_RESOLUTION|>--- conflicted
+++ resolved
@@ -392,21 +392,16 @@
             print(f"Resources: {res} | Population: {pop}")
 
     def save(self) -> None:
-<<<<<<< HEAD
+        """Persist the current game state to disk.
+        Persist resources and whatever population value has been tracked.
+        self.population may be updated elsewhere (e.g., during ticks); saving does not recompute it so tests can control the value directly.
+        """
         self.state.resources = self.resources.data
         self.state.population = self.population
         self.state.claimed_projects = list(self.claimed_projects)
-=======
-        """Persist the current game state to disk.
-        Persist resources and whatever population value has been tracked.
-        self.population may be updated elsewhere (e.g., during ticks); saving does not recompute it so tests can control the value directly.
-        """
-        self.state.resources = self.resources.data
-        self.state.population = self.population
         self.state.world = serialize_world(self.world)
         self.state.factions = serialize_factions(self.map.factions)
         self.state.turn = self.turn
->>>>>>> be2193fd
         save_state(self.state)
 
     def advance_turn(self) -> None:
