--- conflicted
+++ resolved
@@ -1,9 +1,6 @@
 import random
 from dataclasses import dataclass, field
-<<<<<<< HEAD
-=======
 from typing import List, Dict
->>>>>>> 95637d19
 
 from .persistence import GameState, load_state, save_state
 from .buildings import Building
@@ -24,19 +21,9 @@
     position: Position
 
 
-<<<<<<< HEAD
-@dataclass
-class Building:
-    """Simple constructed building worth victory points."""
-
-    name: str
-    victory_points: int = 0
-
-
 @dataclass
 class GreatProject:
     """High-cost project that requires multiple turns to complete."""
-
     name: str
     build_time: int
     victory_points: int = 0
@@ -51,7 +38,7 @@
 
 
 # Predefined templates for special high-cost projects
-GREAT_PROJECT_TEMPLATES = {
+GREAT_PROJECT_TEMPLATES: Dict[str, GreatProject] = {
     "Grand Cathedral": GreatProject(
         name="Grand Cathedral",
         build_time=5,
@@ -66,14 +53,18 @@
     ),
 }
 
-=======
->>>>>>> 95637d19
+
 @dataclass
 class Faction:
     name: str
     settlement: Settlement
-    buildings: list[Building] = field(default_factory=list)
-    projects: list[GreatProject] = field(default_factory=list)
+    population: int = 10
+    resources: Dict[str, int] = field(
+        default_factory=lambda: {"food": 100, "wood": 50, "stone": 30}
+    )
+    workers: Dict[str, int] = field(default_factory=lambda: {"food": 10, "wood": 0, "stone": 0})
+    buildings: List[Building] = field(default_factory=list)
+    projects: List[GreatProject] = field(default_factory=list)
 
     def start_project(self, project: GreatProject) -> None:
         """Begin constructing a great project."""
@@ -84,21 +75,13 @@
             if not proj.is_complete():
                 proj.advance()
 
-    def completed_projects(self) -> list[GreatProject]:
+    def completed_projects(self) -> List[GreatProject]:
         return [p for p in self.projects if p.is_complete()]
 
     def get_victory_points(self) -> int:
         total = sum(b.victory_points for b in self.buildings)
         total += sum(p.victory_points for p in self.completed_projects())
         return total
-
-    # Population and resource tracking
-    population: int = 10
-    resources: Dict[str, int] = field(
-        default_factory=lambda: {"food": 100, "wood": 50, "stone": 30}
-    )
-    buildings: List[Building] = field(default_factory=list)
-    workers: Dict[str, int] = field(default_factory=lambda: {"food": 10, "wood": 0, "stone": 0})
 
     def build_structure(self, building: Building) -> None:
         """
@@ -271,16 +254,16 @@
         self.state.population = self.population
         save_state(self.state)
 
-
     def advance_turn(self) -> None:
         """Progress construction on all ongoing projects."""
         self.turn += 1
         for faction in self.map.factions:
             faction.progress_projects()
 
-    def calculate_scores(self) -> dict[str, int]:
+    def calculate_scores(self) -> Dict[str, int]:
         """Return victory points for all factions."""
         return {f.name: f.get_victory_points() for f in self.map.factions}
+
 
 def main():
     game = Game()
