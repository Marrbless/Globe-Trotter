--- conflicted
+++ resolved
@@ -1,5 +1,6 @@
 import random
 from typing import List, Dict
+from dataclasses import dataclass, field
 
 from .persistence import GameState, load_state, save_state
 from .buildings import Building, mitigate_building_damage, mitigate_population_loss
@@ -7,9 +8,7 @@
 from . import settings
 from .world import World
 from .resources import ResourceManager
-from .models import Position, Settlement, Faction, GreatProject
-
-
+from .models import Position, Settlement, GreatProject
 
 
 # Predefined templates for special high-cost projects
@@ -29,7 +28,6 @@
 }
 
 
-<<<<<<< HEAD
 @dataclass
 class Faction:
     name: str
@@ -84,8 +82,6 @@
         for res_type, amt in cost.items():
             self.resources[res_type] -= amt
         building.upgrade()
-=======
->>>>>>> 32c83573
 
 
 class Map:
@@ -239,9 +235,6 @@
         if isinstance(self.resources, ResourceManager):
             self.resources.tick(self.map.factions)
 
-        if isinstance(self.resources, ResourceManager):
-            self.resources.tick(self.map.factions)
-
         # Debug output for the player faction
         if self.player_faction:
             res = self.player_faction.resources
