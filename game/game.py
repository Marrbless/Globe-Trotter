--- conflicted
+++ resolved
@@ -46,10 +46,7 @@
 
     @property
     def population(self) -> int:
-<<<<<<< HEAD
-=======
         """Return total citizens for backward compatibility."""
->>>>>>> 5105b6d6
         return self.citizens.count
 
     def start_project(self, project: GreatProject) -> None:
@@ -236,23 +233,11 @@
 
             # 3. Building effects
             for building in faction.buildings:
-<<<<<<< HEAD
                 if building.resource_type is not None:
                     current = faction.resources.get(building.resource_type, 0)
                     faction.resources[building.resource_type] = (
                         current + building.resource_bonus
                     )
-=======
-                b_type = getattr(building, "name", None)
-                if b_type == "Farm":
-                    faction.resources["food"] = faction.resources.get("food", 0) + building.resource_bonus
-                elif b_type == "LumberMill":
-                    faction.resources["wood"] = faction.resources.get("wood", 0) + building.resource_bonus
-                elif b_type == "Quarry":
-                    faction.resources["stone"] = faction.resources.get("stone", 0) + building.resource_bonus
-                elif b_type == "Mine":
-                    faction.resources["stone"] = faction.resources.get("stone", 0) + building.resource_bonus
->>>>>>> 5105b6d6
 
         # After all factions have been processed, update ResourceManager data
         self.resources.tick(self.map.factions)
