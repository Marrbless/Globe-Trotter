--- conflicted
+++ resolved
@@ -46,18 +46,13 @@
 
     @property
     def population(self) -> int:
-<<<<<<< HEAD
+        """Return total citizens for backward compatibility."""
         return self.citizens.count
 
     @population.setter
     def population(self, value: int) -> None:
         self.citizens.count = value
 
-=======
-        """Return total citizens for backward compatibility."""
-        return self.citizens.count
-
->>>>>>> 45898973
     def start_project(self, project: GreatProject) -> None:
         """Begin constructing a great project."""
         self.projects.append(project)
@@ -77,10 +72,10 @@
 
     def build_structure(self, building: Building) -> None:
         """
-        Pay the required resources (assumed to be a dict mapping resource types to amounts)
+        Pay the required resources (assumed to be a dict mapping ResourceType to amounts)
         and add the Building instance to this faction.
         """
-        cost: Dict[ResourceType, int] = building.construction_cost  # e.g. {ResourceType.WOOD: 20}
+        cost: Dict[ResourceType, int] = building.construction_cost
         for res_type, amt in cost.items():
             if self.resources.get(res_type, 0) < amt:
                 raise ValueError(f"Not enough {res_type} to build {building.name}")
@@ -91,7 +86,7 @@
     def upgrade_structure(self, building: Building) -> None:
         """
         Pay the upgrade cost and then call the building's internal upgrade() method.
-        Assumes building.upgrade_cost() returns a dict like construction_cost.
+        Assumes building.upgrade_cost() returns a dict keyed by ResourceType.
         """
         cost: Dict[ResourceType, int] = building.upgrade_cost()
         for res_type, amt in cost.items():
@@ -242,27 +237,11 @@
 
             # 3. Building effects
             for building in faction.buildings:
-<<<<<<< HEAD
-                b_type = getattr(building, "name", None)
-                if b_type == "Farm":
-                    bonus = building.resource_bonus
-                    faction.resources["food"] = faction.resources.get("food", 0) + bonus
-                elif b_type == "LumberMill":
-                    bonus = building.resource_bonus or 3
-                    faction.resources["wood"] = faction.resources.get("wood", 0) + bonus
-                elif b_type == "Quarry":
-                    bonus = building.resource_bonus or 2
-                    faction.resources["stone"] = faction.resources.get("stone", 0) + bonus
-                elif b_type == "Mine":
-                    bonus = building.resource_bonus or 4
-                    faction.resources["stone"] = faction.resources.get("stone", 0) + bonus
-=======
                 if building.resource_type is not None:
                     current = faction.resources.get(building.resource_type, 0)
                     faction.resources[building.resource_type] = (
                         current + building.resource_bonus
                     )
->>>>>>> 45898973
 
         # After all factions have been processed, update ResourceManager data
         self.resources.tick(self.map.factions)
