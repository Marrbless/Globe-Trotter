--- conflicted
+++ resolved
@@ -131,11 +131,9 @@
         self.trade_deals: List[TradeDeal] = []
         self.truces: List[Truce] = []
         self.wars: List[DeclarationOfWar] = []
-<<<<<<< HEAD
         self.god_powers: Dict[str, GodPower] = {p.name: p for p in ALL_POWERS}
-=======
         self.alliances: List[Alliance] = []
->>>>>>> 75500aa5
+
 
     def place_initial_settlement(self, x: int, y: int, name: str = "Player"):
         pos = Position(x, y)
