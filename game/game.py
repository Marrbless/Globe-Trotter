import random
import time
from typing import List, Dict, Any
from dataclasses import dataclass, field

from .persistence import (
    GameState,
    load_state,
    save_state,
    serialize_world,
    serialize_factions,
    deserialize_world,
)
from .buildings import (
    Building,
    ProcessingBuilding,
    mitigate_building_damage,
    mitigate_population_loss,
)
from .population import Citizen, Worker
from . import settings
from world.world import World, ResourceType
from .resources import ResourceManager
from .models import Position, Settlement, GreatProject


# Predefined templates for special high-cost projects
GREAT_PROJECT_TEMPLATES: Dict[str, GreatProject] = {
    "Grand Cathedral": GreatProject(
        name="Grand Cathedral",
        build_time=5,
        victory_points=10,
        bonus="Increases faith across the realm",
    ),
    "Sky Fortress": GreatProject(
        name="Sky Fortress",
        build_time=8,
        victory_points=15,
        bonus="Provides unmatched military power",
    ),
}

# Mapping of project names to new actions unlocked upon completion
PROJECT_UNLOCKS = {
    "Grand Cathedral": "celebrate_festival",
    "Sky Fortress": "air_strike",
}


def apply_project_bonus(faction: "Faction", project: GreatProject) -> None:
    """Grant faction bonuses when a project is finished."""
    action = PROJECT_UNLOCKS.get(project.name)
    if action and action not in faction.unlocked_actions:
        faction.unlocked_actions.append(action)


@dataclass
class Faction:
    name: str
    settlement: Settlement
    citizens: Citizen = field(default_factory=lambda: Citizen(count=10))
    resources: Dict[ResourceType, int] = field(
        default_factory=lambda: {
            ResourceType.FOOD: 100,
            ResourceType.WOOD: 50,
            ResourceType.STONE: 30,
            ResourceType.ORE: 0,
            ResourceType.METAL: 0,
            ResourceType.CLOTH: 0,
            ResourceType.WHEAT: 0,
            ResourceType.FLOUR: 0,
            ResourceType.BREAD: 0,
            ResourceType.WOOL: 0,
            ResourceType.CLOTHES: 0,
            ResourceType.PLANK: 0,
            ResourceType.STONE_BLOCK: 0,
            ResourceType.VEGETABLE: 0,
            ResourceType.SOUP: 0,
            ResourceType.WEAPON: 0,
        }
    )
    workers: Worker = field(default_factory=lambda: Worker(assigned=10))
    buildings: List[Building] = field(default_factory=list)
    projects: List[GreatProject] = field(default_factory=list)
    unlocked_actions: List[str] = field(default_factory=list)
    # When True, workers will only be assigned manually. When False, all idle
    # citizens are automatically distributed to resource tasks each tick.
    manual_assignment: bool = False

    @property
    def population(self) -> int:
        """Return total citizens for backward compatibility."""
        return self.citizens.count

    @population.setter
    def population(self, value: int) -> None:
        self.citizens.count = value

    def start_project(self, project: GreatProject) -> None:
        """Begin constructing a great project."""
        self.projects.append(project)

    def progress_projects(self) -> None:
        for proj in self.projects:
            if not proj.is_complete():
                proj.advance()
            if proj.is_complete() and not getattr(proj, "bonus_applied", False):
                apply_project_bonus(self, proj)
                proj.bonus_applied = True

    def completed_projects(self) -> List[GreatProject]:
        return [p for p in self.projects if p.is_complete()]

    def get_victory_points(self) -> int:
        total = sum(b.victory_points for b in self.buildings)
        total += sum(p.victory_points for p in self.completed_projects())
        return total

    def build_structure(self, building: Building) -> None:
        """
        Pay the required resources (assumed to be a dict mapping ResourceType to amounts)
        and add the Building instance to this faction.
        """
        cost: Dict[ResourceType, int] = building.construction_cost
        for res_type, amt in cost.items():
            if self.resources.get(res_type, 0) < amt:
                raise ValueError(f"Not enough {res_type} to build {building.name}")
        for res_type, amt in cost.items():
            self.resources[res_type] -= amt
        self.buildings.append(building)

    def upgrade_structure(self, building: Building) -> None:
        """
        Pay the upgrade cost and then call the building's internal upgrade() method.
        Assumes building.upgrade_cost() returns a dict keyed by ResourceType.
        """
        cost: Dict[ResourceType, int] = building.upgrade_cost()
        for res_type, amt in cost.items():
            if self.resources.get(res_type, 0) < amt:
                raise ValueError(f"Not enough {res_type} to upgrade {building.name}")
        for res_type, amt in cost.items():
            self.resources[res_type] -= amt
        building.upgrade()


class Map:
    def __init__(self, width: int, height: int):
        self.width = width
        self.height = height
        self.factions: List[Faction] = []

    def is_occupied(self, position: Position) -> bool:
        for faction in self.factions:
            if faction.settlement.position == position:
                return True
        return False

    def distance(self, pos1: Position, pos2: Position) -> int:
        """Return axial hex distance between two positions."""
        dq = pos1.x - pos2.x
        dr = pos1.y - pos2.y
        return (abs(dq) + abs(dr) + abs(dq + dr)) // 2

    def add_faction(self, faction: Faction):
        if not self.is_occupied(faction.settlement.position):
            self.factions.append(faction)
        else:
            raise ValueError("Position is already occupied")

    def spawn_ai_factions(self, player_settlement: Settlement) -> List[Faction]:
        count = settings.AI_FACTION_COUNT
        spawned = 0
        attempts = 0
        new_factions: List[Faction] = []
        while spawned < count and attempts < count * 10:
            attempts += 1
            x = random.randint(0, self.width - 1)
            y = random.randint(0, self.height - 1)
            pos = Position(x, y)
            if (
                not self.is_occupied(pos)
                and self.distance(pos, player_settlement.position)
                >= settings.MIN_DISTANCE_FROM_PLAYER
            ):
                ai = Faction(
                    name=f"AI #{spawned + 1}",
                    settlement=Settlement(name=f"AI Town {spawned + 1}", position=pos),
                    citizens=Citizen(count=random.randint(8, 15)),
                )
                self.add_faction(ai)
                new_factions.append(ai)
                spawned += 1
        return new_factions


class Game:
    def __init__(self, state: GameState | None = None, world: World | None = None):
        # Initialize map and world
        self.map = Map(*settings.MAP_SIZE)
        self.world = world or World(*settings.MAP_SIZE)

        # Prepare state container; actual saved data will be loaded in begin()
        self.state = state or GameState(
            timestamp=time.time(), resources={}, population=0
        )

        # Initialize resource manager with whatever data we have so far
        self.resources = ResourceManager(self.world, self.state.resources)

        self.population = self.state.population
        self.player_faction: Faction | None = None
        self.player_buildings: List[Building] = []
        self.turn = 0

    def place_initial_settlement(self, x: int, y: int, name: str = "Player"):
        pos = Position(x, y)
        if self.map.is_occupied(pos):
            raise ValueError("Cannot place settlement on occupied location")
        settlement = Settlement(name="Home", position=pos)
        self.player_faction = Faction(name=name, settlement=settlement)
        self.map.add_faction(self.player_faction)
        # Register resources for the new faction
        self.resources.register(self.player_faction)

    def add_building(self, building: Building):
        """Add a defensive building to the player's settlement."""
        self.player_buildings.append(building)

    def begin(self):
        if not self.player_faction:
            raise RuntimeError("Player settlement not placed")
        ai_factions = self.map.spawn_ai_factions(self.player_faction.settlement)
        for faction in self.map.factions:
            self.resources.register(faction)

        # Peek saved state to rebuild world and faction data
        initial_state = load_state()
        if initial_state.world:
            from world.world import WorldSettings, World
            settings_obj = WorldSettings(**initial_state.world.get("settings", {}))
            self.world = World(
                width=settings_obj.width,
                height=settings_obj.height,
                settings=settings_obj,
            )
            deserialize_world(initial_state.world, self.world)

        # Apply offline gains now that the world and factions exist
        self.state = load_state(world=self.world, factions=self.map.factions)
        self.resources = ResourceManager(self.world, self.state.resources)

        def restore_buildings(faction: Faction, data: List[Dict[str, Any]]):
            from .buildings import (
                Farm,
                Mine,
                IronMine,
                GoldMine,
                House,
                LumberMill,
                Quarry,
                Smeltery,
                TextileMill,
            )

            cls_map = {
                cls().name: cls
                for cls in [
                    Farm,
                    Mine,
                    IronMine,
                    GoldMine,
                    House,
                    LumberMill,
                    Quarry,
                    Smeltery,
                    TextileMill,
                ]
            }
            faction.buildings.clear()
            for b in data:
                cls = cls_map.get(b.get("name"))
                if cls:
                    inst = cls()
                    inst.level = int(b.get("level", 1))
                    faction.buildings.append(inst)

        def restore_projects(faction: Faction, data: List[Dict[str, Any]]):
            from copy import deepcopy
            from .game import GREAT_PROJECT_TEMPLATES

            faction.projects.clear()
            for p in data:
                template = GREAT_PROJECT_TEMPLATES.get(p.get("name"))
                if template:
                    proj = deepcopy(template)
                    proj.progress = int(p.get("progress", 0))
                    faction.projects.append(proj)

        for faction in self.map.factions:
            self.resources.register(faction)
            saved = self.state.resources.get(faction.name)
            if saved is not None:
                faction.resources.update(saved)
            fdata = self.state.factions.get(faction.name)
            if fdata:
                faction.citizens.count = fdata.get("citizens", faction.citizens.count)
                faction.workers.assigned = fdata.get("workers", faction.workers.assigned)
                restore_buildings(faction, fdata.get("buildings", []))
                restore_projects(faction, fdata.get("projects", []))

        self.turn = self.state.turn
        if self.player_faction:
            self.population = self.player_faction.citizens.count

        print("Game started with factions:")
        for faction in self.map.factions:
            pos = faction.settlement.position
            print(f"- {faction.name} at ({pos.x}, {pos.y})")

        # Show initial resource and population state
        print(f"Resources: {self.state.resources}")
        print(f"Population: {self.state.population}")

        # Simulate a sample event demonstrating defensive buildings
        self.simulate_events()

    def simulate_events(self):
        """Run sample attack and disaster to show defensive buildings."""
        if not self.player_faction:
            return
        base_pop_loss = 100
        base_damage = 50
        pop_loss = mitigate_population_loss(self.player_buildings, base_pop_loss)
        damage = mitigate_building_damage(self.player_buildings, base_damage)
        print(f"Population loss mitigated from {base_pop_loss} to {pop_loss}")
        print(f"Building damage mitigated from {base_damage} to {damage}")

    def build_for_player(self, building: Building) -> None:
        if not self.player_faction:
            raise RuntimeError("Player faction not initialized")
        self.player_faction.build_structure(building)

    def upgrade_player_building(self, building: Building) -> None:
        if not self.player_faction:
            raise RuntimeError("Player faction not initialized")
        self.player_faction.upgrade_structure(building)

    def tick(self) -> None:
        """
        Advance the game state by one tick. This includes:
          1. Population growth
          2. Basic resource generation (food from population)
          3. Building-based resource bonuses
        """
        for faction in self.map.factions:
            # 1. Population growth
            faction.citizens.count += 1

            # 2. Generate base food from population
            food_gain = faction.citizens.count // 2
            faction.resources[ResourceType.FOOD] = (
                faction.resources.get(ResourceType.FOOD, 0) + food_gain
            )

            # 3. Building effects
            for building in faction.buildings:
                if isinstance(building, ProcessingBuilding):
                    building.process(faction)
                    continue
                if building.resource_type is not None:
                    current = faction.resources.get(building.resource_type, 0)
                    faction.resources[building.resource_type] = (
                        current + building.resource_bonus
                    )

        # After all factions have been processed, update overall population and
        # ResourceManager data
        self.population = sum(f.citizens.count for f in self.map.factions)
        self.resources.tick(self.map.factions)

        # Debug output for the player faction
        if self.player_faction:
            res = self.player_faction.resources
            pop = self.player_faction.citizens.count
            print(f"Resources: {res} | Population: {pop}")

    def save(self) -> None:
<<<<<<< HEAD
        # Persist resources and whatever population value has been tracked.
        # ``self.population`` may be updated elsewhere (e.g. during ticks);
        # saving does not recompute it so tests can control the value directly.
=======
        """Persist the current game state to disk."""
        # Do not recompute population here so tests can control saved values
>>>>>>> e59e90b0
        self.state.resources = self.resources.data
        self.state.population = self.population
        self.state.world = serialize_world(self.world)
        self.state.factions = serialize_factions(self.map.factions)
        self.state.turn = self.turn
        save_state(self.state)

    def advance_turn(self) -> None:
        """Progress construction on all ongoing projects."""
        self.turn += 1
        for faction in self.map.factions:
            faction.progress_projects()

    def calculate_scores(self) -> Dict[str, int]:
        """Return victory points for all factions."""
        return {f.name: f.get_victory_points() for f in self.map.factions}


def main():
    game = Game()
    # Example: player places settlement at (0, 0)
    game.place_initial_settlement(0, 0)
    game.begin()
    game.save()


if __name__ == "__main__":
    main()<|MERGE_RESOLUTION|>--- conflicted
+++ resolved
@@ -237,6 +237,7 @@
         initial_state = load_state()
         if initial_state.world:
             from world.world import WorldSettings, World
+
             settings_obj = WorldSettings(**initial_state.world.get("settings", {}))
             self.world = World(
                 width=settings_obj.width,
@@ -385,14 +386,10 @@
             print(f"Resources: {res} | Population: {pop}")
 
     def save(self) -> None:
-<<<<<<< HEAD
-        # Persist resources and whatever population value has been tracked.
-        # ``self.population`` may be updated elsewhere (e.g. during ticks);
-        # saving does not recompute it so tests can control the value directly.
-=======
-        """Persist the current game state to disk."""
-        # Do not recompute population here so tests can control saved values
->>>>>>> e59e90b0
+        """Persist the current game state to disk.
+        Persist resources and whatever population value has been tracked.
+        self.population may be updated elsewhere (e.g., during ticks); saving does not recompute it so tests can control the value directly.
+        """
         self.state.resources = self.resources.data
         self.state.population = self.population
         self.state.world = serialize_world(self.world)
