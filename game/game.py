--- conflicted
+++ resolved
@@ -4,7 +4,6 @@
 import logging
 from pathlib import Path
 from typing import List, Dict, Any, Optional, Tuple
-from pathlib import Path
 
 from .persistence import (
     GameState,
@@ -192,7 +191,12 @@
       - “God Powers” (unlocking, cooldown tracking, application)
       - Turn advancement, scoring, & event simulation
     """
-    def __init__(self, state: Optional[GameState] = None, world: Optional[World] = None, save_file: Optional[str | Path] = None):
+    def __init__(
+        self,
+        state: Optional[GameState] = None,
+        world: Optional[World] = None,
+        save_file: Optional[str | Path] = None
+    ):
         # 1) Initialize map- and world-level data
         self._world = world or World(*settings.MAP_SIZE)
         self.map = Map(self._world.width, self._world.height, world=self._world)
@@ -421,7 +425,10 @@
                 if existing:
                     sdata = {
                         "name": existing.settlement.name,
-                        "position": {"x": existing.settlement.position.x, "y": existing.settlement.position.y},
+                        "position": {
+                            "x": existing.settlement.position.x,
+                            "y": existing.settlement.position.y
+                        },
                     }
                 else:
                     logger.warning("Faction %r missing settlement data; skipping.", fname)
@@ -443,9 +450,7 @@
             ):
                 logger.warning(
                     "Saved settlement for faction %r out of bounds: (%d, %d). Clamping.",
-                    fname,
-                    sx,
-                    sy,
+                    fname, sx, sy,
                 )
                 sx = max(0, min(self.world.width - 1, sx))
                 sy = max(0, min(self.world.height - 1, sy))
@@ -471,15 +476,13 @@
             self._register_faction(restored_faction)
             logger.info("Restored faction %r at (%d, %d)", fname, sx, sy)
 
-        # 5) If a “player” entry exists in fdata, set self.player_faction to it
-        #    Otherwise, if we only have one faction named “Player”, that’s the default.
+        # 5) Determine player faction
         if "Player" in self.state.factions:
             for f in self.map.factions:
                 if f.name == "Player":
                     self.player_faction = f
                     break
         elif self.map.factions:
-            # If no explicitly named “Player” saved, pick the first faction as player
             self.player_faction = self.map.factions[0]
             logger.warning("No saved faction named 'Player'; using %r as player.", self.player_faction.name)
 
@@ -520,12 +523,10 @@
                 self._restore_buildings(faction, fdata.get("buildings", []))
                 self._restore_projects(faction, fdata.get("projects", []))
 
-        # 5) If diplomacy (wars/truces/alliances) were serialized, restore those too:
-        #    (This requires that state includes serialized lists of wars, truces, alliances.)
+        # 5) Restore diplomacy
         if hasattr(self.state, "wars"):
             self.wars = []
             for wpair in getattr(self.state, "wars", []):
-                # wpair is [ "FactionA_name", "FactionB_name" ]
                 fa_name, fb_name = wpair
                 fa = next((f for f in self.map.factions if f.name == fa_name), None)
                 fb = next((f for f in self.map.factions if f.name == fb_name), None)
@@ -536,7 +537,6 @@
         if hasattr(self.state, "truces"):
             self.truces = []
             for tpair in getattr(self.state, "truces", []):
-                # tpair is [ "FactionA_name", "FactionB_name", duration ]
                 fa_name, fb_name, dur = tpair
                 fa = next((f for f in self.map.factions if f.name == fa_name), None)
                 fb = next((f for f in self.map.factions if f.name == fb_name), None)
@@ -547,7 +547,6 @@
         if hasattr(self.state, "alliances"):
             self.alliances = []
             for apair in getattr(self.state, "alliances", []):
-                # apair is [ "FactionA_name", "FactionB_name" ]
                 fa_name, fb_name = apair
                 fa = next((f for f in self.map.factions if f.name == fa_name), None)
                 fb = next((f for f in self.map.factions if f.name == fb_name), None)
@@ -680,13 +679,7 @@
           • state.factions (via serialize_factions)
           • state.turn, state.event_turn_counters, state.tech_levels,
             state.god_powers, state.wars, state.truces, state.alliances, state.cooldowns
-<<<<<<< HEAD
-        Then calls ``save_state`` with the optional ``save_file`` path,
-        catching any exceptions.
-=======
-        Then calls `save_state(self.state, file_path=self.save_file)`
-        (catching any exception).
->>>>>>> c2bf4325
+        Then calls `save_state` with the appropriate file_path (catching any exceptions).
         """
         # 1) Recompute actual total population
         self.population = sum(f.citizens.count for f in self.map.factions)
@@ -724,14 +717,10 @@
             [alliance.factions[0].name, alliance.factions[1].name] for alliance in self.alliances
         ]
 
-        # 6) Finally, call save_state (with error-logging)
+        # 6) Finally, call save_state
         try:
-<<<<<<< HEAD
-            sf_path = Path(save_file) if save_file else None
-            save_state(self.state, save_file=sf_path)
-=======
-            save_state(self.state, file_path=self.save_file)
->>>>>>> c2bf4325
+            target_path = Path(save_file) if save_file else self.save_file
+            save_state(self.state, file_path=target_path)
         except Exception as e:
             logger.error("Failed to save game state: %s", e)
 
@@ -962,92 +951,6 @@
         if deal.resources_b_to_a:
             deal.faction_b.transfer_resources(deal.faction_a, deal.resources_b_to_a)
 
-    # ----------------------------------------------------------------
-    # Building & Project Restoration Helpers (invoked during load)
-    # ----------------------------------------------------------------
-    def _restore_buildings(self, faction: Faction, data: List[Dict[str, Any]]) -> None:
-        """
-        Given serialized building data for a Faction, clear their current
-        .buildings list and reinstantiate each building class by CLASS_ID,
-        setting its stored `level`. Skips unknown CLASS_IDs with a warning.
-        """
-        cls_map: Dict[str, type[Building]] = {cls.CLASS_ID: cls for cls in ALL_BUILDING_CLASSES}
-
-        faction.buildings.clear()
-        for bdict in data:
-            cls_id = bdict.get("id")
-            cls_type = cls_map.get(cls_id)
-            if not cls_type:
-                logger.warning(
-                    "Unknown building CLASS_ID %r for faction %r – skipping",
-                    cls_id,
-                    faction.name,
-                )
-                continue
-            inst = cls_type()
-            inst.level = int(bdict.get("level", 1))
-            faction.buildings.append(inst)
-
-    def _restore_projects(self, faction: Faction, data: List[Dict[str, Any]]) -> None:
-        """
-        Given serialized project data for a Faction, clear their .projects list
-        and reinstantiate each GreatProject by copying from GREAT_PROJECT_TEMPLATES,
-        then set its `progress`. Skips unknown project names with a warning.
-        """
-        from copy import deepcopy
-
-        faction.projects.clear()
-        for pdict in data:
-            template = GREAT_PROJECT_TEMPLATES.get(pdict.get("name"))
-            if not template:
-                logger.warning(
-                    "Unknown project %r for faction %r – skipping",
-                    pdict.get("name"),
-                    faction.name,
-                )
-                continue
-            proj_copy = deepcopy(template)
-            proj_copy.progress = int(pdict.get("progress", 0))
-            faction.projects.append(proj_copy)
-
-    # ----------------------------------------------------------------
-    # God Power Utilities
-    # ----------------------------------------------------------------
-    def available_powers(self) -> List[GodPower]:
-        """
-        Return all GodPower objects that:
-          1) Are unlocked (via completed_projects)
-          2) Have cooldown ≤ 0 (ready to cast)
-        If no player faction, returns an empty list.
-        """
-        if not self.player_faction:
-            return []
-
-        # Collect names of all completed GreatProjects
-        completed_set = {p.name for p in self.player_faction.completed_projects()}
-
-        return [
-            pwr
-            for pwr in self.god_powers.values()
-            if pwr.is_unlocked(self.player_faction, completed_set)
-            and self.power_cooldowns.get(pwr.name, 0) <= 0
-        ]
-
-    def use_power(self, name: str) -> None:
-        """
-        Attempt to cast the named GodPower.
-          • Raises ValueError if name not recognized or power still on cooldown.
-          • If successful, calls `power.apply(self)` and resets its cooldown.
-        """
-        if name not in self.god_powers:
-            raise ValueError(f"Unknown power: {name}")
-        if self.power_cooldowns.get(name, 0) > 0:
-            raise ValueError(f"{name} is on cooldown (remaining: {self.power_cooldowns[name]})")
-
-        power = self.god_powers[name]
-        power.apply(self)
-        self.power_cooldowns[name] = power.cooldown
-
 # --------------------------------------------------------------------
 # Module-Level “main()” Function with CLI Support
 # --------------------------------------------------------------------
@@ -1059,6 +962,7 @@
       --load-file            : path to an existing save file
       --save-file            : where to write the save data on exit
       --no-save              : skip saving at end (for dry-runs/tests)
+      --log-level            : logging verbosity
     Returns exit code 0 on success, nonzero on failure.
     """
     parser = argparse.ArgumentParser(description="Launch the hex-based strategy game.")
@@ -1099,11 +1003,7 @@
     initial_state: Optional[GameState] = None
     if args.load_file:
         try:
-<<<<<<< HEAD
-            loaded_state, _ = load_state(save_file=Path(args.load_file))
-=======
-            loaded_state, _ = load_state(file_path=args.load_file)
->>>>>>> c2bf4325
+            loaded_state, _ = load_state(file_path=Path(args.load_file))
             if loaded_state:
                 initial_state = loaded_state
                 logger.info("Loaded saved game from %r", args.load_file)
@@ -1131,7 +1031,7 @@
         return 2
 
     # 5) (Optional) Run a single tick for demonstration
-    #game.tick()  # Uncomment if you want to step one tick
+    # game.tick()  # Uncomment if you want to step one tick
 
     # 6) Save unless --no-save was specified
     if not args.no_save:
