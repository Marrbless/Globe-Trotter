import random
import time
from typing import List, Dict, Any
from dataclasses import dataclass, field

from .persistence import (
    GameState,
    load_state,
    save_state,
    serialize_world,
    serialize_factions,
    deserialize_world,
)
from .buildings import (
    Building,
    ProcessingBuilding,
    mitigate_building_damage,
    mitigate_population_loss,
)
from .population import Citizen, Worker, FactionManager
from . import settings
from world.world import World, ResourceType
from .resources import ResourceManager
from .models import Position, Settlement, GreatProject


# Predefined templates for special high-cost projects
GREAT_PROJECT_TEMPLATES: Dict[str, GreatProject] = {
    "Grand Cathedral": GreatProject(
        name="Grand Cathedral",
        build_time=5,
        victory_points=10,
        bonus="Increases faith across the realm",
    ),
    "Sky Fortress": GreatProject(
        name="Sky Fortress",
        build_time=8,
        victory_points=15,
        bonus="Provides unmatched military power",
    ),
}

# Mapping of project names to new actions unlocked upon completion
PROJECT_UNLOCKS = {
    "Grand Cathedral": "celebrate_festival",
    "Sky Fortress": "air_strike",
}


def apply_project_bonus(faction: "Faction", project: GreatProject) -> None:
    """Grant faction bonuses when a project is finished."""
    action = PROJECT_UNLOCKS.get(project.name)
    if action and action not in faction.unlocked_actions:
        faction.unlocked_actions.append(action)


@dataclass
class Faction:
    name: str
    settlement: Settlement
    citizens: Citizen = field(default_factory=lambda: Citizen(count=10))
    resources: Dict[ResourceType, int] = field(
        default_factory=lambda: {
            ResourceType.FOOD: 100,
            ResourceType.WOOD: 50,
            ResourceType.STONE: 30,
            ResourceType.ORE: 0,
            ResourceType.METAL: 0,
            ResourceType.CLOTH: 0,
            ResourceType.WHEAT: 0,
            ResourceType.FLOUR: 0,
            ResourceType.BREAD: 0,
            ResourceType.WOOL: 0,
            ResourceType.CLOTHES: 0,
            ResourceType.PLANK: 0,
            ResourceType.STONE_BLOCK: 0,
            ResourceType.VEGETABLE: 0,
            ResourceType.SOUP: 0,
            ResourceType.WEAPON: 0,
        }
    )
    workers: Worker = field(default_factory=lambda: Worker(assigned=10))
    buildings: List[Building] = field(default_factory=list)
    projects: List[GreatProject] = field(default_factory=list)
    unlocked_actions: List[str] = field(default_factory=list)
    # When True, workers will only be assigned manually. When False, all idle
    # citizens are automatically distributed to resource tasks each tick.
    manual_assignment: bool = False

    @property
    def population(self) -> int:
        """Return total citizens for backward compatibility."""
        return self.citizens.count

    @population.setter
    def population(self, value: int) -> None:
        self.citizens.count = value

    def start_project(self, project: GreatProject, claimed_projects: set[str] | None = None) -> None:
        """Begin constructing a great project if not already claimed."""
        if claimed_projects is not None:
            if project.name in claimed_projects:
                raise ValueError(f"{project.name} already claimed")
            claimed_projects.add(project.name)
        self.projects.append(project)

    def progress_projects(self) -> None:
        for proj in self.projects:
            if not proj.is_complete():
                proj.advance()
            if proj.is_complete() and not getattr(proj, "bonus_applied", False):
                apply_project_bonus(self, proj)
                proj.bonus_applied = True

    def completed_projects(self) -> List[GreatProject]:
        return [p for p in self.projects if p.is_complete()]

    def get_victory_points(self) -> int:
        total = sum(b.victory_points for b in self.buildings)
        total += sum(p.victory_points for p in self.completed_projects())
        return total

    def build_structure(self, building: Building) -> None:
        """
        Pay the required resources (assumed to be a dict mapping ResourceType to amounts)
        and add the Building instance to this faction.
        """
        cost: Dict[ResourceType, int] = building.construction_cost
        for res_type, amt in cost.items():
            if self.resources.get(res_type, 0) < amt:
                raise ValueError(f"Not enough {res_type} to build {building.name}")
        for res_type, amt in cost.items():
            self.resources[res_type] -= amt
        self.buildings.append(building)

    def upgrade_structure(self, building: Building) -> None:
        """
        Pay the upgrade cost and then call the building's internal upgrade() method.
        Assumes building.upgrade_cost() returns a dict keyed by ResourceType.
        """
        cost: Dict[ResourceType, int] = building.upgrade_cost()
        for res_type, amt in cost.items():
            if self.resources.get(res_type, 0) < amt:
                raise ValueError(f"Not enough {res_type} to upgrade {building.name}")
        for res_type, amt in cost.items():
            self.resources[res_type] -= amt
        building.upgrade()


class Map:
    def __init__(self, width: int, height: int):
        self.width = width
        self.height = height
        self.factions: List[Faction] = []

    def is_occupied(self, position: Position) -> bool:
        for faction in self.factions:
            if faction.settlement.position == position:
                return True
        return False

    def distance(self, pos1: Position, pos2: Position) -> int:
        """Return axial hex distance between two positions."""
        dq = pos1.x - pos2.x
        dr = pos1.y - pos2.y
        return (abs(dq) + abs(dr) + abs(dq + dr)) // 2

    def add_faction(self, faction: Faction):
        if not self.is_occupied(faction.settlement.position):
            self.factions.append(faction)
        else:
            raise ValueError("Position is already occupied")

    def spawn_ai_factions(self, player_settlement: Settlement) -> List[Faction]:
        count = settings.AI_FACTION_COUNT
        spawned = 0
        attempts = 0
        new_factions: List[Faction] = []
        while spawned < count and attempts < count * 10:
            attempts += 1
            x = random.randint(0, self.width - 1)
            y = random.randint(0, self.height - 1)
            pos = Position(x, y)
            if (
                not self.is_occupied(pos)
                and self.distance(pos, player_settlement.position)
                >= settings.MIN_DISTANCE_FROM_PLAYER
            ):
                ai = Faction(
                    name=f"AI #{spawned + 1}",
                    settlement=Settlement(name=f"AI Town {spawned + 1}", position=pos),
                    citizens=Citizen(count=random.randint(8, 15)),
                )
                self.add_faction(ai)
                new_factions.append(ai)
                spawned += 1
        return new_factions


class Game:
    def __init__(self, state: GameState | None = None, world: World | None = None):
        # Initialize map and world
        self.map = Map(*settings.MAP_SIZE)
        self.world = world or World(*settings.MAP_SIZE)

        # Prepare state container; actual saved data will be loaded in begin()
        self.state = state or GameState(
            timestamp=time.time(), resources={}, population=0, claimed_projects=[]
        )

        # Initialize managers for resources and populations
        self.resources = ResourceManager(self.world, self.state.resources)
        self.faction_manager = FactionManager()

        self.population = self.state.population
        self.claimed_projects: set[str] = set(self.state.claimed_projects)
        self.player_faction: Faction | None = None
        self.player_buildings: List[Building] = []
        self.turn = 0

    def place_initial_settlement(self, x: int, y: int, name: str = "Player"):
        pos = Position(x, y)
        if self.map.is_occupied(pos):
            raise ValueError("Cannot place settlement on occupied location")
        settlement = Settlement(name="Home", position=pos)
        self.player_faction = Faction(name=name, settlement=settlement)
        self.map.add_faction(self.player_faction)
        # Register resources and population management for the new faction
        self.resources.register(self.player_faction)
        self.faction_manager.add_faction(self.player_faction)
        self.population = self.player_faction.citizens.count

    def add_building(self, building: Building):
        """Add a defensive building to the player's settlement."""
        self.player_buildings.append(building)

    def begin(self):
        if not self.player_faction:
            raise RuntimeError("Player settlement not placed")
        ai_factions = self.map.spawn_ai_factions(self.player_faction.settlement)
        for faction in self.map.factions:
            self.resources.register(faction)
            self.faction_manager.add_faction(faction)

<<<<<<< HEAD
        # Load saved state and apply offline gains
        self.state = load_state(world=self.world, factions=self.map.factions)

        # Initialize the world from the loaded data
        if self.state.world:
=======
        # Peek saved state to rebuild world and faction data
        initial_state, _ = load_state()
        if initial_state.world:
>>>>>>> 4c8007e7
            from world.world import WorldSettings

            settings_obj = WorldSettings(**self.state.world.get("settings", {}))
            self.world = World(
                width=settings_obj.width,
                height=settings_obj.height,
                settings=settings_obj,
            )
            deserialize_world(self.state.world, self.world)

<<<<<<< HEAD
        # Replace resource manager with data from the loaded state
=======
        # Apply offline gains now that the world and factions exist
        self.state, updated_pops = load_state(world=self.world, factions=self.map.factions)
>>>>>>> 4c8007e7
        self.resources = ResourceManager(self.world, self.state.resources)
        self.claimed_projects = set(self.state.claimed_projects)

        def restore_buildings(faction: Faction, data: List[Dict[str, Any]]):
            from .buildings import (
                Farm,
                Mine,
                IronMine,
                GoldMine,
                House,
                LumberMill,
                Quarry,
                Smeltery,
                TextileMill,
            )

            cls_map = {
                cls().name: cls
                for cls in [
                    Farm,
                    Mine,
                    IronMine,
                    GoldMine,
                    House,
                    LumberMill,
                    Quarry,
                    Smeltery,
                    TextileMill,
                ]
            }
            faction.buildings.clear()
            for b in data:
                cls = cls_map.get(b.get("name"))
                if cls:
                    inst = cls()
                    inst.level = int(b.get("level", 1))
                    faction.buildings.append(inst)

        def restore_projects(faction: Faction, data: List[Dict[str, Any]]):
            from copy import deepcopy

            faction.projects.clear()
            for p in data:
                template = GREAT_PROJECT_TEMPLATES.get(p.get("name"))
                if template:
                    proj = deepcopy(template)
                    proj.progress = int(p.get("progress", 0))
                    faction.projects.append(proj)

        for faction in self.map.factions:
            self.resources.register(faction)
            saved = self.state.resources.get(faction.name)
            if saved is not None:
                faction.resources.update(saved)
            # Merge offline population updates before applying saved data
            if faction.name in updated_pops:
                self.state.factions.setdefault(faction.name, {}).update(updated_pops[faction.name])
            fdata = self.state.factions.get(faction.name, {})
            faction.citizens.count = fdata.get("citizens", faction.citizens.count)
            faction.workers.assigned = fdata.get("workers", faction.workers.assigned)
            restore_buildings(faction, fdata.get("buildings", []))
            restore_projects(faction, fdata.get("projects", []))

        self.turn = self.state.turn
        if self.player_faction:
            self.population = self.player_faction.citizens.count

        print("Game started with factions:")
        for faction in self.map.factions:
            pos = faction.settlement.position
            print(f"- {faction.name} at ({pos.x}, {pos.y})")

        # Show initial resource and population state
        print(f"Resources: {self.state.resources}")
        print(f"Population: {self.state.population}")

        # Simulate a sample event demonstrating defensive buildings
        self.simulate_events()

    def simulate_events(self):
        """Run sample attack and disaster to show defensive buildings."""
        if not self.player_faction:
            return
        base_pop_loss = 100
        base_damage = 50
        pop_loss = mitigate_population_loss(self.player_buildings, base_pop_loss)
        damage = mitigate_building_damage(self.player_buildings, base_damage)
        print(f"Population loss mitigated from {base_pop_loss} to {pop_loss}")
        print(f"Building damage mitigated from {base_damage} to {damage}")

    def build_for_player(self, building: Building) -> None:
        if not self.player_faction:
            raise RuntimeError("Player faction not initialized")
        self.player_faction.build_structure(building)

    def upgrade_player_building(self, building: Building) -> None:
        if not self.player_faction:
            raise RuntimeError("Player faction not initialized")
        self.player_faction.upgrade_structure(building)

    def tick(self) -> None:
        """
        Advance the game state by one tick. This includes:
          1. Population growth via `FactionManager`
          2. Basic resource generation (food from population)
          3. Building-based resource bonuses
        """
        # Update population for all factions
        self.faction_manager.tick()

        for faction in self.map.factions:
            # 1. Generate base food from population
            food_gain = faction.citizens.count // 2
            faction.resources[ResourceType.FOOD] = (
                faction.resources.get(ResourceType.FOOD, 0) + food_gain
            )

            # 3. Building effects
            for building in faction.buildings:
                if isinstance(building, ProcessingBuilding):
                    building.process(faction)
                    continue
                if building.resource_type is not None:
                    current = faction.resources.get(building.resource_type, 0)
                    faction.resources[building.resource_type] = (
                        current + building.resource_bonus
                    )

        # After all factions have been processed, update overall population and
        # ResourceManager data
        self.population = sum(f.citizens.count for f in self.map.factions)
        self.resources.tick(self.map.factions)

        # Debug output for the player faction
        if self.player_faction:
            res = self.player_faction.resources
            pop = self.player_faction.citizens.count
            print(f"Resources: {res} | Population: {pop}")

    def save(self) -> None:
        """Persist the current game state to disk.
        Persist resources and recompute population from all factions.
        """
        # Ensure population reflects all factions before persisting
        self.population = sum(f.citizens.count for f in self.map.factions)
        self.state.resources = self.resources.data
        self.state.population = self.population
        self.state.claimed_projects = list(self.claimed_projects)
        self.state.world = serialize_world(self.world)
        self.state.factions = serialize_factions(self.map.factions)
        self.state.turn = self.turn
        save_state(self.state)

    def advance_turn(self) -> None:
        """Progress construction on all ongoing projects."""
        self.turn += 1
        for faction in self.map.factions:
            faction.progress_projects()

    def calculate_scores(self) -> Dict[str, int]:
        """Return victory points for all factions."""
        return {f.name: f.get_victory_points() for f in self.map.factions}


def main():
    game = Game()
    # Example: player places settlement at (0, 0)
    game.place_initial_settlement(0, 0)
    game.begin()
    game.save()


if __name__ == "__main__":
    main()<|MERGE_RESOLUTION|>--- conflicted
+++ resolved
@@ -242,33 +242,23 @@
             self.resources.register(faction)
             self.faction_manager.add_faction(faction)
 
-<<<<<<< HEAD
-        # Load saved state and apply offline gains
-        self.state = load_state(world=self.world, factions=self.map.factions)
-
-        # Initialize the world from the loaded data
-        if self.state.world:
-=======
         # Peek saved state to rebuild world and faction data
         initial_state, _ = load_state()
         if initial_state.world:
->>>>>>> 4c8007e7
             from world.world import WorldSettings
 
-            settings_obj = WorldSettings(**self.state.world.get("settings", {}))
+            settings_obj = WorldSettings(**initial_state.world.get("settings", {}))
             self.world = World(
                 width=settings_obj.width,
                 height=settings_obj.height,
                 settings=settings_obj,
             )
-            deserialize_world(self.state.world, self.world)
-
-<<<<<<< HEAD
-        # Replace resource manager with data from the loaded state
-=======
+            deserialize_world(initial_state.world, self.world)
+
         # Apply offline gains now that the world and factions exist
         self.state, updated_pops = load_state(world=self.world, factions=self.map.factions)
->>>>>>> 4c8007e7
+
+        # Replace resource manager with data from the loaded state
         self.resources = ResourceManager(self.world, self.state.resources)
         self.claimed_projects = set(self.state.claimed_projects)
 
