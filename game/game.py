import random
from dataclasses import dataclass, field
from typing import List, Dict

from .persistence import GameState, load_state, save_state
from .buildings import Building
from . import settings
<<<<<<< HEAD
from .buildings import (
    Building,
    mitigate_building_damage,
    mitigate_population_loss,
)
=======
from .world import World
from .resources import ResourceManager
>>>>>>> 7a199db1


@dataclass
class Position:
    x: int
    y: int


@dataclass
class Settlement:
    name: str
    position: Position


@dataclass
class GreatProject:
    """High-cost project that requires multiple turns to complete."""
    name: str
    build_time: int
    victory_points: int = 0
    bonus: str = ""
    progress: int = 0

    def is_complete(self) -> bool:
        return self.progress >= self.build_time

    def advance(self, amount: int = 1) -> None:
        self.progress = min(self.build_time, self.progress + amount)


# Predefined templates for special high-cost projects
GREAT_PROJECT_TEMPLATES: Dict[str, GreatProject] = {
    "Grand Cathedral": GreatProject(
        name="Grand Cathedral",
        build_time=5,
        victory_points=10,
        bonus="Increases faith across the realm",
    ),
    "Sky Fortress": GreatProject(
        name="Sky Fortress",
        build_time=8,
        victory_points=15,
        bonus="Provides unmatched military power",
    ),
}


@dataclass
class Faction:
    name: str
    settlement: Settlement
    population: int = 10
    resources: Dict[str, int] = field(
        default_factory=lambda: {"food": 100, "wood": 50, "stone": 30}
    )
    workers: Dict[str, int] = field(default_factory=lambda: {"food": 10, "wood": 0, "stone": 0})
    buildings: List[Building] = field(default_factory=list)
    projects: List[GreatProject] = field(default_factory=list)

    def start_project(self, project: GreatProject) -> None:
        """Begin constructing a great project."""
        self.projects.append(project)

    def progress_projects(self) -> None:
        for proj in self.projects:
            if not proj.is_complete():
                proj.advance()

    def completed_projects(self) -> List[GreatProject]:
        return [p for p in self.projects if p.is_complete()]

    def get_victory_points(self) -> int:
        total = sum(b.victory_points for b in self.buildings)
        total += sum(p.victory_points for p in self.completed_projects())
        return total

    def build_structure(self, building: Building) -> None:
        """
        Pay the required resources (assumed to be a dict mapping resource types to amounts)
        and add the Building instance to this faction.
        """
        cost: Dict[str, int] = building.construction_cost  # e.g. {"wood": 20, "stone": 10}
        for res_type, amt in cost.items():
            if self.resources.get(res_type, 0) < amt:
                raise ValueError(f"Not enough {res_type} to build {building.name}")
        for res_type, amt in cost.items():
            self.resources[res_type] -= amt
        self.buildings.append(building)

    def upgrade_structure(self, building: Building) -> None:
        """
        Pay the upgrade cost and then call the building's internal upgrade() method.
        Assumes building.upgrade_cost() returns a dict like construction_cost.
        """
        cost: Dict[str, int] = building.upgrade_cost()
        for res_type, amt in cost.items():
            if self.resources.get(res_type, 0) < amt:
                raise ValueError(f"Not enough {res_type} to upgrade {building.name}")
        for res_type, amt in cost.items():
            self.resources[res_type] -= amt
        building.upgrade()


class Map:
    def __init__(self, width: int, height: int):
        self.width = width
        self.height = height
        self.factions: List[Faction] = []

    def is_occupied(self, position: Position) -> bool:
        for faction in self.factions:
            if faction.settlement.position == position:
                return True
        return False

    def distance(self, pos1: Position, pos2: Position) -> float:
        return ((pos1.x - pos2.x) ** 2 + (pos1.y - pos2.y) ** 2) ** 0.5

    def add_faction(self, faction: Faction):
        if not self.is_occupied(faction.settlement.position):
            self.factions.append(faction)
        else:
            raise ValueError("Position is already occupied")

    def spawn_ai_factions(self, player_settlement: Settlement) -> List[Faction]:
        count = settings.AI_FACTION_COUNT
        spawned = 0
        attempts = 0
        new_factions: List[Faction] = []
        while spawned < count and attempts < count * 10:
            attempts += 1
            x = random.randint(0, self.width - 1)
            y = random.randint(0, self.height - 1)
            pos = Position(x, y)
            if (
                not self.is_occupied(pos)
                and self.distance(pos, player_settlement.position)
                >= settings.MIN_DISTANCE_FROM_PLAYER
            ):
                ai = Faction(
                    name=f"AI #{spawned + 1}",
                    settlement=Settlement(name=f"AI Town {spawned + 1}", position=pos),
                    population=random.randint(8, 15),
                )
                self.add_faction(ai)
                new_factions.append(ai)
                spawned += 1
        return new_factions


class Game:
    def __init__(self, state: GameState | None = None, world: World | None = None):
        # Initialize map and world
        self.map = Map(*settings.MAP_SIZE)
        self.world = world or World(*settings.MAP_SIZE)

        # Load or create state
        self.state = state or load_state()
        # If state has stored resources, use them; otherwise create ResourceManager
        self.resources: ResourceManager | Dict[str, int]
        if isinstance(self.state.resources, ResourceManager):
            self.resources = self.state.resources
        else:
            self.resources = ResourceManager(self.world)
            # Overwrite with persisted dictionary if necessary
            for faction in self.map.factions:
                self.resources.register(faction)
            # In a freshly loaded state, the resources dict should map faction names to resource states
            # If needed, user should handle registration elsewhere

        self.population = self.state.population
        self.player_faction: Faction | None = None
<<<<<<< HEAD
        self.player_buildings: list[Building] = []
=======
        self.turn = 0
>>>>>>> 7a199db1

    def place_initial_settlement(self, x: int, y: int, name: str = "Player"):
        pos = Position(x, y)
        if self.map.is_occupied(pos):
            raise ValueError("Cannot place settlement on occupied location")
        settlement = Settlement(name="Home", position=pos)
        self.player_faction = Faction(name=name, settlement=settlement)
        self.map.add_faction(self.player_faction)
        # Register resources for the new faction
        if isinstance(self.resources, ResourceManager):
            self.resources.register(self.player_faction)

    def add_building(self, building: Building):
        """Add a defensive building to the player's settlement."""
        self.player_buildings.append(building)

    def begin(self):
        if not self.player_faction:
            raise RuntimeError("Player settlement not placed")
        ai_factions = self.map.spawn_ai_factions(self.player_faction.settlement)
        if isinstance(self.resources, ResourceManager):
            for faction in self.map.factions:
                self.resources.register(faction)

        print("Game started with factions:")
        for faction in self.map.factions:
<<<<<<< HEAD
            print(f"- {faction.name} at {faction.settlement.position}")
        self.simulate_events()

    def simulate_events(self):
        """Run sample attack and disaster to show defensive buildings."""
        if not self.player_faction:
            return
        base_pop_loss = 100
        base_damage = 50
        pop_loss = mitigate_population_loss(self.player_buildings, base_pop_loss)
        damage = mitigate_building_damage(self.player_buildings, base_damage)
        print(
            f"Population loss mitigated from {base_pop_loss} to {pop_loss}"
        )
        print(
            f"Building damage mitigated from {base_damage} to {damage}"
        )
=======
            pos = faction.settlement.position
            print(f"- {faction.name} at ({pos.x}, {pos.y})")

        print(f"Resources: {self.state.resources}")
        print(f"Population: {self.state.population}")

    def build_for_player(self, building: Building) -> None:
        if not self.player_faction:
            raise RuntimeError("Player faction not initialized")
        self.player_faction.build_structure(building)

    def upgrade_player_building(self, building: Building) -> None:
        if not self.player_faction:
            raise RuntimeError("Player faction not initialized")
        self.player_faction.upgrade_structure(building)

    def tick(self) -> None:
        """
        Advance the game state by one tick. This includes:
          1. Population growth
          2. Basic resource generation (food from population)
          3. Building‐based resource bonuses
        """
        for faction in self.map.factions:
            # 1. Population growth
            faction.population += 1

            # 2. Generate base food from population
            food_gain = faction.population // 2
            faction.resources["food"] = faction.resources.get("food", 0) + food_gain

            # 3. Building effects
            for building in faction.buildings:
                b_type = getattr(building, "name", None)
                if b_type == "farm":
                    faction.resources["food"] = faction.resources.get("food", 0) + 5
                elif b_type == "lumber_mill":
                    faction.resources["wood"] = faction.resources.get("wood", 0) + 3
                elif b_type == "quarry":
                    faction.resources["stone"] = faction.resources.get("stone", 0) + 2

        # Debug output for the player faction
        if self.player_faction:
            res = self.player_faction.resources
            pop = self.player_faction.population
            print(f"Resources: {res} | Population: {pop}")

    def save(self) -> None:
        self.state.resources = self.resources
        self.state.population = self.population
        save_state(self.state)

    def advance_turn(self) -> None:
        """Progress construction on all ongoing projects."""
        self.turn += 1
        for faction in self.map.factions:
            faction.progress_projects()

    def calculate_scores(self) -> Dict[str, int]:
        """Return victory points for all factions."""
        return {f.name: f.get_victory_points() for f in self.map.factions}

>>>>>>> 7a199db1

def main():
    game = Game()
    # Example: player places settlement at (0, 0)
    game.place_initial_settlement(0, 0)
    game.begin()
    game.save()


if __name__ == "__main__":
    main()<|MERGE_RESOLUTION|>--- conflicted
+++ resolved
@@ -3,18 +3,10 @@
 from typing import List, Dict
 
 from .persistence import GameState, load_state, save_state
-from .buildings import Building
+from .buildings import Building, mitigate_building_damage, mitigate_population_loss
 from . import settings
-<<<<<<< HEAD
-from .buildings import (
-    Building,
-    mitigate_building_damage,
-    mitigate_population_loss,
-)
-=======
 from .world import World
 from .resources import ResourceManager
->>>>>>> 7a199db1
 
 
 @dataclass
@@ -173,6 +165,7 @@
 
         # Load or create state
         self.state = state or load_state()
+
         # If state has stored resources, use them; otherwise create ResourceManager
         self.resources: ResourceManager | Dict[str, int]
         if isinstance(self.state.resources, ResourceManager):
@@ -187,11 +180,8 @@
 
         self.population = self.state.population
         self.player_faction: Faction | None = None
-<<<<<<< HEAD
-        self.player_buildings: list[Building] = []
-=======
+        self.player_buildings: List[Building] = []
         self.turn = 0
->>>>>>> 7a199db1
 
     def place_initial_settlement(self, x: int, y: int, name: str = "Player"):
         pos = Position(x, y)
@@ -218,8 +208,14 @@
 
         print("Game started with factions:")
         for faction in self.map.factions:
-<<<<<<< HEAD
-            print(f"- {faction.name} at {faction.settlement.position}")
+            pos = faction.settlement.position
+            print(f"- {faction.name} at ({pos.x}, {pos.y})")
+
+        # Show initial resource and population state
+        print(f"Resources: {self.state.resources}")
+        print(f"Population: {self.state.population}")
+
+        # Simulate a sample event demonstrating defensive buildings
         self.simulate_events()
 
     def simulate_events(self):
@@ -230,18 +226,8 @@
         base_damage = 50
         pop_loss = mitigate_population_loss(self.player_buildings, base_pop_loss)
         damage = mitigate_building_damage(self.player_buildings, base_damage)
-        print(
-            f"Population loss mitigated from {base_pop_loss} to {pop_loss}"
-        )
-        print(
-            f"Building damage mitigated from {base_damage} to {damage}"
-        )
-=======
-            pos = faction.settlement.position
-            print(f"- {faction.name} at ({pos.x}, {pos.y})")
-
-        print(f"Resources: {self.state.resources}")
-        print(f"Population: {self.state.population}")
+        print(f"Population loss mitigated from {base_pop_loss} to {pop_loss}")
+        print(f"Building damage mitigated from {base_damage} to {damage}")
 
     def build_for_player(self, building: Building) -> None:
         if not self.player_faction:
@@ -258,7 +244,7 @@
         Advance the game state by one tick. This includes:
           1. Population growth
           2. Basic resource generation (food from population)
-          3. Building‐based resource bonuses
+          3. Building-based resource bonuses
         """
         for faction in self.map.factions:
             # 1. Population growth
@@ -299,7 +285,6 @@
         """Return victory points for all factions."""
         return {f.name: f.get_victory_points() for f in self.map.factions}
 
->>>>>>> 7a199db1
 
 def main():
     game = Game()
