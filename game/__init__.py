<<<<<<< HEAD
"""Simple game package exposing common classes."""

from .game import Game, Position, Settlement, Faction
from .buildings import (
    Building,
    WALLS,
    FORT,
    FLOOD_BARRIER,
    FIREBREAK,
    mitigate_population_loss,
    mitigate_building_damage,
)

__all__ = [
    "Game",
    "Position",
    "Settlement",
    "Faction",
    "Building",
    "WALLS",
    "FORT",
    "FLOOD_BARRIER",
    "FIREBREAK",
    "mitigate_population_loss",
    "mitigate_building_damage",
=======
"""Game package exposing core classes."""

from .game import Game, Faction, Settlement, Position
from .buildings import Building, Farm, Mine, House

__all__ = [
    "Game",
    "Faction",
    "Settlement",
    "Position",
    "Building",
    "Farm",
    "Mine",
    "House",
>>>>>>> 7a199db1
]<|MERGE_RESOLUTION|>--- conflicted
+++ resolved
@@ -1,9 +1,11 @@
-<<<<<<< HEAD
-"""Simple game package exposing common classes."""
+"""Game package exposing core classes."""
 
-from .game import Game, Position, Settlement, Faction
+from .game import Game, Faction, Settlement, Position
 from .buildings import (
     Building,
+    Farm,
+    Mine,
+    House,
     WALLS,
     FORT,
     FLOOD_BARRIER,
@@ -14,24 +16,6 @@
 
 __all__ = [
     "Game",
-    "Position",
-    "Settlement",
-    "Faction",
-    "Building",
-    "WALLS",
-    "FORT",
-    "FLOOD_BARRIER",
-    "FIREBREAK",
-    "mitigate_population_loss",
-    "mitigate_building_damage",
-=======
-"""Game package exposing core classes."""
-
-from .game import Game, Faction, Settlement, Position
-from .buildings import Building, Farm, Mine, House
-
-__all__ = [
-    "Game",
     "Faction",
     "Settlement",
     "Position",
@@ -39,5 +23,10 @@
     "Farm",
     "Mine",
     "House",
->>>>>>> 7a199db1
+    "WALLS",
+    "FORT",
+    "FLOOD_BARRIER",
+    "FIREBREAK",
+    "mitigate_population_loss",
+    "mitigate_building_damage",
 ]