--- conflicted
+++ resolved
@@ -1,9 +1,8 @@
 """Game package exposing core classes."""
 
 from .game import Game
-from .models import Faction
+from .models import Faction, Settlement, Position
 from .diplomacy import TradeDeal, Truce, DeclarationOfWar, Alliance
-from .models import Settlement, Position
 from .technology import TechLevel
 from .buildings import (
     Building,
@@ -44,11 +43,8 @@
     "TradeDeal",
     "Truce",
     "DeclarationOfWar",
-<<<<<<< HEAD
+    "Alliance",
     "TechLevel",
-=======
-    "Alliance",
->>>>>>> ab5a9812
 ]
 
 # Expose the world package as a submodule to allow `import game.world`
