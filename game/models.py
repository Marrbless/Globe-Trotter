--- conflicted
+++ resolved
@@ -80,12 +80,9 @@
     unlocked_actions: List[str] = field(default_factory=list)
     manual_assignment: bool = False
     automation_level: str = "mid"
-<<<<<<< HEAD
-    worker_efficiency: float = 1.0
-=======
     tech_level: TechLevel = TechLevel.PRIMITIVE
     research_points: int = 0
->>>>>>> 65a2ec28
+    worker_efficiency: float = 1.0
 
     def toggle_manual_assignment(self, manual: bool, level: str | None = None) -> None:
         self.manual_assignment = manual
