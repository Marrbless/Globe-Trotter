from __future__ import annotations

from dataclasses import dataclass, field
from typing import Dict, List, TYPE_CHECKING

from world.world import ResourceType
from .buildings import Building
from .population import Citizen, Worker
from .technology import TechLevel
from . import settings

if TYPE_CHECKING:
    from .diplomacy import TradeDeal
    from .game import Game


@dataclass
class Position:
    x: int
    y: int


@dataclass
class Settlement:
    name: str
    position: Position


@dataclass
class GreatProject:
    """High-cost project that requires multiple turns to complete."""

    name: str
    build_time: int
    victory_points: int = 0
    bonus: str = ""
    progress: int = 0
    bonus_applied: bool = False

    def is_complete(self) -> bool:
        return self.progress >= self.build_time

    def advance(self, amount: int = 1) -> None:
        self.progress = min(self.build_time, self.progress + amount)


@dataclass
class Faction:
    """Core data model representing a faction in the game."""

    name: str
    settlement: Settlement
    citizens: Citizen = field(default_factory=lambda: Citizen(count=10))
    resources: Dict[ResourceType, int] = field(
        default_factory=lambda: {
            ResourceType.FOOD: 100,
            ResourceType.WOOD: 50,
            ResourceType.STONE: 30,
            ResourceType.ORE: 0,
            ResourceType.METAL: 0,
            ResourceType.CLOTH: 0,
            ResourceType.WHEAT: 0,
            ResourceType.FLOUR: 0,
            ResourceType.BREAD: 0,
            ResourceType.WOOL: 0,
            ResourceType.CLOTHES: 0,
            ResourceType.PLANK: 0,
            ResourceType.STONE_BLOCK: 0,
            ResourceType.VEGETABLE: 0,
            ResourceType.SOUP: 0,
            ResourceType.WEAPON: 0,
        }
    )
    workers: Worker = field(default_factory=lambda: Worker(assigned=10))
    units: int = 0
    buildings: List[Building] = field(default_factory=list)
    projects: List[GreatProject] = field(default_factory=list)
    total_roads: int = 0
    city_count: int = 0
    army_size: int = 0
    unlocked_actions: List[str] = field(default_factory=list)
    manual_assignment: bool = False
    automation_level: str = "mid"
<<<<<<< HEAD
    tech_level: int = 0
    god_powers: Dict[str, int] = field(default_factory=dict)
=======
    tech_level: TechLevel = TechLevel.PRIMITIVE
    research_points: int = 0
    worker_efficiency: float = 1.0
>>>>>>> 81178c28

    def toggle_manual_assignment(self, manual: bool, level: str | None = None) -> None:
        self.manual_assignment = manual
        if not manual and level is not None:
            self.automation_level = level

    @property
    def population(self) -> int:
        return self.citizens.count

    @population.setter
    def population(self, value: int) -> None:
        self.citizens.count = value

    def start_project(self, project: GreatProject, claimed_projects: set[str]) -> None:
        if project.name in claimed_projects:
            raise ValueError(f"{project.name} already claimed")
        claimed_projects.add(project.name)
        self.projects.append(project)

    def progress_projects(self) -> None:
        from .game import apply_project_bonus

        for proj in self.projects:
            if not proj.is_complete():
                proj.advance()
            if proj.is_complete() and not proj.bonus_applied:
                apply_project_bonus(self, proj)
                proj.bonus_applied = True

    def completed_projects(self) -> List[GreatProject]:
        return [p for p in self.projects if p.is_complete()]

    def get_victory_points(self, game: "Game" | None = None) -> int:
        """Calculate total victory points for this faction."""
        # Base score from number of factions in the game
        total = (settings.AI_FACTION_COUNT + 1) * 10

        # Points from settlements and cities
        total += 1  # home settlement
        total += self.city_count * 2

        # Buildings and completed projects
        total += sum(b.victory_points for b in self.buildings)
        total += sum(p.victory_points for p in self.completed_projects())

        # Bonus for longest road and largest army
        if game is not None and game.map.factions:
            longest = max(f.total_roads for f in game.map.factions)
            if self.total_roads == longest and longest > 0:
                total += 5

            largest_army = max(f.army_size for f in game.map.factions)
            if self.army_size == largest_army and largest_army > 0:
                total += 5

        return total

    def progress_research(self, amount: int = 1) -> None:
        """Advance research and update tech level when thresholds are met."""
        if self.tech_level is TechLevel.INDUSTRIAL:
            return
        self.research_points += amount
        thresholds = {
            TechLevel.PRIMITIVE: 10,
            TechLevel.MEDIEVAL: 20,
        }
        needed = thresholds.get(self.tech_level)
        if needed is not None and self.research_points >= needed:
            self.research_points -= needed
            if self.tech_level is TechLevel.PRIMITIVE:
                self.tech_level = TechLevel.MEDIEVAL
            elif self.tech_level is TechLevel.MEDIEVAL:
                self.tech_level = TechLevel.INDUSTRIAL

    def build_structure(self, building: Building) -> None:
        if building.tech_level.value > self.tech_level.value:
            raise ValueError(
                f"{building.name} requires {building.tech_level.name} technology"
            )
        cost: Dict[ResourceType, int] = building.construction_cost
        for res_type, amt in cost.items():
            if self.resources.get(res_type, 0) < amt:
                raise ValueError(f"Not enough {res_type} to build {building.name}")
        for res_type, amt in cost.items():
            self.resources[res_type] -= amt
        self.buildings.append(building)

    def upgrade_structure(self, building: Building) -> None:
        if building.tech_level.value > self.tech_level.value:
            raise ValueError(
                f"{building.name} requires {building.tech_level.name} technology"
            )
        cost: Dict[ResourceType, int] = building.upgrade_cost()
        for res_type, amt in cost.items():
            if self.resources.get(res_type, 0) < amt:
                raise ValueError(f"Not enough {res_type} to upgrade {building.name}")
        for res_type, amt in cost.items():
            self.resources[res_type] -= amt
        building.upgrade()

    def transfer_resources(self, other: "Faction", resources: Dict[ResourceType, int]) -> None:
        for res, amt in resources.items():
            if self.resources.get(res, 0) >= amt:
                self.resources[res] -= amt
                other.resources[res] = other.resources.get(res, 0) + amt

    def form_trade_deal(
        self,
        other: "Faction",
        game: "Game",
        resources_to_other: Dict[ResourceType, int] | None = None,
        resources_from_other: Dict[ResourceType, int] | None = None,
        duration: int = 0,
    ) -> TradeDeal:
        return game.form_trade_deal(
            self,
            other,
            resources_to_other or {},
            resources_from_other or {},
            duration,
        )

    def declare_war(self, other: "Faction", game: "Game") -> None:
        game.declare_war(self, other)

    def agree_truce(self, other: "Faction", game: "Game", duration: int) -> None:
        game.form_truce(self, other, duration)<|MERGE_RESOLUTION|>--- conflicted
+++ resolved
@@ -81,14 +81,11 @@
     unlocked_actions: List[str] = field(default_factory=list)
     manual_assignment: bool = False
     automation_level: str = "mid"
-<<<<<<< HEAD
     tech_level: int = 0
     god_powers: Dict[str, int] = field(default_factory=dict)
-=======
     tech_level: TechLevel = TechLevel.PRIMITIVE
     research_points: int = 0
     worker_efficiency: float = 1.0
->>>>>>> 81178c28
 
     def toggle_manual_assignment(self, manual: bool, level: str | None = None) -> None:
         self.manual_assignment = manual
