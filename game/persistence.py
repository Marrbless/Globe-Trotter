import json
import time
from dataclasses import dataclass, field, asdict
from pathlib import Path
from typing import Dict, Any, List, Optional, TYPE_CHECKING

from world.world import ResourceType
from .resources import ResourceManager
from .population import FactionManager
from .buildings import ProcessingBuilding

if TYPE_CHECKING:
    from .game import Faction
    from world.world import World

SAVE_FILE = Path("save.json")
TICK_DURATION = 1  # seconds per tick


@dataclass
class GameState:
    timestamp: float
    resources: Dict[str, Dict[ResourceType, int]]
    population: int
    claimed_projects: List[str] = field(default_factory=list)
    world: Dict[str, Any] = field(default_factory=dict)
    factions: Dict[str, Any] = field(default_factory=dict)
    turn: int = 0


def serialize_resources(data: Dict[str, Dict[ResourceType, int]]) -> dict:
    """Prepare nested resource data for JSON serialization."""
    return {f: {k.value: v for k, v in res.items()} for f, res in data.items()}


def deserialize_resources(data: Any) -> Dict[str, Dict[ResourceType, int]]:
    """Convert JSON resource mapping back into proper types."""
    if not isinstance(data, dict):
        return {}
    result: Dict[str, Dict[ResourceType, int]] = {}
    for faction, res in data.items():
        if isinstance(res, dict):
            result[faction] = {ResourceType(k): int(v) for k, v in res.items()}
    return result


def serialize_world(world: "World") -> Dict[str, Any]:
    """Convert world state into a JSON serializable structure."""
    return {
        "settings": asdict(world.settings),
        "roads": [list(r.start + r.end) for r in getattr(world, "roads", [])],
        "rivers": [list(r.start + r.end) for r in getattr(world, "rivers", [])],
        "hexes": {
            f"{q},{r}": {"flooded": h.flooded, "ruined": h.ruined}
            for r, row in enumerate(getattr(world, "hexes", []))
            for q, h in enumerate(row)
            if h.flooded or h.ruined
        },
    }


def deserialize_world(data: Any, world: "World") -> None:
    """Apply saved world data to an existing World instance."""
    if not isinstance(data, dict):
        return
    from world.world import Road, RiverSegment

    roads = data.get("roads")
    if isinstance(roads, list):
        world.roads = [
            Road(tuple(r[:2]), tuple(r[2:])) for r in roads if isinstance(r, list) and len(r) == 4
        ]

    rivers = data.get("rivers")
    if isinstance(rivers, list):
        world.rivers = [
            RiverSegment(tuple(r[:2]), tuple(r[2:])) for r in rivers if isinstance(r, list) and len(r) == 4
        ]

    hexes = data.get("hexes")
    if isinstance(hexes, dict):
        for key, value in hexes.items():
            try:
                q, r = map(int, key.split(","))
            except ValueError:
                continue
            hex_ = world.get(q, r)
            if hex_ and isinstance(value, dict):
                if "flooded" in value:
                    hex_.flooded = bool(value["flooded"])
                if "ruined" in value:
                    hex_.ruined = bool(value["ruined"])


def serialize_factions(factions: List["Faction"]) -> Dict[str, Any]:
    """Serialize faction state."""
    result: Dict[str, Any] = {}
    for fac in factions:
        result[fac.name] = {
            "citizens": fac.citizens.count,
            "workers": fac.workers.assigned,
            "buildings": [{"name": b.name, "level": b.level} for b in fac.buildings],
            "projects": [{"name": p.name, "progress": p.progress} for p in fac.projects],
        }
    return result


def deserialize_factions(data: Any) -> Dict[str, Any]:
    """Deserialize saved faction data."""
    if not isinstance(data, dict):
        return {}
    result: Dict[str, Any] = {}
    for name, info in data.items():
        if not isinstance(info, dict):
            continue
        result[name] = {
            "citizens": int(info.get("citizens", 0)),
            "workers": int(info.get("workers", 0)),
            "buildings": info.get("buildings", []),
            "projects": info.get("projects", []),
        }
    return result


def simulate_tick(
    factions: List["Faction"],
    pop_mgr: FactionManager,
    res_mgr: ResourceManager,
) -> None:
    """Advance one tick for offline gains."""
    pop_mgr.tick()
    for fac in factions:
        for b in getattr(fac, "buildings", []):
            if isinstance(b, ProcessingBuilding):
                b.process(fac)
        if fac.name in res_mgr.data:
            res_mgr.data[fac.name].update(fac.resources)
        else:
            res_mgr.data[fac.name] = fac.resources.copy()
    res_mgr.tick(factions)


def load_state(
    *,
    world: Optional["World"] = None,
    factions: Optional[List["Faction"]] = None,
) -> tuple[GameState, Dict[str, Dict[str, int]]]:
    """Load the saved game state and optionally apply offline gains.

    Returns a tuple containing the ``GameState`` and a mapping of faction names
    to their updated population and worker counts. When no faction list is
    provided the second element will be an empty dictionary.
    """
    now = time.time()
    population_updates: Dict[str, Dict[str, int]] = {}
    if SAVE_FILE.exists():
        with open(SAVE_FILE, "r", encoding="utf-8") as f:
            data = json.load(f)

        resources = deserialize_resources(data.get("resources", {}))
        state = GameState(
            timestamp=data.get("timestamp", now),
            resources=resources,
            population=data.get("population", 0),
            claimed_projects=data.get("claimed_projects", []),
            world=data.get("world", {}),
            factions=deserialize_factions(data.get("factions", {})),
            turn=int(data.get("turn", 0)),
        )

        # If a World instance was passed, apply saved world data into it
        if world is not None:
            deserialize_world(state.world, world)
    else:
        state = GameState(
            timestamp=now,
            resources={},
            population=0,
            claimed_projects=[],
            world={},
            factions={},
            turn=0,
        )

    elapsed = int((now - state.timestamp) // TICK_DURATION)

    if elapsed > 0 and world is not None and factions is not None:
        res_mgr = ResourceManager(world, state.resources)
        pop_mgr = FactionManager(factions)
        for _ in range(elapsed):
<<<<<<< HEAD
            pop_mgr.tick()
            res_mgr.tick(factions)
            for fac in factions:
                fac.progress_projects()
        state.resources = res_mgr.data
        state.population = sum(f.citizens.count for f in factions)
        state.factions = serialize_factions(factions)
=======
            simulate_tick(factions, pop_mgr, res_mgr)
        state.resources = res_mgr.data
        state.population = sum(f.citizens.count for f in factions)
        for fac in factions:
            population_updates[fac.name] = {
                "citizens": fac.citizens.count,
                "workers": fac.workers.assigned,
            }
            fdata = state.factions.setdefault(fac.name, {})
            fdata["citizens"] = fac.citizens.count
            fdata["workers"] = fac.workers.assigned
>>>>>>> d5f66f9c

    state.timestamp = now
    return state, population_updates


def save_state(state: GameState) -> None:
    """Persist the current game state to disk."""
    state.timestamp = time.time()
    with open(SAVE_FILE, "w", encoding="utf-8") as f:
        data = {
            "timestamp": state.timestamp,
            "resources": serialize_resources(state.resources),
            "population": state.population,
            "claimed_projects": list(state.claimed_projects),
            "world": state.world,
            "factions": state.factions,
            "turn": state.turn,
        }
        json.dump(data, f)<|MERGE_RESOLUTION|>--- conflicted
+++ resolved
@@ -188,27 +188,20 @@
         res_mgr = ResourceManager(world, state.resources)
         pop_mgr = FactionManager(factions)
         for _ in range(elapsed):
-<<<<<<< HEAD
-            pop_mgr.tick()
-            res_mgr.tick(factions)
+            simulate_tick(factions, pop_mgr, res_mgr)
             for fac in factions:
                 fac.progress_projects()
+
         state.resources = res_mgr.data
         state.population = sum(f.citizens.count for f in factions)
-        state.factions = serialize_factions(factions)
-=======
-            simulate_tick(factions, pop_mgr, res_mgr)
-        state.resources = res_mgr.data
-        state.population = sum(f.citizens.count for f in factions)
+
         for fac in factions:
             population_updates[fac.name] = {
                 "citizens": fac.citizens.count,
                 "workers": fac.workers.assigned,
             }
-            fdata = state.factions.setdefault(fac.name, {})
-            fdata["citizens"] = fac.citizens.count
-            fdata["workers"] = fac.workers.assigned
->>>>>>> d5f66f9c
+
+        state.factions = serialize_factions(factions)
 
     state.timestamp = now
     return state, population_updates
