from __future__ import annotations

import json
import time
from dataclasses import dataclass, field, asdict
from pathlib import Path
from typing import Dict, Any, List, Optional, TYPE_CHECKING

from world.world import ResourceType
from .resources import ResourceManager
from .population import FactionManager
from .buildings import ProcessingBuilding

if TYPE_CHECKING:
    from .models import Faction
    from world.world import World

SAVE_FILE = Path("save.json")
TICK_DURATION = 1  # seconds per tick


@dataclass
class GameState:
    timestamp: float
    resources: Dict[str, Dict[ResourceType, int]]
    population: int
    claimed_projects: List[str] = field(default_factory=list)
    world: Dict[str, Any] = field(default_factory=dict)
    factions: Dict[str, Any] = field(default_factory=dict)
    turn: int = 0
<<<<<<< HEAD
    cooldowns: Dict[str, int] = field(default_factory=dict)
=======
    roads: List[Any] = field(default_factory=list)
    event_turn_counters: Dict[str, int] = field(default_factory=dict)
    tech_levels: Dict[str, int] = field(default_factory=dict)
    god_powers: Dict[str, Any] = field(default_factory=dict)
>>>>>>> 185d7a2d


@dataclass
class LoadResult:
    """Wrapper to allow unpacking ``load_state`` results flexibly."""

    state: GameState
    updates: Dict[str, Dict[str, int]]

    def __getattr__(self, item):
        return getattr(self.state, item)

    def __iter__(self):
        return iter((self.state, self.updates))


def serialize_resources(data: Dict[str, Dict[ResourceType, int]]) -> dict:
    """Prepare nested resource data for JSON serialization."""
    return {f: {k.value: v for k, v in res.items()} for f, res in data.items()}


def deserialize_resources(data: Any) -> Dict[str, Dict[ResourceType, int]]:
    """Convert JSON resource mapping back into proper types."""
    if not isinstance(data, dict):
        return {}
    result: Dict[str, Dict[ResourceType, int]] = {}
    for faction, res in data.items():
        if isinstance(res, dict):
            result[faction] = {ResourceType(k): int(v) for k, v in res.items()}
    return result


def serialize_world(world: "World") -> Dict[str, Any]:
    """Convert world state into a JSON serializable structure."""
    return {
        "settings": asdict(world.settings),
        "roads": [list(r.start + r.end) for r in getattr(world, "roads", [])],
        "rivers": [list(r.start + r.end) for r in getattr(world, "rivers", [])],
        "event_turn_counters": getattr(world, "event_turn_counters", {}),
        "god_powers": getattr(world, "god_powers", {}),
        "tech_levels": getattr(world, "tech_levels", {}),
        "hexes": {
            f"{h.coord[0]},{h.coord[1]}": {
                "terrain": h.terrain,
                "flooded": h.flooded,
                "ruined": h.ruined,
                "lake": h.lake,
                "river": h.river,
            }
            for chunk in getattr(world, "chunks", {}).values()
            for row in chunk
            for h in row
        },
    }


def deserialize_world(data: Any, world: "World") -> None:
    """Apply saved world data to an existing World instance."""
    if not isinstance(data, dict):
        return
    from world.world import Road, RiverSegment

    roads = data.get("roads")
    if isinstance(roads, list):
        world.roads = [
            Road(tuple(r[:2]), tuple(r[2:])) for r in roads if isinstance(r, list) and len(r) == 4
        ]

    rivers = data.get("rivers")
    if isinstance(rivers, list):
        world.rivers = [
            RiverSegment(tuple(r[:2]), tuple(r[2:])) for r in rivers if isinstance(r, list) and len(r) == 4
        ]

    etc = data.get("event_turn_counters")
    if isinstance(etc, dict):
        setattr(world, "event_turn_counters", {k: int(v) for k, v in etc.items()})

    tech_levels = data.get("tech_levels")
    if isinstance(tech_levels, dict):
        setattr(world, "tech_levels", {k: int(v) for k, v in tech_levels.items()})

    god_powers = data.get("god_powers")
    if isinstance(god_powers, dict):
        setattr(world, "god_powers", god_powers)

    hexes = data.get("hexes")
    if isinstance(hexes, dict):
        for key, value in hexes.items():
            try:
                q, r = map(int, key.split(","))
            except ValueError:
                continue
            hex_ = world.get(q, r)
            if hex_ and isinstance(value, dict):
                if "terrain" in value:
                    hex_.terrain = value["terrain"]
                if "flooded" in value:
                    hex_.flooded = bool(value["flooded"])
                if "ruined" in value:
                    hex_.ruined = bool(value["ruined"])
                if "lake" in value:
                    hex_.lake = bool(value["lake"])
                if "river" in value:
                    hex_.river = bool(value["river"])


def serialize_factions(factions: List["Faction"]) -> Dict[str, Any]:
    """Serialize faction state."""
    result: Dict[str, Any] = {}
    for fac in factions:
        result[fac.name] = {
            "citizens": fac.citizens.count,
            "workers": fac.workers.assigned,
            "units": fac.units,
            "buildings": [{"name": b.name, "level": b.level} for b in fac.buildings],
            "projects": [{"name": p.name, "progress": p.progress} for p in fac.projects],
            "tech_level": getattr(fac, "tech_level", 0),
            "god_powers": getattr(fac, "god_powers", {}),
        }
    return result


def deserialize_factions(data: Any) -> Dict[str, Any]:
    """Deserialize saved faction data."""
    if not isinstance(data, dict):
        return {}
    result: Dict[str, Any] = {}
    for name, info in data.items():
        if not isinstance(info, dict):
            continue
        result[name] = {
            "citizens": int(info.get("citizens", 0)),
            "workers": int(info.get("workers", 0)),
            "units": int(info.get("units", 0)),
            "buildings": info.get("buildings", []),
            "projects": info.get("projects", []),
            "tech_level": int(info.get("tech_level", 0)),
            "god_powers": info.get("god_powers", {}),
        }
    return result


def simulate_tick(
    factions: List["Faction"],
    pop_mgr: FactionManager,
    res_mgr: ResourceManager,
    cooldowns: Dict[str, int] | None = None,
) -> None:
    """Advance one tick for offline gains."""
    pop_mgr.tick()
    for fac in factions:
        for b in getattr(fac, "buildings", []):
            if isinstance(b, ProcessingBuilding):
                b.process(fac)
        if fac.name in res_mgr.data:
            res_mgr.data[fac.name].update(fac.resources)
        else:
            res_mgr.data[fac.name] = fac.resources.copy()
    res_mgr.tick(factions)
    if cooldowns is not None:
        for name in list(cooldowns.keys()):
            if cooldowns[name] > 0:
                cooldowns[name] -= 1


def apply_offline_gains(
    state: GameState,
    world: "World" | None,
    factions: List["Faction"] | None,
) -> Dict[str, Dict[str, int]]:
    """Apply offline gains to the given state using provided world and factions."""
    population_updates: Dict[str, Dict[str, int]] = {}
    if world is None or factions is None:
        return population_updates

    now = time.time()
    elapsed = int((now - state.timestamp) // TICK_DURATION)

    if elapsed > 0:
        res_mgr = ResourceManager(world, state.resources)
        pop_mgr = FactionManager(factions)
        for _ in range(elapsed):
            simulate_tick(factions, pop_mgr, res_mgr, state.cooldowns)
            for fac in factions:
                fac.progress_projects()

        state.resources = res_mgr.data
        state.population = sum(f.citizens.count for f in factions)

        for fac in factions:
            population_updates[fac.name] = {
                "citizens": fac.citizens.count,
                "workers": fac.workers.assigned,
            }

        state.factions = serialize_factions(factions)

    state.timestamp = now
    return population_updates


def load_state(
    *,
    world: Optional["World"] = None,
    factions: Optional[List["Faction"]] = None,
) -> LoadResult:
    """Load the saved game state and optionally apply offline gains.

    Returns a tuple containing the ``GameState`` and a mapping of faction names
    to their updated population and worker counts. When no faction list is
    provided the second element will be an empty dictionary.
    """
    now = time.time()
    if SAVE_FILE.exists():
        with open(SAVE_FILE, "r", encoding="utf-8") as f:
            data = json.load(f)

        resources = deserialize_resources(data.get("resources", {}))
        elapsed = int((now - data.get("timestamp", now)) // TICK_DURATION)
        cooldowns_raw = data.get("cooldowns", {})
        cooldowns = {
            str(k): max(0, int(v) - elapsed) for k, v in cooldowns_raw.items()
        }
        state = GameState(
            timestamp=data.get("timestamp", now),
            resources=resources,
            population=data.get("population", 0),
            claimed_projects=data.get("claimed_projects", []),
            world=data.get("world", {}),
            factions=deserialize_factions(data.get("factions", {})),
            turn=int(data.get("turn", 0)),
<<<<<<< HEAD
            cooldowns=cooldowns,
=======
            roads=data.get("roads", []),
            event_turn_counters={k: int(v) for k, v in data.get("event_turn_counters", {}).items()},
            tech_levels={k: int(v) for k, v in data.get("tech_levels", {}).items()},
            god_powers=data.get("god_powers", {}),
>>>>>>> 185d7a2d
        )

        # If a World instance was passed, apply saved world data into it
        if world is not None:
            deserialize_world(state.world, world)
    else:
        state = GameState(
            timestamp=now,
            resources={},
            population=0,
            claimed_projects=[],
            world={},
            factions={},
            turn=0,
            roads=[],
            event_turn_counters={},
            tech_levels={},
            god_powers={},
        )

    population_updates = apply_offline_gains(state, world, factions)
    return LoadResult(state=state, updates=population_updates)


def save_state(state: GameState) -> None:
    """Persist the current game state to disk."""
    state.timestamp = time.time()
    with open(SAVE_FILE, "w", encoding="utf-8") as f:
        data = {
            "timestamp": state.timestamp,
            "resources": serialize_resources(state.resources),
            "population": state.population,
            "claimed_projects": list(state.claimed_projects),
            "world": state.world,
            "factions": state.factions,
            "turn": state.turn,
<<<<<<< HEAD
            "cooldowns": {k: int(v) for k, v in state.cooldowns.items()},
=======
            "roads": state.roads,
            "event_turn_counters": state.event_turn_counters,
            "tech_levels": state.tech_levels,
            "god_powers": state.god_powers,
>>>>>>> 185d7a2d
        }
        json.dump(data, f)<|MERGE_RESOLUTION|>--- conflicted
+++ resolved
@@ -28,14 +28,11 @@
     world: Dict[str, Any] = field(default_factory=dict)
     factions: Dict[str, Any] = field(default_factory=dict)
     turn: int = 0
-<<<<<<< HEAD
     cooldowns: Dict[str, int] = field(default_factory=dict)
-=======
     roads: List[Any] = field(default_factory=list)
     event_turn_counters: Dict[str, int] = field(default_factory=dict)
     tech_levels: Dict[str, int] = field(default_factory=dict)
     god_powers: Dict[str, Any] = field(default_factory=dict)
->>>>>>> 185d7a2d
 
 
 @dataclass
@@ -268,14 +265,11 @@
             world=data.get("world", {}),
             factions=deserialize_factions(data.get("factions", {})),
             turn=int(data.get("turn", 0)),
-<<<<<<< HEAD
             cooldowns=cooldowns,
-=======
             roads=data.get("roads", []),
             event_turn_counters={k: int(v) for k, v in data.get("event_turn_counters", {}).items()},
             tech_levels={k: int(v) for k, v in data.get("tech_levels", {}).items()},
             god_powers=data.get("god_powers", {}),
->>>>>>> 185d7a2d
         )
 
         # If a World instance was passed, apply saved world data into it
@@ -312,13 +306,10 @@
             "world": state.world,
             "factions": state.factions,
             "turn": state.turn,
-<<<<<<< HEAD
             "cooldowns": {k: int(v) for k, v in state.cooldowns.items()},
-=======
             "roads": state.roads,
             "event_turn_counters": state.event_turn_counters,
             "tech_levels": state.tech_levels,
             "god_powers": state.god_powers,
->>>>>>> 185d7a2d
         }
         json.dump(data, f)