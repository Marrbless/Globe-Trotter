from __future__ import annotations

from dataclasses import dataclass, field
from typing import Dict, List, Optional, TYPE_CHECKING
from world.world import ResourceType
<<<<<<< HEAD
from . import settings
=======
from .technology import TechLevel
>>>>>>> 37e0b66a

if TYPE_CHECKING:
    from .models import Faction

# Categories for defensive structures
FACTION_DEFENSE = "faction"
WORLD_DEFENSE = "world"

@dataclass
class DefensiveBuilding:
    """Building that provides defense."""
    name: str
    category: str
    defense_value: float = 0.0

# Pre-defined defensive buildings
WALLS = DefensiveBuilding("Walls", FACTION_DEFENSE, defense_value=0.2)
FORT = DefensiveBuilding("Fort", FACTION_DEFENSE, defense_value=0.4)
FLOOD_BARRIER = DefensiveBuilding("Flood Barrier", WORLD_DEFENSE, defense_value=0.3)
FIREBREAK = DefensiveBuilding("Firebreak", WORLD_DEFENSE, defense_value=0.3)

# Convenience list
ALL_DEFENSIVE_BUILDINGS = [WALLS, FORT, FLOOD_BARRIER, FIREBREAK]


def mitigate_population_loss(buildings: List[DefensiveBuilding], loss: int) -> int:
    """Reduce population loss from attacks using faction defense structures."""
    factor = 1.0
    for b in buildings:
        if b.category == FACTION_DEFENSE:
            factor *= 1 - b.defense_value
    return max(0, int(loss * factor))


def mitigate_building_damage(buildings: List[DefensiveBuilding], damage: int) -> int:
    """Reduce building damage from disasters using world defense structures."""
    factor = 1.0
    for b in buildings:
        if b.category == WORLD_DEFENSE:
            factor *= 1 - b.defense_value
    return max(0, int(damage * factor))


@dataclass
class Building:
    """Base class for all buildings."""

    name: str
    construction_cost: Dict[ResourceType, int]
    upkeep: int
    resource_bonus: int = 0
    population_bonus: int = 0
    victory_points: int = 0
    resource_type: Optional[ResourceType] = None
    level: int = 1
    tech_level: TechLevel = TechLevel.PRIMITIVE

    def upgrade_cost(self) -> Dict[ResourceType, int]:
        """Cost required to upgrade this building."""
        return {
            res: int(amount * 1.5 * self.level)
            for res, amount in self.construction_cost.items()
        }

    def upgrade(self) -> None:
        """Upgrade this building, improving bonuses and upkeep."""
        self.level += 1
        self.resource_bonus = int(self.resource_bonus * 1.5)
        self.population_bonus = int(self.population_bonus * 1.5)
        self.upkeep = int(self.upkeep * 1.2)


@dataclass
class Farm(Building):
    name: str = "Farm"
    construction_cost: Dict[ResourceType, int] = field(
        default_factory=lambda: {ResourceType.WOOD: int(100 * settings.SCALE_FACTOR)}
    )
    upkeep: int = 10
    resource_bonus: int = 5
    resource_type: ResourceType = ResourceType.FOOD
    tech_level: TechLevel = TechLevel.PRIMITIVE


@dataclass
class Mine(Building):
    name: str = "Mine"
    construction_cost: Dict[ResourceType, int] = field(
        default_factory=lambda: {ResourceType.WOOD: int(150 * settings.SCALE_FACTOR)}
    )
    upkeep: int = 15
    resource_bonus: int = 10
    resource_type: ResourceType = ResourceType.ORE
    tech_level: TechLevel = TechLevel.PRIMITIVE


@dataclass
class IronMine(Building):
    name: str = "IronMine"
    construction_cost: Dict[ResourceType, int] = field(
        default_factory=lambda: {ResourceType.WOOD: int(180 * settings.SCALE_FACTOR)}
    )
    upkeep: int = 18
    resource_bonus: int = 2
    resource_type: ResourceType = ResourceType.IRON
    tech_level: TechLevel = TechLevel.MEDIEVAL


@dataclass
class GoldMine(Building):
    name: str = "GoldMine"
    construction_cost: Dict[ResourceType, int] = field(
        default_factory=lambda: {ResourceType.WOOD: int(200 * settings.SCALE_FACTOR)}
    )
    upkeep: int = 20
    resource_bonus: int = 1
    resource_type: ResourceType = ResourceType.GOLD
    tech_level: TechLevel = TechLevel.MEDIEVAL


@dataclass
class House(Building):
    name: str = "House"
    construction_cost: Dict[ResourceType, int] = field(
        default_factory=lambda: {ResourceType.WOOD: int(50 * settings.SCALE_FACTOR)}
    )
    upkeep: int = 5
    population_bonus: int = 2
    resource_type: Optional[ResourceType] = None
    tech_level: TechLevel = TechLevel.PRIMITIVE


@dataclass
class LumberMill(Building):
    name: str = "LumberMill"
    construction_cost: Dict[ResourceType, int] = field(
        default_factory=lambda: {ResourceType.WOOD: int(120 * settings.SCALE_FACTOR)}
    )
    upkeep: int = 12
    resource_bonus: int = 3
    resource_type: ResourceType = ResourceType.WOOD
    tech_level: TechLevel = TechLevel.PRIMITIVE


@dataclass
class Quarry(Building):
    name: str = "Quarry"
    construction_cost: Dict[ResourceType, int] = field(
        default_factory=lambda: {ResourceType.WOOD: int(130 * settings.SCALE_FACTOR)}
    )
    upkeep: int = 14
    resource_bonus: int = 2
    resource_type: ResourceType = ResourceType.STONE
    tech_level: TechLevel = TechLevel.PRIMITIVE


@dataclass
class ProcessingBuilding(Building):
    """Building that converts one resource into another each tick."""
    input_resource: ResourceType = ResourceType.ORE
    output_resource: ResourceType = ResourceType.METAL
    conversion_rate: int = 1

    def process(self, faction: Faction) -> None:
        available = faction.resources.get(self.input_resource, 0)
        to_convert = min(self.conversion_rate, available)
        if to_convert > 0:
            faction.resources[self.input_resource] -= to_convert
            faction.resources[self.output_resource] = faction.resources.get(
                self.output_resource, 0
            ) + to_convert


@dataclass
class Smeltery(ProcessingBuilding):
    name: str = "Smeltery"
    construction_cost: Dict[ResourceType, int] = field(
        default_factory=lambda: {ResourceType.WOOD: int(200 * settings.SCALE_FACTOR)}
    )
    upkeep: int = 20
    input_resource: ResourceType = ResourceType.ORE
    output_resource: ResourceType = ResourceType.METAL
    conversion_rate: int = 2
    tech_level: TechLevel = TechLevel.MEDIEVAL


@dataclass
class TextileMill(ProcessingBuilding):
    name: str = "TextileMill"
    construction_cost: Dict[ResourceType, int] = field(
        default_factory=lambda: {ResourceType.WOOD: int(160 * settings.SCALE_FACTOR)}
    )
    upkeep: int = 15
    input_resource: ResourceType = ResourceType.WOOD
    output_resource: ResourceType = ResourceType.CLOTH
    conversion_rate: int = 1
    tech_level: TechLevel = TechLevel.MEDIEVAL


@dataclass
class Mill(ProcessingBuilding):
    """Grinds wheat into flour."""

    name: str = "Mill"
    construction_cost: Dict[ResourceType, int] = field(
        default_factory=lambda: {ResourceType.WOOD: int(120 * settings.SCALE_FACTOR)}
    )
    upkeep: int = 10
    input_resource: ResourceType = ResourceType.WHEAT
    output_resource: ResourceType = ResourceType.FLOUR
    conversion_rate: int = 2
    tech_level: TechLevel = TechLevel.MEDIEVAL


@dataclass
class Bakery(ProcessingBuilding):
    """Bakes flour into bread."""

    name: str = "Bakery"
    construction_cost: Dict[ResourceType, int] = field(
        default_factory=lambda: {ResourceType.WOOD: int(150 * settings.SCALE_FACTOR)}
    )
    upkeep: int = 12
    input_resource: ResourceType = ResourceType.FLOUR
    output_resource: ResourceType = ResourceType.BREAD
    conversion_rate: int = 2
    tech_level: TechLevel = TechLevel.MEDIEVAL


@dataclass
class Forge(ProcessingBuilding):
    """Forges iron into weapons."""

    name: str = "Forge"
    construction_cost: Dict[ResourceType, int] = field(
        default_factory=lambda: {ResourceType.WOOD: int(220 * settings.SCALE_FACTOR)}
    )
    upkeep: int = 20
    input_resource: ResourceType = ResourceType.IRON
    output_resource: ResourceType = ResourceType.WEAPON
    conversion_rate: int = 1
    tech_level: TechLevel = TechLevel.MEDIEVAL


@dataclass
class Tailor(ProcessingBuilding):
    """Turns wool into clothes."""

    name: str = "Tailor"
    construction_cost: Dict[ResourceType, int] = field(
        default_factory=lambda: {ResourceType.WOOD: int(160 * settings.SCALE_FACTOR)}
    )
    upkeep: int = 15
    input_resource: ResourceType = ResourceType.WOOL
    output_resource: ResourceType = ResourceType.CLOTHES
    conversion_rate: int = 1
    tech_level: TechLevel = TechLevel.MEDIEVAL


@dataclass
class Sawmill(ProcessingBuilding):
    """Cuts wood into planks."""

    name: str = "Sawmill"
    construction_cost: Dict[ResourceType, int] = field(
        default_factory=lambda: {ResourceType.WOOD: int(140 * settings.SCALE_FACTOR)}
    )
    upkeep: int = 12
    input_resource: ResourceType = ResourceType.WOOD
    output_resource: ResourceType = ResourceType.PLANK
    conversion_rate: int = 2
    tech_level: TechLevel = TechLevel.MEDIEVAL


@dataclass
class Mason(ProcessingBuilding):
    """Cuts stone into blocks."""

    name: str = "Mason"
    construction_cost: Dict[ResourceType, int] = field(
        default_factory=lambda: {ResourceType.WOOD: int(160 * settings.SCALE_FACTOR)}
    )
    upkeep: int = 14
    input_resource: ResourceType = ResourceType.STONE
    output_resource: ResourceType = ResourceType.STONE_BLOCK
    conversion_rate: int = 2
    tech_level: TechLevel = TechLevel.MEDIEVAL


@dataclass
class SoupKitchen(ProcessingBuilding):
    """Turns vegetables into soup."""

    name: str = "SoupKitchen"
    construction_cost: Dict[ResourceType, int] = field(
        default_factory=lambda: {ResourceType.WOOD: int(110 * settings.SCALE_FACTOR)}
    )
    upkeep: int = 8
    input_resource: ResourceType = ResourceType.VEGETABLE
    output_resource: ResourceType = ResourceType.SOUP
    conversion_rate: int = 2
    tech_level: TechLevel = TechLevel.PRIMITIVE<|MERGE_RESOLUTION|>--- conflicted
+++ resolved
@@ -3,11 +3,9 @@
 from dataclasses import dataclass, field
 from typing import Dict, List, Optional, TYPE_CHECKING
 from world.world import ResourceType
-<<<<<<< HEAD
 from . import settings
-=======
 from .technology import TechLevel
->>>>>>> 37e0b66a
+
 
 if TYPE_CHECKING:
     from .models import Faction
