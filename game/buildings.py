from __future__ import annotations

from dataclasses import dataclass
<<<<<<< HEAD
from typing import List, TYPE_CHECKING

if TYPE_CHECKING:
    from .game import Faction
=======
from typing import List, Optional
from world.world import ResourceType
>>>>>>> 88734be3

# Categories for defensive structures
FACTION_DEFENSE = "faction"
WORLD_DEFENSE = "world"

@dataclass
class DefensiveBuilding:
    """Building that provides defense."""
    name: str
    category: str
    defense_value: float = 0.0

# Pre-defined defensive buildings
WALLS = DefensiveBuilding("Walls", FACTION_DEFENSE, defense_value=0.2)
FORT = DefensiveBuilding("Fort", FACTION_DEFENSE, defense_value=0.4)
FLOOD_BARRIER = DefensiveBuilding("Flood Barrier", WORLD_DEFENSE, defense_value=0.3)
FIREBREAK = DefensiveBuilding("Firebreak", WORLD_DEFENSE, defense_value=0.3)

# Convenience list
ALL_DEFENSIVE_BUILDINGS = [WALLS, FORT, FLOOD_BARRIER, FIREBREAK]


def mitigate_population_loss(buildings: List[DefensiveBuilding], loss: int) -> int:
    """Reduce population loss from attacks using faction defense structures."""
    factor = 1.0
    for b in buildings:
        if b.category == FACTION_DEFENSE:
            factor *= 1 - b.defense_value
    return max(0, int(loss * factor))


def mitigate_building_damage(buildings: List[DefensiveBuilding], damage: int) -> int:
    """Reduce building damage from disasters using world defense structures."""
    factor = 1.0
    for b in buildings:
        if b.category == WORLD_DEFENSE:
            factor *= 1 - b.defense_value
    return max(0, int(damage * factor))


@dataclass
class Building:
    """Base class for all buildings."""
    name: str
    construction_cost: int
    upkeep: int
    resource_bonus: int = 0
    population_bonus: int = 0
    resource_type: Optional[ResourceType] = None
    level: int = 1

    def upgrade_cost(self) -> int:
        """Cost required to upgrade this building."""
        return int(self.construction_cost * 1.5 * self.level)

    def upgrade(self) -> None:
        """Upgrade this building, improving bonuses and upkeep."""
        self.level += 1
        self.resource_bonus = int(self.resource_bonus * 1.5)
        self.population_bonus = int(self.population_bonus * 1.5)
        self.upkeep = int(self.upkeep * 1.2)


@dataclass
class Farm(Building):
    name: str = "Farm"
    construction_cost: int = 100
    upkeep: int = 10
    resource_bonus: int = 5
    resource_type: ResourceType = ResourceType.FOOD


@dataclass
class Mine(Building):
    name: str = "Mine"
    construction_cost: int = 150
    upkeep: int = 15
    resource_bonus: int = 10
    resource_type: ResourceType = ResourceType.ORE


@dataclass
class IronMine(Building):
    name: str = "IronMine"
    construction_cost: int = 180
    upkeep: int = 18
    resource_bonus: int = 2
    resource_type: ResourceType = ResourceType.IRON


@dataclass
class GoldMine(Building):
    name: str = "GoldMine"
    construction_cost: int = 200
    upkeep: int = 20
    resource_bonus: int = 1
    resource_type: ResourceType = ResourceType.GOLD


@dataclass
class House(Building):
    name: str = "House"
    construction_cost: int = 50
    upkeep: int = 5
    population_bonus: int = 2
    resource_type: Optional[ResourceType] = None


@dataclass
class LumberMill(Building):
    name: str = "LumberMill"
    construction_cost: int = 120
    upkeep: int = 12
    resource_bonus: int = 3
    resource_type: ResourceType = ResourceType.WOOD


@dataclass
class Quarry(Building):
    name: str = "Quarry"
    construction_cost: int = 130
    upkeep: int = 14
    resource_bonus: int = 2
<<<<<<< HEAD


@dataclass
class ProcessingBuilding(Building):
    """Building that converts one resource into another each tick."""

    input_resource: str = ""
    output_resource: str = ""
    conversion_rate: int = 1

    def process(self, faction: 'Faction') -> None:
        available = faction.resources.get(self.input_resource, 0)
        to_convert = min(self.conversion_rate, available)
        if to_convert > 0:
            faction.resources[self.input_resource] -= to_convert
            faction.resources[self.output_resource] = faction.resources.get(
                self.output_resource, 0
            ) + to_convert


@dataclass
class Smeltery(ProcessingBuilding):
    name: str = "Smeltery"
    construction_cost: int = 200
    upkeep: int = 20
    input_resource: str = "ore"
    output_resource: str = "metal"
    conversion_rate: int = 2


@dataclass
class TextileMill(ProcessingBuilding):
    name: str = "TextileMill"
    construction_cost: int = 160
    upkeep: int = 15
    input_resource: str = "wood"
    output_resource: str = "cloth"
    conversion_rate: int = 1
=======
    resource_type: ResourceType = ResourceType.STONE
>>>>>>> 88734be3
<|MERGE_RESOLUTION|>--- conflicted
+++ resolved
@@ -1,15 +1,11 @@
 from __future__ import annotations
 
 from dataclasses import dataclass
-<<<<<<< HEAD
-from typing import List, TYPE_CHECKING
+from typing import List, Optional, TYPE_CHECKING
+from world.world import ResourceType
 
 if TYPE_CHECKING:
     from .game import Faction
-=======
-from typing import List, Optional
-from world.world import ResourceType
->>>>>>> 88734be3
 
 # Categories for defensive structures
 FACTION_DEFENSE = "faction"
@@ -133,18 +129,17 @@
     construction_cost: int = 130
     upkeep: int = 14
     resource_bonus: int = 2
-<<<<<<< HEAD
+    resource_type: ResourceType = ResourceType.STONE
 
 
 @dataclass
 class ProcessingBuilding(Building):
     """Building that converts one resource into another each tick."""
-
     input_resource: str = ""
     output_resource: str = ""
     conversion_rate: int = 1
 
-    def process(self, faction: 'Faction') -> None:
+    def process(self, faction: Faction) -> None:
         available = faction.resources.get(self.input_resource, 0)
         to_convert = min(self.conversion_rate, available)
         if to_convert > 0:
@@ -171,7 +166,4 @@
     upkeep: int = 15
     input_resource: str = "wood"
     output_resource: str = "cloth"
-    conversion_rate: int = 1
-=======
-    resource_type: ResourceType = ResourceType.STONE
->>>>>>> 88734be3
+    conversion_rate: int = 1