# Resource management utilities
from __future__ import annotations

from dataclasses import dataclass, field
from typing import Dict, List, TYPE_CHECKING

from .world import World
<<<<<<< HEAD
from typing import TYPE_CHECKING

if TYPE_CHECKING:
    from .game import Position, Faction
=======

if TYPE_CHECKING:
    from .models import Position, Faction
>>>>>>> 32c83573


@dataclass
class ResourceManager:
    """Tracks resource quantities for each faction and handles gathering."""

    world: World
    data: Dict[str, Dict[str, int]] = field(default_factory=dict)

    def register(self, faction: 'Faction') -> None:
        """Add a faction to be tracked."""
        if faction.name not in self.data:
            self.data[faction.name] = {"food": 0, "wood": 0, "stone": 0}

    def adjacent_tiles(self, pos: 'Position') -> List[dict]:
        directions = [(1, 0), (-1, 0), (0, 1), (0, -1), (1, -1), (-1, 1)]
        tiles: List[dict] = []
        for dq, dr in directions:
            tile = self.world.get(pos.x + dq, pos.y + dr)
            if tile is not None:
                tiles.append(tile)
        return tiles

    def gather_for_faction(self, faction: 'Faction') -> None:
        self.register(faction)
        resources = self.data[faction.name]
        tiles = self.adjacent_tiles(faction.settlement.position)
        terrain_map = {
            "plains": "food",
            "hills": "food",
            "forest": "wood",
            "mountains": "stone",
        }
        counts = {"food": 0, "wood": 0, "stone": 0}

        for tile in tiles:
            res = terrain_map.get(tile["terrain"])
            if res:
                counts[res] += 1
<<<<<<< HEAD
        workers = min(faction.workers.assigned, faction.citizens.count)
=======

>>>>>>> 32c83573
        for res, count in counts.items():
            gather_amount = min(count, workers)
            resources[res] += gather_amount

    def tick(self, factions: List['Faction']) -> None:
        for faction in factions:
            self.gather_for_faction(faction)<|MERGE_RESOLUTION|>--- conflicted
+++ resolved
@@ -5,16 +5,9 @@
 from typing import Dict, List, TYPE_CHECKING
 
 from .world import World
-<<<<<<< HEAD
-from typing import TYPE_CHECKING
 
 if TYPE_CHECKING:
     from .game import Position, Faction
-=======
-
-if TYPE_CHECKING:
-    from .models import Position, Faction
->>>>>>> 32c83573
 
 
 @dataclass
@@ -54,11 +47,7 @@
             res = terrain_map.get(tile["terrain"])
             if res:
                 counts[res] += 1
-<<<<<<< HEAD
         workers = min(faction.workers.assigned, faction.citizens.count)
-=======
-
->>>>>>> 32c83573
         for res, count in counts.items():
             gather_amount = min(count, workers)
             resources[res] += gather_amount
