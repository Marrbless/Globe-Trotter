--- conflicted
+++ resolved
@@ -5,10 +5,7 @@
 from typing import Dict, List
 
 from .world import World
-<<<<<<< HEAD
-=======
 from .models import Position, Faction
->>>>>>> 28e4b7c8
 
 
 @dataclass
@@ -36,12 +33,19 @@
         self.register(faction)
         resources = self.data[faction.name]
         tiles = self.adjacent_tiles(faction.settlement.position)
-        terrain_map = {"plains": "food", "hills": "food", "forest": "wood", "mountains": "stone"}
+        terrain_map = {
+            "plains": "food",
+            "hills": "food",
+            "forest": "wood",
+            "mountains": "stone",
+        }
         counts = {"food": 0, "wood": 0, "stone": 0}
+
         for tile in tiles:
             res = terrain_map.get(tile["terrain"])
             if res:
                 counts[res] += 1
+
         for res, count in counts.items():
             workers = min(faction.workers.get(res, 0), faction.population)
             gather_amount = min(count, workers)
