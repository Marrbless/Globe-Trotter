--- conflicted
+++ resolved
@@ -4,11 +4,7 @@
 from dataclasses import dataclass, field
 from typing import Dict, List, TYPE_CHECKING
 
-<<<<<<< HEAD
-from world.world import World, Hex
-=======
 from world.world import World, Hex, ResourceType
->>>>>>> d78bd971
 
 if TYPE_CHECKING:
     from .game import Position, Faction
