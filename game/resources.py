--- conflicted
+++ resolved
@@ -4,12 +4,7 @@
 from dataclasses import dataclass, field
 from typing import Dict, List, TYPE_CHECKING
 
-<<<<<<< HEAD
 from world.world import World, Hex
-from typing import TYPE_CHECKING
-=======
-from .world import World
->>>>>>> 746906e4
 
 if TYPE_CHECKING:
     from .game import Position, Faction
@@ -27,11 +22,7 @@
         if faction.name not in self.data:
             self.data[faction.name] = {"food": 0, "wood": 0, "stone": 0}
 
-<<<<<<< HEAD
     def adjacent_tiles(self, pos: Position) -> List[Hex]:
-=======
-    def adjacent_tiles(self, pos: 'Position') -> List[dict]:
->>>>>>> 746906e4
         directions = [(1, 0), (-1, 0), (0, 1), (0, -1), (1, -1), (-1, 1)]
         tiles: List[Hex] = []
         for dq, dr in directions:
