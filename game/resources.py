--- conflicted
+++ resolved
@@ -4,11 +4,7 @@
 from dataclasses import dataclass, field
 from typing import Dict, List, TYPE_CHECKING
 
-<<<<<<< HEAD
-from world.world import World, Hex
-=======
-from .world import World, Hex, ResourceType
->>>>>>> 45898973
+from world.world import World, Hex, ResourceType
 
 if TYPE_CHECKING:
     from .game import Position, Faction
