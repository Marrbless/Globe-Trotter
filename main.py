--- conflicted
+++ resolved
@@ -1,46 +1,38 @@
-<<<<<<< HEAD
+import time
 from game.world import World
 from ui.map_view import MapView
 from ui.defense_building_ui import choose_defenses
 from game.game import Game
 from game.buildings import Building
 
-
 def main():
+    # Let the player choose a settlement via the map UI
     world = World(width=20, height=20)
     view = MapView(world)
     settlement = view.run()
+
     if settlement:
         q, r = settlement
         hex_data = world.get(q, r)
-        print(
-            f"Settlement chosen at ({q}, {r}) with terrain {hex_data['terrain']}"
-        )
+        print(f"Settlement chosen at ({q}, {r}) with terrain {hex_data['terrain']}")
+
+        # Let the player pick defensive structures
         buildings = choose_defenses()
         game = Game()
         game.place_initial_settlement(q, r)
+
         for b in buildings:
             game.add_building(b)
+
         game.begin()
     else:
         print("No settlement chosen. Exiting.")
-=======
-import time
-from game.game import Game
+        return
 
-
-def main():
-    game = Game()
-    # Player settlement placed at (0,0)
-    game.place_initial_settlement(0, 0)
-    game.begin()
-
-    # Main loop calling tick every second
+    # Main loop: advance game state every second
     while True:
         game.tick()
         time.sleep(1)
->>>>>>> 7a199db1
-
 
 if __name__ == "__main__":
     main()