--- conflicted
+++ resolved
@@ -29,11 +29,8 @@
     hill_elev: float = 0.6
     tundra_temp: float = 0.25
     desert_rain: float = 0.2
-<<<<<<< HEAD
     fantasy_level: float = 0.0
-=======
     infinite: bool = False
->>>>>>> 8f4804df
 
 
 __all__ = ["WorldSettings"]