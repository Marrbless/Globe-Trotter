from __future__ import annotations

"""
world.py

World generation and management utilities with enhanced realism and fantasy integration.

Key features & refactors:
- Fully deterministic, tile-based RNG via `_stable_hash` and `World._tile_rng`.
- Separated chunk width/height for rectangular chunking.
- Lazy, chunked generation of terrain/climate/biomes with explicit cache invalidation.
- River & lake generation broken into helper methods; incremental update mode is planned.
- Pluggable biome rules with runtime registration.
- Defensive input checking for roads and trade efficiency.
- On-disk caching layer skeleton for infinite worlds to prevent unbounded memory use.
- Full type annotations and PEP 257 docstrings throughout.
- Unified water-generation logic (`generate_water_features`) replaces deprecated `_generate_rivers`.
- LRU caching for noise functions to improve performance.
- Consolidated and single definitions of `width` and `height`.
"""

import math
import random
import pickle
import os
import time
import warnings
import functools
from collections import OrderedDict
from dataclasses import dataclass, field
from enum import Enum
from typing import (
    Any,
    Dict,
    Iterable,
    Iterator,
    List,
    Optional,
    Tuple,
    Union,
)

from .resource_types import ResourceType, STRATEGIC_RESOURCES, LUXURY_RESOURCES
from .resources import generate_resources
from .hex import Hex, Coordinate, TerrainType
from .settings import WorldSettings
from .fantasy import apply_fantasy_overlays
from .generation import perlin_noise as _perlin_noise, determine_biome as _determine_biome

# ─────────────────────────────────────────────────────────────────────────────
# == TYPE ALIASES & CUSTOM EXCEPTIONS ==

CoordinateList = List[Coordinate]
FlowMap = Dict[Coordinate, float]
ElevationCache = Dict[Coordinate, float]
TemperatureCache = Dict[Coordinate, float]
MoistureCache = Dict[Coordinate, float]
BiomeCache = Dict[Coordinate, str]


class InvalidCoordinateError(ValueError):
    """Raised when a provided coordinate is not a valid (int, int) pair."""


# ─────────────────────────────────────────────────────────────────────────────
# == STABLE HASH / RNG HELPERS ==

def _stable_hash(*args: int) -> int:
    """
    Combine integer arguments into a single 64-bit integer using a deterministic mixing routine.
    Ensures repeatable results across Python runs (unlike built-in hash()).
    """
    x = 0x345678ABCDEF1234  # Arbitrary non-zero start value.
    for a in args:
        a &= 0xFFFFFFFFFFFFFFFF
        a ^= (a >> 33)
        a = (a * 0xFF51AFD7ED558CCD) & 0xFFFFFFFFFFFFFFFF
        a ^= (a >> 33)
        x ^= a
        x = (x * 0xC4CEB9FE1A85EC53) & 0xFFFFFFFFFFFFFFFF
    return x


@functools.lru_cache(maxsize=16384)
def _elevation_value(
    q: int,
    r: int,
    seed: int,
    elevation_setting: float,
    scale: float = 0.1,
    persistence: float = 0.5,
    lacunarity: float = 2.0,
    octaves: int = 4,
) -> float:
    """
    Pure function: generate fractal Perlin noise–based elevation at (q, r).
    Returns a float in [0.0, 1.0]. Cached via LRU to speed up repeated calls.
    """
    # Reuse perlin_noise logic but inline here for caching.
    def _perlin_single(px: float, py: float, s: int) -> float:
        x0, y0 = math.floor(px), math.floor(py)
        x1, y1 = x0 + 1, y0 + 1

        def _fade(t: float) -> float:
            return t * t * t * (t * (t * 6 - 15) + 10)

        def _lerp(a: float, b: float, t: float) -> float:
            return a + t * (b - a)

        def _grad(ix: int, iy: int, s2: int) -> Tuple[float, float]:
            rng = random.Random(_stable_hash(ix, iy, s2))
            angle = rng.random() * 2.0 * math.pi
            return math.cos(angle), math.sin(angle)

        def _dot_grid(ix: int, iy: int, xx: float, yy: float, s2: int) -> float:
            gx, gy = _grad(ix, iy, s2)
            return gx * (xx - ix) + gy * (yy - iy)

        sx = _fade(px - x0)
        sy = _fade(py - y0)

        n00 = _dot_grid(x0, y0, px, py, seed)
        n10 = _dot_grid(x1, y0, px, py, seed)
        n01 = _dot_grid(x0, y1, px, py, seed)
        n11 = _dot_grid(x1, y1, px, py, seed)

        ix0 = _lerp(n00, n10, sx)
        ix1 = _lerp(n01, n11, sx)
        return (_lerp(ix0, ix1, sy) + 1.0) / 2.0

    total, amplitude, frequency, max_amp = 0.0, 1.0, scale, 0.0
    for i in range(octaves):
        sample = _perlin_single(float(q) * frequency, float(r) * frequency, seed + i)
        total += sample * amplitude
        max_amp += amplitude
        amplitude *= persistence
        frequency *= lacunarity

    base = total / max_amp
    amp = 0.5 + elevation_setting / 2.0
    offset = elevation_setting - 0.5
    elev = max(0.0, min(1.0, base * amp + offset))
    return elev


@functools.lru_cache(maxsize=16384)
def _temperature_value(
    q: int,
    r: int,
    seed_xor: int,
    temperature_setting: float,
    lapse_rate: float,
    elevation: float,
    scale: float = 0.1,
    persistence: float = 0.5,
    lacunarity: float = 2.0,
    octaves: int = 4,
) -> float:
    """
    Pure function: compute temperature (0.0–1.0) at (q, r) given elevation.
    Uses Perlin noise + lapse rate. Cached for performance.
    """
    def _perlin_single(px: float, py: float, s: int) -> float:
        x0, y0 = math.floor(px), math.floor(py)
        x1, y1 = x0 + 1, y0 + 1

        def _fade(t: float) -> float:
            return t * t * t * (t * (t * 6 - 15) + 10)

        def _lerp(a: float, b: float, t: float) -> float:
            return a + t * (b - a)

        def _grad(ix: int, iy: int, s2: int) -> Tuple[float, float]:
            rng = random.Random(_stable_hash(ix, iy, s2))
            angle = rng.random() * 2.0 * math.pi
            return math.cos(angle), math.sin(angle)

        def _dot_grid(ix: int, iy: int, xx: float, yy: float, s2: int) -> float:
            gx, gy = _grad(ix, iy, s2)
            return gx * (xx - ix) + gy * (yy - iy)

        sx = _fade(px - x0)
        sy = _fade(py - y0)

        n00 = _dot_grid(x0, y0, px, py, seed_xor)
        n10 = _dot_grid(x1, y0, px, py, seed_xor)
        n01 = _dot_grid(x0, y1, px, py, seed_xor)
        n11 = _dot_grid(x1, y1, px, py, seed_xor)

        ix0 = _lerp(n00, n10, sx)
        ix1 = _lerp(n01, n11, sx)
        return (_lerp(ix0, ix1, sy) + 1.0) / 2.0

    total, amplitude, frequency, max_amp = 0.0, 1.0, scale, 0.0
    for i in range(octaves):
        sample = _perlin_single(float(q) * frequency, float(r) * frequency, seed_xor + i)
        total += sample * amplitude
        max_amp += amplitude
        amplitude *= persistence
        frequency *= lacunarity

    base = total / max_amp
    amp = 0.5 + temperature_setting / 2.0
    offset = temperature_setting - 0.5
    temp = base * amp + offset
    temp -= elevation * lapse_rate
    return max(0.0, min(1.0, temp))


# ─────────────────────────────────────────────────────────────────────────────
# == HEX NEIGHBOR CONSTANTS ==

# Axial hex directions: E, W, SE, NW, NE, SW
HEX_DIRECTIONS: List[Tuple[int, int]] = [
    (1, 0),
    (-1, 0),
    (0, 1),
    (0, -1),
    (1, -1),
    (-1, 1),
]


# ─────────────────────────────────────────────────────────────────────────────
# == BIOME RULES & REGISTRATION ==

@dataclass(frozen=True)
class BiomeRule:
    """
    Defines a rectangular condition in (elevation, temperature, rainfall) space that
    maps to a single biome name. If `is_fantasy` is True, this is treated as a special
    fantasy override after realistic rules.
    """
    name: str
    min_elev: float = 0.0
    max_elev: float = 1.0
    min_temp: float = 0.0
    max_temp: float = 1.0
    min_rain: float = 0.0
    max_rain: float = 1.0
    is_fantasy: bool = False


_REALISTIC_BIOME_RULES: List[BiomeRule] = [
    BiomeRule(
        name="mountains",
        min_elev=0.8,
        max_elev=1.0,
        min_temp=0.0,
        max_temp=1.0,
        min_rain=0.0,
        max_rain=1.0,
        is_fantasy=False,
    ),
    BiomeRule(
        name="hills",
        min_elev=0.6,
        max_elev=0.8,
        min_temp=0.0,
        max_temp=1.0,
        min_rain=0.0,
        max_rain=1.0,
        is_fantasy=False,
    ),
    BiomeRule(
        name="tundra",
        min_elev=0.0,
        max_elev=1.0,
        min_temp=0.0,
        max_temp=0.3,
        min_rain=0.0,
        max_rain=1.0,
        is_fantasy=False,
    ),
    BiomeRule(
        name="desert",
        min_elev=0.0,
        max_elev=0.6,
        min_temp=0.5,
        max_temp=1.0,
        min_rain=0.0,
        max_rain=0.3,
        is_fantasy=False,
    ),
    BiomeRule(
        name="rainforest",
        min_elev=0.0,
        max_elev=1.0,
        min_temp=0.5,
        max_temp=1.0,
        min_rain=0.7,
        max_rain=1.0,
        is_fantasy=False,
    ),
    BiomeRule(
        name="forest",
        min_elev=0.0,
        max_elev=1.0,
        min_temp=0.0,
        max_temp=1.0,
        min_rain=0.4,
        max_rain=0.7,
        is_fantasy=False,
    ),
    BiomeRule(
        name="plains",
        min_elev=0.0,
        max_elev=0.6,
        min_temp=0.0,
        max_temp=1.0,
        min_rain=0.3,
        max_rain=1.0,
        is_fantasy=False,
    ),
]

_FANTASY_BIOME_RULES: List[BiomeRule] = [
    BiomeRule(
        name="crystal_forest",
        min_elev=0.4,
        max_elev=1.0,
        min_temp=0.0,
        max_temp=1.0,
        min_rain=0.0,
        max_rain=1.0,
        is_fantasy=True,
    ),
    BiomeRule(
        name="floating_island",
        min_elev=0.8,
        max_elev=1.0,
        min_temp=0.0,
        max_temp=1.0,
        min_rain=0.0,
        max_rain=1.0,
        is_fantasy=True,
    ),
    BiomeRule(
        name="faerie_forest",
        min_elev=0.3,
        max_elev=0.8,
        min_temp=0.4,
        max_temp=1.0,
        min_rain=0.3,
        max_rain=1.0,
        is_fantasy=True,
    ),
]


def register_biome_rule(rule: BiomeRule) -> None:
    """
    Register a new biome rule. If rule.is_fantasy is False, it is appended to realistic rules;
    otherwise, to the fantasy overrides. The rule lists are checked in insertion order.
    """
    if rule.is_fantasy:
        _FANTASY_BIOME_RULES.append(rule)
    else:
        _REALISTIC_BIOME_RULES.append(rule)


def _determine_biome_tile(
    elevation: float,
    temperature: float,
    rainfall: float,
    settings: WorldSettings,
    tile_rng: random.Random,
) -> str:
    """
    Classify the biome for a single tile using rule sets. Fantasy overrides apply
    probabilistically if enabled.
    """
    for rule in _REALISTIC_BIOME_RULES:
        if (
            rule.min_elev <= elevation <= rule.max_elev
            and rule.min_temp <= temperature <= rule.max_temp
            and rule.min_rain <= rainfall <= rule.max_rain
        ):
            base_biome = rule.name
            break
    else:
        base_biome = "plains"

    if settings.fantasy_level > 0.0:
        for rule in _FANTASY_BIOME_RULES:
            if (
                rule.min_elev <= elevation <= rule.max_elev
                and rule.min_temp <= temperature <= rule.max_temp
                and rule.min_rain <= rainfall <= rule.max_rain
                and tile_rng.random() < settings.fantasy_level * 0.1
            ):
                return rule.name

    return base_biome


def determine_biome_at(
    q: int,
    r: int,
    elevation: float,
    temperature: float,
    rainfall: float,
    settings: WorldSettings,
) -> str:
    """
    Determine the biome at coordinate (q, r) given elevation, temperature, rainfall,
    and world settings. Uses a deterministic RNG derived from (q, r).
    """
    tile_rng = random.Random(_stable_hash(q, r, settings.seed or 0, 0x1003))
    return _determine_biome_tile(
        elevation=elevation,
        temperature=temperature,
        rainfall=rainfall,
        settings=settings,
        tile_rng=tile_rng,
    )


def _smooth_biome_map(
    biomes: List[List[str]],
    width: int,
    height: int,
    iterations: int = 1,
) -> List[List[str]]:
    """
    Smooth the biome map by replacing isolated cells that differ from the majority
    of neighbors. (Unused unless explicitly called after chunk generation.)
    """

    def majority_neighbor(q0: int, r0: int) -> str:
        counts: Dict[str, int] = {}
        for dq, dr in HEX_DIRECTIONS:
            nq, nr = q0 + dq, r0 + dr
            if 0 <= nq < width and 0 <= nr < height:
                neighbor_biome = biomes[nr][nq]
                counts[neighbor_biome] = counts.get(neighbor_biome, 0) + 1
        return max(counts.items(), key=lambda it: it[1])[0] if counts else biomes[r0][q0]

    for _ in range(iterations):
        new_map = [row.copy() for row in biomes]
        for r0 in range(height):
            for q0 in range(width):
                curr = biomes[r0][q0]
                maj = majority_neighbor(q0, r0)
                if maj != curr:
                    new_map[r0][q0] = maj
        biomes = new_map

    return biomes


# Predefined colors for each biome (RGBA). Can be extended via `register_biome_color`.
BIOME_COLORS: Dict[str, Tuple[int, int, int, int]] = {
    "plains": (110, 205, 88, 255),
    "forest": (34, 139, 34, 255),
    "mountains": (139, 137, 137, 255),
    "hills": (107, 142, 35, 255),
    "desert": (237, 201, 175, 255),
    "tundra": (220, 220, 220, 255),
    "rainforest": (0, 100, 0, 255),
    "water": (65, 105, 225, 255),
    "floating_island": (186, 85, 211, 255),
    "crystal_forest": (0, 255, 255, 255),
    "faerie_forest": (255, 105, 180, 255),
}


def register_biome_color(name: str, color: Tuple[int, int, int, int]) -> None:
    """
    Register or override the RGBA color for a given biome name.
    """
    BIOME_COLORS[name] = color


# ─────────────────────────────────────────────────────────────────────────────
# == RIVER & LAKE GENERATION HELPERS ==

@dataclass(frozen=True)
class RiverSegment:
    """A start→end pair describing a single river edge with a flow strength."""
    start: Coordinate
    end: Coordinate
    strength: float = 0.0

    def __repr__(self) -> str:
        return f"RiverSegment(start={self.start!r}, end={self.end!r}, strength={self.strength:.3f})"


# ─────────────────────────────────────────────────────────────────────────────
# == ROAD DATACLASS ==

@dataclass(frozen=True)
class Road:
    start: Coordinate
    end: Coordinate

    def __repr__(self) -> str:
        return f"Road({self.start!r}↔{self.end!r})"


# ─────────────────────────────────────────────────────────────────────────────
# == MAIN WORLD CLASS ==

class World:
    """
    Main World class for procedural generation.

    Attributes in __slots__:
      - settings: WorldSettings instance controlling generation parameters.
      - chunk_width, chunk_height: dimensions for chunked generation.
      - max_active_chunks: maximum number of chunks to keep in memory.
      - chunks: OrderedDict[(cx, cy) → List[List[Optional[Hex]]]] of loaded chunks.
      - evicted_chunks: Dict[(cx, cy) → filepath] for on-disk serialized chunks.
      - roads: List of Road objects.
      - rivers: List of RiverSegment.
      - lakes: List of Coordinate (tiles flagged as lake sinks).
      - _basin_volume_map: Dict[Coordinate, float] for sink coordinates and volumes.
      - rng: deterministic Random seeded from settings.seed.
      - _season: float in [0,1) indicating time of year.
      - _plate_centers: unused but reserved for tectonic plate logic.
      - _elevation_cache, _temperature_cache, _moisture_cache, _biome_cache: per-tile caches.
      - _water_lock_count: int guard for re-entrant water generation.
      - event_turn_counters, tech_levels, god_powers: placeholders for in-game mechanics.
    """

    __slots__ = (
        "settings",
        "chunk_width",
        "chunk_height",
        "max_active_chunks",
        "chunks",
        "evicted_chunks",
        "roads",
        "rivers",
        "lakes",
        "_basin_volume_map",
        "rng",
        "_season",
        "_plate_centers",
        "_elevation_cache",
        "_temperature_cache",
        "_moisture_cache",
        "_biome_cache",
        "_water_lock_count",
        "event_turn_counters",
        "tech_levels",
        "god_powers",
        "_known_width",
        "_known_height",
        "_dirty_rivers",
    )

    def __init__(
        self,
        width: int = 50,
        height: int = 50,
        *,
        seed: int = 0,
        settings: Optional[WorldSettings] = None,
    ) -> None:
        """
        Create a new World instance. Terrain and climate layers are generated lazily, chunk by chunk.

        Args:
            width (int): Width of the world in hex columns (ignored if settings.infinite=True).
            height (int): Height of the world in hex rows (ignored if settings.infinite=True).
            seed (int): Master seed for deterministic generation.
            settings (WorldSettings, optional): Custom settings object. If None, a default is created.
        """
        # Initialize or override settings
        if settings is not None:
            self.settings: WorldSettings = settings
        else:
            self.settings = WorldSettings(seed=seed, width=width, height=height)

        # Overwrite width/height from constructor if not infinite
        if not self.settings.infinite:
            self.settings.width = width
            self.settings.height = height

        # Chunk dimensions and capacity
        self.chunk_width: int = getattr(self.settings, "chunk_width", 10)
        self.chunk_height: int = getattr(self.settings, "chunk_height", 10)
        self.max_active_chunks: int = getattr(self.settings, "max_active_chunks", 100)

        # Loaded chunks: OrderedDict[(cx, cy) → List[List[Optional[Hex]]]]
        self.chunks: OrderedDict[Tuple[int, int], List[List[Optional[Hex]]]] = OrderedDict()
        # On-disk evicted chunks: Map (cx, cy) → filepath
        self.evicted_chunks: Dict[Tuple[int, int], str] = {}

        # Road, river, and lake structures
        self.roads: List[Road] = []
        self.rivers: List[RiverSegment] = []
        self.lakes: List[Coordinate] = []
        self._basin_volume_map: Dict[Coordinate, float] = {}

        # Deterministic RNG for global uses (e.g., plate centers)
        self.rng = random.Random(self.settings.seed or 0)

        # Season fraction in [0,1)
        self._season: float = 0.0

        # Precompute tectonic plate centers (currently unused)
        self._plate_centers: List[Tuple[int, int, float]] = []

        # Per-tile caches (filled on demand)
        self._elevation_cache: ElevationCache = {}
        self._temperature_cache: TemperatureCache = {}
        self._moisture_cache: MoistureCache = {}
        self._biome_cache: BiomeCache = {}

        # Guard for re-entrant water generation
        self._water_lock_count: int = 0

        # In-game placeholders
        self.event_turn_counters: Dict[str, int] = {}
        self.tech_levels: Dict[str, int] = {}
        self.god_powers: Dict[str, int] = {}

        # Internal “known bounds” for infinite worlds
        self._known_width: int = width if not self.settings.infinite else 0
        self._known_height: int = height if not self.settings.infinite else 0

        # Mark water as dirty initially
        self._dirty_rivers: bool = True

        # If not infinite, generate water immediately
        if not self.settings.infinite:
            self.generate_water_features()

    # ─────────────────────────────────────────────────────────────────────────
    # == PROPERTIES & SETTINGS MANAGEMENT ==

    @property
    def width(self) -> int:
        """
        Width of the world in hex columns. For finite worlds, equals settings.width.
        For infinite worlds, equals the current known maximum column index + 1.
        """
        return self.settings.width if not self.settings.infinite else self._known_width

    @property
    def height(self) -> int:
        """
        Height of the world in hex rows. For finite worlds, equals settings.height.
        For infinite worlds, equals the current known maximum row index + 1.
        """
        return self.settings.height if not self.settings.infinite else self._known_height

    @property
    def season(self) -> float:
        """Current season fraction in [0.0, 1.0)."""
        return self._season

    @season.setter
    def season(self, value: float) -> None:
        val = float(value) % 1.0
        if val != self._season:
            self._season = val
            # Invalidate caches dependent on season
            self._temperature_cache.clear()
            self._moisture_cache.clear()
            self._biome_cache.clear()
            self._dirty_rivers = True

    def advance_season(self, delta: float = 1 / 365) -> None:
        """
        Advance the season fraction by `delta`. Values wrap around at 1.0 (year cycles).
        Marks temperature, moisture, and biome caches as dirty.

        Args:
            delta (float): Fractional increment (e.g., 1/365 for one day).
        """
        self.season = (self._season + delta) % 1.0

    def mark_dirty(self) -> None:
        """
        Invalidate all per-tile caches and schedule water regeneration.
        Called automatically when settings affecting terrain/climate change.
        """
        self._elevation_cache.clear()
        self._temperature_cache.clear()
        self._moisture_cache.clear()
        self._biome_cache.clear()
        self._basin_volume_map.clear()
        self._dirty_rivers = True

    def clear_all_caches(self) -> None:
        """
        Completely clear every cache (terrain, climate, water, lakes/rivers).
        Next access will fully recompute.
        """
        self._elevation_cache.clear()
        self._temperature_cache.clear()
        self._moisture_cache.clear()
        self._biome_cache.clear()
        self._basin_volume_map.clear()
        self.rivers.clear()
        self.lakes.clear()
        self._dirty_rivers = True

    def __contains__(self, coord: Coordinate) -> bool:
        """
        Allow `coord in world` checks.

        For finite worlds, returns True if and only if 0 <= q < width and 0 <= r < height.
        For infinite worlds, always returns True.
        """
        q, r = coord
        if self.settings.infinite:
            return True
        return 0 <= q < self.settings.width and 0 <= r < self.settings.height

    # ─────────────────────────────────────────────────────────────────────────
    # == CHUNK INITIALIZATION & CACHING ==

    def _expand_to_include(self, q: int, r: int) -> None:
        """
        For infinite worlds, ensure that internal known_width/height are large enough
        to include (q, r). Does NOT modify settings.width or settings.height.
        """
        if not self.settings.infinite:
            return
        # Expand known bounds
        if q + 1 > self._known_width:
            self._known_width = q + 1
        if r + 1 > self._known_height:
            self._known_height = r + 1

    def _tile_rng(self, q: int, r: int, tag: int) -> random.Random:
        """
        Return a deterministic RNG whose state depends on (q, r), the world seed, and a numeric tag.

        Args:
            q (int): Axial coordinate q.
            r (int): Axial coordinate r.
            tag (int): A small integer (purpose tag) to differentiate RNG streams.

        Returns:
            random.Random: A new RNG seeded by (_stable_hash(q, r, seed, tag)).
        """
        seed = _stable_hash(q, r, self.settings.seed or 0, tag)
        return random.Random(seed)

    def _generate_chunk(self, cx: int, cy: int) -> None:
        """
        Populate a rectangular chunk at chunk coordinates (cx, cy) with dimensions
        (chunk_width × chunk_height). Evicts the least-recently-used chunk when capacity is exceeded.

        If a chunk was evicted to disk, reloads it from the file instead of regenerating.
        """
        # If chunk was evicted to disk, reload it
        if (cx, cy) in self.evicted_chunks:
            filepath = self.evicted_chunks.pop((cx, cy))
            try:
                with open(filepath, "rb") as f:
                    loaded_chunk = pickle.load(f)
                self.chunks[(cx, cy)] = loaded_chunk
                os.remove(filepath)
            except Exception:
                # If loading fails, fall back to regeneration
                pass

        if (cx, cy) not in self.chunks:
            base_q = cx * self.chunk_width
            base_r = cy * self.chunk_height

            # Determine actual row/col counts (handles finite vs infinite)
            if self.settings.infinite:
                rows = self.chunk_height
                cols = self.chunk_width
            else:
                rows = min(self.chunk_height, self.settings.height - base_r)
                cols = min(self.chunk_width, self.settings.width - base_q)

            new_chunk: List[List[Optional[Hex]]] = []
            new_hexes_for_fantasy: List[Hex] = []
            for r_off in range(rows):
                row_tiles: List[Optional[Hex]] = []
                for q_off in range(cols):
                    q = base_q + q_off
                    r = base_r + r_off
                    if not self.settings.infinite:
                        if not (0 <= q < self.settings.width and 0 <= r < self.settings.height):
                            row_tiles.append(None)
                            continue
                    tile = self._generate_hex(q, r)
                    row_tiles.append(tile)
                    if tile:
                        new_hexes_for_fantasy.append(tile)
                # Pad row if incomplete (finite world, edge chunk)
                if len(row_tiles) < self.chunk_width:
                    row_tiles.extend([None] * (self.chunk_width - len(row_tiles)))
                new_chunk.append(row_tiles)

            # Optionally apply fantasy overlays as a batch
            if self.settings.fantasy_level > 0.0 and new_hexes_for_fantasy:
                apply_fantasy_overlays(new_hexes_for_fantasy, self.settings.fantasy_level)

            self.chunks[(cx, cy)] = new_chunk
            # Mark water dirty for newly generated tiles
            self._dirty_rivers = True

            # Evict least recently used chunk if capacity exceeded
            if len(self.chunks) > self.max_active_chunks:
                old_cx, old_cy = next(iter(self.chunks))
                old_chunk = self.chunks.pop((old_cx, old_cy))
                # Before serializing, remove cached entries for those coordinates
                self._evict_chunk_caches(old_cx, old_cy)
                # Serialize to disk
                filepath = f"/tmp/world_chunk_{self.settings.seed or 0}_{old_cx}_{old_cy}.pkl"
                try:
                    with open(filepath, "wb") as f:
                        pickle.dump(old_chunk, f)
                    self.evicted_chunks[(old_cx, old_cy)] = filepath
                except Exception:
                    # If serialization fails, just drop it from memory
                    pass

    def _evict_chunk_caches(self, cx: int, cy: int) -> None:
        """
        Remove cached elevation/temperature/moisture/biome entries for all tiles
        in chunk (cx, cy) before eviction to disk.
        """
        base_q = cx * self.chunk_width
        base_r = cy * self.chunk_height
        for r_off in range(self.chunk_height):
            for q_off in range(self.chunk_width):
                coord = (base_q + q_off, base_r + r_off)
                self._elevation_cache.pop(coord, None)
                self._temperature_cache.pop(coord, None)
                self._moisture_cache.pop(coord, None)
                self._biome_cache.pop(coord, None)

    def get(self, q: int, r: int) -> Optional[Hex]:
        """
        Retrieve the Hex at (q, r). If it doesn’t exist, generate its chunk on demand.
        Returns None if (q, r) is out of bounds in a finite world.

        Args:
            q (int): Axial coordinate q.
            r (int): Axial coordinate r.

        Returns:
            Optional[Hex]: The Hex object, or None if out of bounds.
        """
        if not self.settings.infinite:
            if not (0 <= q < self.settings.width and 0 <= r < self.settings.height):
                return None
        else:
            self._expand_to_include(q, r)

        cx, cy = q // self.chunk_width, r // self.chunk_height
        if (cx, cy) not in self.chunks:
            self._generate_chunk(cx, cy)

        # Mark chunk as recently used
        self.chunks.move_to_end((cx, cy))
        chunk = self.chunks.get((cx, cy))
        if not chunk:
            return None

        row_idx = r % self.chunk_height
        col_idx = q % self.chunk_width
        if row_idx >= len(chunk) or col_idx >= len(chunk[row_idx]):
            return None

        h = chunk[row_idx][col_idx]
        return h

    def all_hexes(self) -> Iterable[Hex]:
        """
        Yield every generated Hex in a finite world, or every currently loaded chunk
        in an infinite world.
        """
        for chunk in self.chunks.values():
            for row in chunk:
                for h in row:
                    if h is not None:
                        yield h

    def iter_all_coords(self) -> Iterator[Coordinate]:
        """
        Yield all coordinate pairs in a finite world without generating Hex objects,
        or yield currently loaded chunk coordinates in an infinite world.
        """
        if not self.settings.infinite:
            for r in range(self.settings.height):
                for q in range(self.settings.width):
                    yield (q, r)
        else:
            for (cx, cy), chunk in self.chunks.items():
                for r_idx, row in enumerate(chunk):
                    for q_idx, h in enumerate(row):
                        yield (cx * self.chunk_width + q_idx, cy * self.chunk_height + r_idx)

    # ─────────────────────────────────────────────────────────────────────────
    # == SHARED TERRAIN/CLIMATE HELPERS ==

    def _elevation(self, q: int, r: int) -> float:
        """
        Compute or retrieve cached elevation for tile (q, r).
        Uses LRU-cached `_elevation_value`.
        Returns a float in [0.0, 1.0].
        """
        coord = (q, r)
        if coord in self._elevation_cache:
            return self._elevation_cache[coord]

        elev = _elevation_value(
            q,
            r,
            self.settings.seed or 0,
            self.settings.elevation,
        )
        self._elevation_cache[coord] = elev
        return elev

    def _temperature(self, q: int, r: int, elevation: float) -> float:
        """
        Compute or retrieve cached temperature for tile (q, r).
        Uses LRU-cached `_temperature_value`, factoring in elevation.
        Returns a float in [0.0, 1.0].
        """
        coord = (q, r)
        if coord in self._temperature_cache:
            return self._temperature_cache[coord]

        temp = _temperature_value(
            q,
            r,
            (self.settings.seed or 0) ^ 0x1234,
            self.settings.temperature,
            self.settings.lapse_rate,
            elevation,
        )
        self._temperature_cache[coord] = temp
        return temp

    def _moisture(self, q: int, r: int, elevation: float) -> float:
        """
        Compute or retrieve cached moisture for tile (q, r).
        Uses an orographic moisture model with wind effects.
        Returns a float in [0.0, 1.0].
        """
        coord = (q, r)
        if coord in self._moisture_cache:
            return self._moisture_cache[coord]

        # Base moisture decreases toward poles
        lat = float(r) / float(self.height - 1) if self.height > 1 else 0.5
        base_moist = (1.0 - abs(lat - 0.5) * 2.0) * self.settings.moisture

        # Add small tile-level variation
        tile_rng = self._tile_rng(q, r, 0xBEEF)
        variation = tile_rng.uniform(-0.1, 0.1) * self.settings.moisture
        base_moist += variation

        # Seasonal oscillation
        base_moist += math.sin(2.0 * math.pi * self._season) * self.settings.seasonal_amplitude * 0.5
        moisture = max(0.0, min(1.0, base_moist))

        # If world too small for orographic effect, skip
        if self.width < 2 or self.height < 2:
            self._moisture_cache[coord] = moisture
            return moisture

        # Determine wind direction effect
        wind = self.settings.wind_dir
        thresh = getattr(self.settings, "orographic_threshold", 0.6)
        factor = getattr(self.settings, "orographic_factor", 0.3)

        if wind in (1, 3):
            # East (1) or West (3)
            start = 0 if wind == 1 else self.width - 1
            step = 1 if wind == 1 else -1
            rng_range = range(start, q + step, step)
            coord_func = lambda x: (x, r)
        else:
            # South (2) or North (4)
            start = 0 if wind == 2 else self.height - 1
            step = 1 if wind == 2 else -1
            rng_range = range(start, r + step, step)
            coord_func = lambda y: (q, y)

        precip = 0.0
        prev_elev = elevation
        mo = moisture
        for idx in rng_range:
            cq, cr = coord_func(idx)
            if not (0 <= cq < self.width and 0 <= cr < self.height):
                continue
            if (cq, cr) == (q, r):
                # For the target tile, precipitation = moisture minus any orographic loss
                precip = max(0.0, mo * (1.0 - elevation))
                break

            neigh_elev = self._elevation(cq, cr)
            precip = max(0.0, mo * (1.0 - neigh_elev))
            # Orographic loss if neighbor is a rising terrain relative to prev
            if neigh_elev > thresh and neigh_elev > prev_elev:
                mo = max(0.0, mo - (precip * 0.5 + (neigh_elev - thresh) * factor * self.settings.wind_strength))
            else:
                mo = max(0.0, mo - precip * 0.5)

            prev_elev = neigh_elev

        moist = max(0.0, min(1.0, precip))
        self._moisture_cache[coord] = moist
        return moist

    def _biome(self, q: int, r: int, elevation: float, temperature: float, rainfall: float) -> str:
        """
        Compute or retrieve cached biome for tile (q, r), given elevation, temperature, and rainfall.
        Returns the biome name as a string.
        """
        coord = (q, r)
        if coord in self._biome_cache:
            return self._biome_cache[coord]

        biome_str = determine_biome_at(q, r, elevation, temperature, rainfall, self.settings)
        self._biome_cache[coord] = biome_str
        return biome_str

    def _generate_hex(self, q: int, r: int) -> Hex:
        """
        Generate (or retrieve from cache) a single Hex at (q, r), including elevation,
        temperature, moisture, biome, resources, and fantasy overlays if enabled.
        """
        elevation = self._elevation(q, r)
        temperature = self._temperature(q, r, elevation)
        rainfall = self._moisture(q, r, elevation)
        biome = self._biome(q, r, elevation, temperature, rainfall)

        tile_rng = self._tile_rng(q, r, 0x2000)  # “resource generation” tag
        resources = generate_resources(tile_rng, biome)

        h = Hex(
            coord=(q, r),
            terrain=TerrainType(biome),
            elevation=elevation,
            temperature=temperature,
            moisture=rainfall,
            resources=resources,
        )

        return h

    # ─────────────────────────────────────────────────────────────────────────
    # == NEIGHBOR & WATER HELPERS ==

    def _neighbors(self, q: int, r: int) -> CoordinateList:
        """
        Return axial hex neighbor coordinates. Always checks bounds if not infinite.
        """
        result: CoordinateList = []
        for dq, dr in HEX_DIRECTIONS:
            nq, nr = q + dq, r + dr
            if self.settings.infinite or (0 <= nq < self.width and 0 <= nr < self.height):
                result.append((nq, nr))
        return result

    def _neighbors_elevated(self, q: int, r: int) -> CoordinateList:
        """
        Return coordinates of neighbors whose elevation is already cached (or computed).
        Ensures we can compare elevations without missing keys.
        """
        result: CoordinateList = []
        for dq, dr in HEX_DIRECTIONS:
            nq, nr = q + dq, r + dr
            if self.settings.infinite or (0 <= nq < self.width and 0 <= nr < self.height):
                # Force compute elevation before adding
                _ = self._elevation(nq, nr)
                result.append((nq, nr))
        return result

    def _downhill_neighbor(self, q: int, r: int) -> Optional[Coordinate]:
        """
        Return the coordinate of the neighbor with strictly lower elevation.
        If multiple exist, pick the steepest drop. If none, return None.
        """
        current_elev = self._elevation(q, r)
        best_coord: Optional[Coordinate] = None
        best_elev = current_elev
        for (nq, nr) in self._neighbors(q, r):
            neigh_elev = self._elevation(nq, nr)
            if neigh_elev < best_elev:
                best_elev = neigh_elev
                best_coord = (nq, nr)
        return best_coord

    def _collect_initial_flow_and_downhill(self) -> tuple[FlowMap, Dict[Coordinate, Optional[Coordinate]]]:
        """
        A) Compute initial flow_map and downhill_map for each tile in the relevant bounds.
           Returns:
             - flow_map: Dict mapping each (q, r) to its rainfall-based flow value.
             - downhill_map: Dict mapping each (q, r) to the chosen downhill neighbor or None.
        """
        flow_map: FlowMap = {}
        downhill_map: Dict[Coordinate, Optional[Coordinate]] = {}

        # If no chunks loaded, nothing to do
        if not self.chunks:
            self.rivers.clear()
            self.lakes.clear()
            self._dirty_rivers = False
            return {}, {}

        for (cx, cy), chunk in self.chunks.items():
            for r_idx, row_tiles in enumerate(chunk):
                for q_idx, tile in enumerate(row_tiles):
                    if tile is None:
                        continue
                    q = cx * self.chunk_width + q_idx
                    r = cy * self.chunk_height + r_idx

                    elev = tile.elevation
                    rain_amt = tile.moisture * self.settings.rainfall_intensity
                    flow_map[(q, r)] = rain_amt

                    dn = self._downhill_neighbor(q, r)
                    if dn and self._elevation(*dn) < elev:
                        downhill_map[(q, r)] = dn
                    else:
                        downhill_map[(q, r)] = None

        return flow_map, downhill_map

    def _accumulate_flows(
        self,
        flow_map: FlowMap,
        downhill_map: Dict[Coordinate, Optional[Coordinate]],
    ) -> None:
        """
        Steps B & C: Sort coords by descending elevation, accumulate flow downstream,
        and optionally create tributaries. Modifies flow_map in place.
        """
        coords_sorted = sorted(
            flow_map.keys(),
            key=lambda c: self._elevation(c[0], c[1]),
            reverse=True,
        )

        visited: set[Coordinate] = set()
        for c in coords_sorted:
            if c in visited:
                continue
            d = downhill_map[c]
            if d:
                flow_map[d] = flow_map.get(d, 0.0) + flow_map[c]
                downhill_map.setdefault(d, self._downhill_neighbor(*d))
                visited.add(c)

                branch_threshold = self.settings.river_branch_threshold * self.settings.rainfall_intensity
                if flow_map[c] > branch_threshold:
                    neighbor_coords = self._neighbors_elevated(*c)
                    second_best: Optional[Coordinate] = None
                    sec_elev = self._elevation(*c)
                    for n in neighbor_coords:
                        if n == d:
                            continue
                        nelev = self._elevation(*n)
                        if nelev < sec_elev:
                            sec_elev = nelev
                            second_best = n
                    if second_best is not None and second_best not in visited:
                        tile_rng = self._tile_rng(c[0], c[1], 0x3010)
                        if tile_rng.random() < self.settings.river_branch_chance:
                            flow_map[second_best] = flow_map.get(second_best, 0.0) + flow_map[c] * 0.3
                            downhill_map.setdefault(second_best, self._downhill_neighbor(*second_best))
                            visited.add(second_best)

    def _determine_thresholds(
        self, flow_values: Iterable[float]
    ) -> tuple[float, float]:
        """
        Given all flow amounts, compute:
          - river_threshold: min flow to count as a river segment
          - lake_threshold: min flow to count as a lake (no downhill neighbor)
        """
        flows = list(flow_values)
        if not flows:
            return 1.0, 1.0

        avg_flow = sum(flows) / len(flows)
        rt = max(0.1 * self.settings.rainfall_intensity, avg_flow * 3.0)
        lt = max(0.2 * self.settings.rainfall_intensity, avg_flow * 4.0)
        return rt, lt

    def _clear_old_water_flags(self, coords: Iterable[Coordinate]) -> None:
        """
        Clear old river/lake flags for each loaded tile in coords.
        """
        for (q, r) in coords:
            if not self.settings.infinite and not (0 <= q < self.settings.width and 0 <= r < self.settings.height):
                continue
            cx, cy = q // self.chunk_width, r // self.chunk_height
            chunk = self.chunks.get((cx, cy))
            if not chunk:
                continue
            r_idx = r % self.chunk_height
            q_idx = q % self.chunk_width
            if r_idx >= len(chunk) or q_idx >= len(chunk[r_idx]):
                continue
            h = chunk[r_idx][q_idx]
            if h:
                h.river = False
                h.lake = False
                h.water_flow = 0.0

    def _identify_and_flag_rivers_lakes(
        self,
        flow_map: FlowMap,
        downhill_map: Dict[Coordinate, Optional[Coordinate]],
        river_thresh: float,
        lake_thresh: float,
    ) -> tuple[List[RiverSegment], List[Coordinate]]:
        """
        Identify rivers & lakes based on thresholds.
        Returns (new_rivers, new_lakes).
        """
        new_rivers: List[RiverSegment] = []
        new_lakes: List[Coordinate] = []

        coords_sorted = sorted(
            flow_map.keys(),
            key=lambda c: self._elevation(c[0], c[1]),
            reverse=True,
        )

        for c in coords_sorted:
            if not self.settings.infinite and not (0 <= c[0] < self.settings.width and 0 <= c[1] < self.settings.height):
                continue
            fval = flow_map[c]
            d = downhill_map.get(c)
            h_c = self.get(*c)
            if not h_c:
                continue

            if d:
                if fval >= river_thresh:
                    strength = min(fval, flow_map.get(d, fval))
                    new_rivers.append(RiverSegment(c, d, strength))
                    h_c.river = True
                    h_d = self.get(*d)
                    if h_d:
                        h_d.river = True
            else:
                # Local sink ⇒ possible lake
                if fval > lake_thresh:
                    new_lakes.append(c)
                    h_c.lake = True
                    h_c.terrain = "water"
                    lake_rng = self._tile_rng(c[0], c[1], 0x3020)
                    # Merge water resources instead of overwriting
                    water_res = generate_resources(lake_rng, "water")
                    h_c.resources.update(water_res)

        # If no natural lakes but rainfall intensity is high, ensure at least one sink
        if not new_lakes and self.settings.rainfall_intensity >= 1.0:
            lowest = min(flow_map.keys(), key=lambda c: self._elevation(c[0], c[1]))
            h_low = self.get(*lowest)
            if h_low:
                h_low.lake = True
                h_low.terrain = "water"
                lake_rng = self._tile_rng(lowest[0], lowest[1], 0x3020)
                water_res = generate_resources(lake_rng, "water")
                h_low.resources.update(water_res)
                new_lakes.append(lowest)

        return new_rivers, new_lakes

    def _lake_outflow(
        self,
        new_lakes: List[Coordinate],
        overflow_thresh: float,
    ) -> None:
        """
        For each new lake over the overflow threshold, create a river segment
        from the lake to its lowest neighbor.
        """
        for lake_coord in new_lakes:
            h_lake = self.get(*lake_coord)
            if not h_lake:
                continue
            lake_flow = getattr(h_lake, "water_flow", 0.0)
            if lake_flow <= overflow_thresh:
                continue

            q0, r0 = lake_coord
            lake_elev = self._elevation(q0, r0)
            lowest_neighbor: Optional[Coordinate] = None
            low_elev = lake_elev
            for n in self._neighbors_elevated(q0, r0):
                nelev = self._elevation(*n)
                if nelev < low_elev:
                    low_elev = nelev
                    lowest_neighbor = n
            if lowest_neighbor:
                h_out = self.get(*lowest_neighbor)
                if h_out:
                    strength = lake_flow - overflow_thresh
                    self.rivers.append(RiverSegment(lake_coord, lowest_neighbor, strength))
                    h_lake.river = True
                    h_out.river = True

    def _merge_river_segments(self) -> None:
        """
        Combine duplicate river segments so merged rivers have accumulated strength.
        """
        merged: Dict[Tuple[Coordinate, Coordinate], float] = {}
        for seg in self.rivers:
            key = (seg.start, seg.end)
            merged[key] = merged.get(key, 0.0) + seg.strength
        self.rivers = [RiverSegment(s, e, st) for (s, e), st in merged.items()]

    def generate_water_features(self) -> None:
        """
        Generate rivers and lakes across the loaded portion of the world.
        Re-runs only if `self._dirty_rivers` is True.

        Steps:
          A) Collect initial flow & downhill maps.
          B) Accumulate flows downstream, with branching.
          C) Determine river/lake thresholds.
          D) Clear old flags.
          E) Identify rivers & lakes.
          F) Lake outflows.
        """
        if not self._dirty_rivers or self._water_lock_count > 0:
            return

        # Re-entrant lock start
        self._water_lock_count += 1
        try:
            flow_map, downhill_map = self._collect_initial_flow_and_downhill()
            if not flow_map:
                self.rivers.clear()
                self.lakes.clear()
                self._dirty_rivers = False
                return

            self._accumulate_flows(flow_map, downhill_map)
            river_thresh, lake_thresh = self._determine_thresholds(flow_map.values())
            overflow_thresh = lake_thresh * getattr(self.settings, "lake_overflow_fraction", 0.5)
            persistent_thresh = lake_thresh * getattr(self.settings, "persistent_lake_fraction", 0.5)

            all_coords = list(flow_map.keys())
            self._clear_old_water_flags(all_coords)

            for (q, r), fval in flow_map.items():
                h = self.get(q, r)
                if h:
                    h.water_flow = fval

            new_rivers, new_lakes = self._identify_and_flag_rivers_lakes(
                flow_map, downhill_map, river_thresh, lake_thresh
            )
            # Store basin volumes for sinks
            self._basin_volume_map = {
                c: flow_map[c] for c, dn in downhill_map.items() if dn is None
            }
            self.rivers = new_rivers
            self.lakes = new_lakes

            for c in new_lakes:
                h = self.get(*c)
                if h:
                    h.persistent_lake = h.water_flow >= persistent_thresh

            self._lake_outflow(new_lakes, overflow_thresh)
            self._merge_river_segments()
            self._dirty_rivers = False
        finally:
            # Re-entrant lock end
            self._water_lock_count -= 1

    # ─────────────────────────────────────────────────────────────────────────
    # == RESOURCES & ROADS ==

    def resources_near(self, x: int, y: int, radius: int = 1) -> Dict[ResourceType, int]:
        """
        Sum resources in a Chebyshev (square) radius around (x, y). Excludes out-of-bounds tiles.

        Args:
            x (int): Center q coordinate.
            y (int): Center r coordinate.
            radius (int): Radius to search.

        Returns:
            Dict[ResourceType,int]: Total resource counts by type.
        """
        totals: Dict[ResourceType, int] = {rtype: 0 for rtype in ResourceType}
        for dy in range(-radius, radius + 1):
            for dx in range(-radius, radius + 1):
                coord = (x + dx, y + dy)
                h = self.get(*coord)
                if h:
                    for rtype, amt in h.resources.items():
                        totals[rtype] = totals.get(rtype, 0) + amt
        return {rtype: amt for rtype, amt in totals.items() if amt > 0}

    def _validate_coord(self, coord: Any) -> None:
        """
        Ensure that coord is a 2-tuple of ints.
        """
        if not (isinstance(coord, tuple) and len(coord) == 2 and all(isinstance(c, int) for c in coord)):
            raise InvalidCoordinateError(f"Coordinate must be a tuple of two ints, got {coord!r}")

    def has_road(self, start: Coordinate, end: Coordinate) -> bool:
        """
        Return True if a bidirectional road exists between start and end.

        Args:
            start (Coordinate): (q, r) of endpoint A.
            end (Coordinate): (q, r) of endpoint B.

        Returns:
            bool: True if a road exists in either direction.
        """
        self._validate_coord(start)
        self._validate_coord(end)
        for r in self.roads:
            if (r.start == start and r.end == end) or (r.start == end and r.end == start):
                return True
        return False

    def add_road(self, start: Coordinate, end: Coordinate) -> None:
        """
        Add a two-way road between start and end.

        Args:
            start (Coordinate): (q, r) tuple for one endpoint.
            end (Coordinate): (q, r) tuple for the other endpoint.

        Raises:
            InvalidCoordinateError: If endpoints are not valid (non-integer tuples, out of bounds, or identical).
        """
        self._validate_coord(start)
        self._validate_coord(end)
        if start == end:
            raise InvalidCoordinateError("Cannot build a road from a tile to itself.")
        if start not in self or end not in self:
            raise InvalidCoordinateError(f"Cannot build road: one endpoint out of bounds: {start}, {end}")
        if not self.has_road(start, end):
            self.roads.append(Road(start, end))

    def trade_efficiency(self, start: Coordinate, end: Coordinate) -> float:
        """
        Return a multiplier to trade speed: 1.5 if a road exists between start and end, otherwise 1.0.

        Args:
            start (Coordinate): (q, r) tuple for the origin.
            end (Coordinate): (q, r) tuple for the destination.

        Raises:
            InvalidCoordinateError: If endpoints are not valid (non-integer tuples or out of bounds).

        Returns:
            float: 1.5 with a road, else 1.0.
        """
        self._validate_coord(start)
        self._validate_coord(end)
        if start == end:
            raise InvalidCoordinateError("Cannot compute trade efficiency for identical coordinates.")
        if start not in self or end not in self:
            raise InvalidCoordinateError(f"Cannot compute trade efficiency: out of bounds: {start}, {end}")
        return 1.5 if self.has_road(start, end) else 1.0

    # ─────────────────────────────────────────────────────────────────────────
    # == SETTINGS ADJUSTMENT HELPER ==

    @staticmethod
    def adjust_settings(
        settings: WorldSettings, world: Optional[World] = None, **kwargs: Any
    ) -> None:
        """
        Adjust world settings safely. Float values are clamped to [0.0, 1.0];
        int/bool values are assigned only if types match; other mismatches raise TypeError.
        Automatically marks caches dirty if a relevant field is changed.

        Args:
            settings (WorldSettings): The settings object to modify in-place.
            world (Optional[World]): If provided, call world.mark_dirty() when dirty fields change.
            **kwargs: Field=value pairs indicating new settings.

        Raises:
            TypeError: If a provided value’s type does not match the existing field’s type.
        """
        dirty_fields = {
            "elevation",
            "temperature",
            "moisture",
            "rainfall_intensity",
            "plate_activity",
            "fantasy_level",
            "wind_strength",
            "seasonal_amplitude",
            "orographic_threshold",
            "orographic_factor",
            "river_branch_threshold",
            "river_branch_chance",
        }

        marked_dirty = False
        for key, val in kwargs.items():
            if not hasattr(settings, key):
                continue
            current = getattr(settings, key)
            if isinstance(current, float) and isinstance(val, (int, float)):
                new_val = float(max(0.0, min(1.0, float(val))))
                setattr(settings, key, new_val)
                if key in dirty_fields:
                    marked_dirty = True
            elif isinstance(current, int) and isinstance(val, int):
                setattr(settings, key, val)
                if key in dirty_fields:
                    marked_dirty = True
            elif isinstance(current, bool) and isinstance(val, bool):
                setattr(settings, key, val)
                if key in dirty_fields:
                    marked_dirty = True
            else:
                raise TypeError(f"Cannot assign value of type {type(val)} to setting '{key}'.")

        if marked_dirty and world is not None:
            world.mark_dirty()

    # ─────────────────────────────────────────────────────────────────────────
    # == WORLD REPRESENTATION ==

    def __repr__(self) -> str:
        return (
            f"World(width={self.width}, height={self.height}, "
            f"chunks_loaded={len(self.chunks)}, rivers={len(self.rivers)}, lakes={len(self.lakes)})"
        )


<<<<<<< HEAD
# Convenience wrappers so other modules can import from world.world
def perlin_noise(*args: Any, **kwargs: Any) -> float:
    return _perlin_noise(*args, **kwargs)


def determine_biome(*args: Any, **kwargs: Any) -> str:
    return _determine_biome(*args, **kwargs)
=======
# Expose static adjust_settings as module-level helper for legacy imports
adjust_settings = World.adjust_settings


# ─────────────────────────────────────────────────────────────────────────────
# == COMPATIBILITY WRAPPERS ==

def perlin_noise(
    x: float,
    y: float,
    seed: int,
    octaves: int = 4,
    persistence: float = 0.5,
    lacunarity: float = 2.0,
    scale: float = 0.05,
) -> float:
    """Wrapper that exposes :func:`world.generation.perlin_noise`."""
    return _perlin_noise(
        x,
        y,
        seed,
        octaves=octaves,
        persistence=persistence,
        lacunarity=lacunarity,
        scale=scale,
    )


def determine_biome(
    elevation: float,
    temperature: float,
    rainfall: float,
    *,
    mountain_elev: float = 0.8,
    hill_elev: float = 0.6,
    tundra_temp: float = 0.25,
    desert_rain: float = 0.2,
) -> str:
    """Wrapper that exposes :func:`world.generation.determine_biome`."""
    return _determine_biome(
        elevation,
        temperature,
        rainfall,
        mountain_elev=mountain_elev,
        hill_elev=hill_elev,
        tundra_temp=tundra_temp,
        desert_rain=desert_rain,
    )


def adjust_settings(settings: WorldSettings, world: Optional["World"] = None, **kwargs: Any) -> None:
    """Compatibility wrapper that calls :meth:`World.adjust_settings`."""
    World.adjust_settings(settings, world=world, **kwargs)
>>>>>>> c2bf4325


# ─────────────────────────────────────────────────────────────────────────────
# == PUBLIC API EXPOSURES ==

__all__ = [
    "World",
    "Road",
    "RiverSegment",
    "_stable_hash",
    "determine_biome_at",
    "determine_biome",
    "perlin_noise",
    "ResourceType",
    "STRATEGIC_RESOURCES",
    "LUXURY_RESOURCES",
    "BIOME_COLORS",
    "register_biome_color",
    "register_biome_rule",
    "InvalidCoordinateError",
    "perlin_noise",
    "determine_biome",
    "World.adjust_settings",
    "adjust_settings",
]<|MERGE_RESOLUTION|>--- conflicted
+++ resolved
@@ -1536,18 +1536,8 @@
         )
 
 
-<<<<<<< HEAD
-# Convenience wrappers so other modules can import from world.world
-def perlin_noise(*args: Any, **kwargs: Any) -> float:
-    return _perlin_noise(*args, **kwargs)
-
-
-def determine_biome(*args: Any, **kwargs: Any) -> str:
-    return _determine_biome(*args, **kwargs)
-=======
 # Expose static adjust_settings as module-level helper for legacy imports
 adjust_settings = World.adjust_settings
-
 
 # ─────────────────────────────────────────────────────────────────────────────
 # == COMPATIBILITY WRAPPERS ==
@@ -1561,7 +1551,7 @@
     lacunarity: float = 2.0,
     scale: float = 0.05,
 ) -> float:
-    """Wrapper that exposes :func:`world.generation.perlin_noise`."""
+    """Wrapper that exposes :func:`world.generation.perlin_noise` with the given parameters."""
     return _perlin_noise(
         x,
         y,
@@ -1583,7 +1573,7 @@
     tundra_temp: float = 0.25,
     desert_rain: float = 0.2,
 ) -> str:
-    """Wrapper that exposes :func:`world.generation.determine_biome`."""
+    """Wrapper that exposes :func:`world.generation.determine_biome` with custom thresholds."""
     return _determine_biome(
         elevation,
         temperature,
@@ -1594,11 +1584,27 @@
         desert_rain=desert_rain,
     )
 
-
-def adjust_settings(settings: WorldSettings, world: Optional["World"] = None, **kwargs: Any) -> None:
-    """Compatibility wrapper that calls :meth:`World.adjust_settings`."""
-    World.adjust_settings(settings, world=world, **kwargs)
->>>>>>> c2bf4325
+# ─────────────────────────────────────────────────────────────────────────────
+# == PUBLIC API EXPOSURES ==
+
+__all__ = [
+    "World",
+    "Road",
+    "RiverSegment",
+    "InvalidCoordinateError",
+    "determine_biome",
+    "determine_biome_at",
+    "perlin_noise",
+    "adjust_settings",
+    "STRATEGIC_RESOURCES",
+    "LUXURY_RESOURCES",
+    "BIOME_COLORS",
+    "register_biome_color",
+    "register_biome_rule",
+    "_stable_hash",
+    "ResourceType",
+]
+
 
 
 # ─────────────────────────────────────────────────────────────────────────────
