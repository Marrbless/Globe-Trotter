from __future__ import annotations

"""World generation and management utilities."""

import random
import math
from dataclasses import dataclass
from typing import Dict, List, Tuple, Optional, Iterable

from .resource_types import ResourceType, STRATEGIC_RESOURCES, LUXURY_RESOURCES
from .resources import generate_resources
from .hex import Hex, Coordinate
from .settings import WorldSettings
from .fantasy import apply_fantasy_overlays


# -- Visualization -----------------------------------------------------------

BIOME_COLORS: Dict[str, Tuple[int, int, int, int]] = {
    "plains": (110, 205, 88, 255),
    "forest": (34, 139, 34, 255),
    "mountains": (139, 137, 137, 255),
    "hills": (107, 142, 35, 255),
    "desert": (237, 201, 175, 255),
    "tundra": (220, 220, 220, 255),
    "rainforest": (0, 100, 0, 255),
    "water": (65, 105, 225, 255),
    "floating_island": (186, 85, 211, 255),
    "crystal_forest": (0, 255, 255, 255),
}


# -- Noise utilities ---------------------------------------------------------


def _fade(t: float) -> float:
    return t * t * t * (t * (t * 6 - 15) + 10)


def _lerp(a: float, b: float, t: float) -> float:
    return a + t * (b - a)


def _grad(ix: int, iy: int, seed: int) -> tuple[float, float]:
    """Return a pseudo-random gradient vector for the grid point."""
    rnd = random.Random(hash((ix, iy, seed)))
    angle = rnd.random() * 2 * math.pi
    return math.cos(angle), math.sin(angle)


def _dot_grid_gradient(ix: int, iy: int, x: float, y: float, seed: int) -> float:
    gx, gy = _grad(ix, iy, seed)
    dx = x - ix
    dy = y - iy
    return gx * dx + gy * dy


def _perlin(x: float, y: float, seed: int) -> float:
    """Classic 2D Perlin noise in range [0, 1]."""
    x0 = math.floor(x)
    y0 = math.floor(y)
    x1 = x0 + 1
    y1 = y0 + 1

    sx = _fade(x - x0)
    sy = _fade(y - y0)

    n00 = _dot_grid_gradient(x0, y0, x, y, seed)
    n10 = _dot_grid_gradient(x1, y0, x, y, seed)
    n01 = _dot_grid_gradient(x0, y1, x, y, seed)
    n11 = _dot_grid_gradient(x1, y1, x, y, seed)

    ix0 = _lerp(n00, n10, sx)
    ix1 = _lerp(n01, n11, sx)
    value = _lerp(ix0, ix1, sy)
    return (value + 1) / 2


def perlin_noise(
    x: float,
    y: float,
    seed: int,
    octaves: int = 4,
    persistence: float = 0.5,
    lacunarity: float = 2.0,
    scale: float = 0.05,
) -> float:
    """Generate fractal Perlin noise value for given coordinates."""
    value = 0.0
    amplitude = 1.0
    frequency = scale
    max_amp = 0.0

    for i in range(octaves):
        value += _perlin(x * frequency, y * frequency, seed + i) * amplitude
        max_amp += amplitude
        amplitude *= persistence
        frequency *= lacunarity

    return value / max_amp


# -- Elevation map generation ------------------------------------------------


def generate_elevation_map(
    width: int,
    height: int,
    settings: WorldSettings,
) -> List[List[float]]:
    """Return a 2D list of elevation values in range [0, 1]."""
    elev: List[List[float]] = []

    for y in range(height):
        row: List[float] = []
        for x in range(width):
            n = perlin_noise(x, y, settings.seed)
            amp = 0.5 + settings.elevation / 2
            offset = settings.elevation - 0.5
            val = max(0.0, min(1.0, n * amp + offset))
            row.append(val)
        elev.append(row)

    apply_tectonic_plates(elev, settings)
    return elev


def apply_tectonic_plates(
    elev: List[List[float]],
    settings: WorldSettings,
) -> None:
    """Modify elevation map in place to create continents and mountains."""
    width = len(elev[0])
    height = len(elev)
    rng = random.Random(settings.seed)

    plates = max(2, int(3 + settings.plate_activity * 5))
    centers = [
        (rng.randint(0, width - 1), rng.randint(0, height - 1), rng.random())
        for _ in range(plates)
    ]

    for y in range(height):
        for x in range(width):
            dists = sorted(
                (
                    (cx - x) ** 2 + (cy - y) ** 2,
                    base,
                )
                for cx, cy, base in centers
            )
            dist0, base = dists[0]
            dist1 = dists[1][0] if len(dists) > 1 else dist0
            ratio = dist0 / (dist0 + dist1) if dist1 > 0 else 0.0
            boundary = 1.0 - abs(0.5 - ratio) * 2.0
            plate_height = (
                base * settings.base_height + boundary * settings.plate_activity
            )
            elev[y][x] = min(1.0, max(0.0, (elev[y][x] + plate_height) / 2))


def terrain_from_elevation(
    value: float,
    settings: WorldSettings,
) -> str:
    """Convert elevation value to a terrain type."""
    if value < settings.sea_level:
        return "water"
    if value < settings.sea_level + 0.2:
        return "plains"
    if value < settings.sea_level + 0.4:
        return "hills"
    return "mountains"


# -- Climate and biome utilities -----------------------------------------------


def _latitude(row: int, height: int) -> float:
    """Return normalized latitude (0 south pole -> 1 north pole)."""
    if height <= 1:
        return 0.5
    return row / float(height - 1)


def compute_temperature(
    row: int,
    col: int,
    elevation: float,
    settings: WorldSettings,
    rng: random.Random,
    *,
    season: float = 0.0,
) -> float:
    """Compute temperature influenced by latitude, elevation, winds and season."""
    lat = _latitude(row, settings.height)
    base = 1.0 - abs(lat - 0.5) * 2
    base -= elevation * 0.3
    variation = rng.uniform(-0.1, 0.1) * settings.temperature
    wind_effect = (
        (col / float(settings.width - 1) if settings.width > 1 else 0.5) - 0.5
    ) * settings.wind_strength * 0.2
    seasonal = math.sin(2 * math.pi * season) * settings.seasonal_amplitude * 0.5
    return max(0.0, min(1.0, base + variation + wind_effect + seasonal))


def generate_temperature_map(
    elevation_map: List[List[float]],
    settings: WorldSettings,
    rng: random.Random,
    *,
    season: float = 0.0,
) -> List[List[float]]:
    """Generate a temperature value for each hex."""
    temps: List[List[float]] = []
    for r in range(settings.height):
        row: List[float] = []
        for q in range(settings.width):
            elev = elevation_map[r][q]
            row.append(compute_temperature(r, q, elev, settings, rng, season=season))
        temps.append(row)
    return temps


def generate_rainfall(
    elevation_map: List[List[float]],
    settings: WorldSettings,
    rng: random.Random,
    *,
    season: float = 0.0,
) -> List[List[float]]:
    """Create rainfall map using simple west-to-east moisture transport."""
    rain: List[List[float]] = [
        [0.0 for _ in range(settings.width)] for _ in range(settings.height)
    ]

    for r in range(settings.height):
        base = settings.moisture + rng.uniform(-0.1, 0.1)
        base += math.sin(2 * math.pi * season) * settings.seasonal_amplitude * 0.5
        moisture = max(0.0, min(1.0, base))
        for q in range(settings.width):
            elev = elevation_map[r][q]
            precip = max(0.0, moisture * (1.0 - elev))
            rain[r][q] = precip
            loss = (precip * 0.5 + elev * 0.1) * (1.0 - settings.wind_strength)
            moisture = max(0.0, moisture - loss)

    return rain


def determine_biome(
    elevation: float,
    temperature: float,
    rainfall: float,
    *,
    mountain_elev: float = 0.8,
    hill_elev: float = 0.6,
    tundra_temp: float = 0.25,
    desert_rain: float = 0.2,
) -> str:
    """Classify biome from elevation, temperature, and rainfall values."""
    if elevation > mountain_elev:
        return "mountains"
    if elevation > hill_elev:
        return "hills"
    if temperature < tundra_temp:
        return "tundra"
    if rainfall < desert_rain and temperature > 0.5:
        return "desert"
    if rainfall > 0.7 and temperature > 0.5:
        return "rainforest"
    if rainfall > 0.4:
        return "forest"
    return "plains"


def generate_biome_map(
    elevation_map: List[List[float]],
    temperature_map: List[List[float]],
    rainfall_map: List[List[float]],
) -> List[List[str]]:
    """Return biome classification for each hex."""
    height = len(elevation_map)
    width = len(elevation_map[0]) if height else 0
    biomes: List[List[str]] = []

    for r in range(height):
        row: List[str] = []
        for q in range(width):
            row.append(
                determine_biome(
                    elevation_map[r][q],
                    temperature_map[r][q],
                    rainfall_map[r][q],
                )
            )
        biomes.append(row)

    return biomes

@dataclass(frozen=True)
class Road:
    start: Coordinate
    end: Coordinate


@dataclass(frozen=True)
class RiverSegment:
    """A start/end pair describing a single river edge."""
    start: Coordinate
    end: Coordinate


def initialize_random(settings: WorldSettings) -> random.Random:
    return random.Random(settings.seed)


class World:
    CHUNK_SIZE = 10

    def _init_plates(self) -> List[Tuple[int, int, float]]:
        plates = max(2, int(3 + self.settings.plate_activity * 5))
        rng = random.Random(self.settings.seed)
        return [
            (
                rng.randint(0, self.settings.width - 1),
                rng.randint(0, self.settings.height - 1),
                rng.random(),
            )
            for _ in range(plates)
        ]

    def _plate_height(self, q: int, r: int) -> float:
        dists = sorted(
            (
                (cx - q) ** 2 + (cy - r) ** 2,
                base,
            )
            for cx, cy, base in self._plate_centers
        )
        dist0, base = dists[0]
        dist1 = dists[1][0] if len(dists) > 1 else dist0
        ratio = dist0 / (dist0 + dist1) if dist1 > 0 else 0.0
        boundary = 1.0 - abs(0.5 - ratio) * 2.0
        return base * self.settings.base_height + boundary * self.settings.plate_activity

    def _noise_value(self, q: int, r: int, seed_offset: int, setting: float) -> float:
        n = perlin_noise(q, r, self.settings.seed + seed_offset)
        amp = 0.5 + setting / 2
        offset = setting - 0.5
        return max(0.0, min(1.0, n * amp + offset))

    def _elevation(self, q: int, r: int) -> float:
        base = self._noise_value(q, r, 0, self.settings.elevation)
        plate = self._plate_height(q, r)
        return max(0.0, min(1.0, (base + plate) / 2))

    def _temperature(self, q: int, r: int, elevation: float, season: float = 0.0) -> float:
        lat = r / float(self.settings.height - 1) if self.settings.height > 1 else 0.5
        base = 1.0 - abs(lat - 0.5) * 2
        base -= elevation * 0.3
        rng = random.Random(hash((r, self.settings.seed)))
        variation = rng.uniform(-0.1, 0.1) * self.settings.temperature
        wind_effect = ((q / float(self.settings.width - 1) if self.settings.width > 1 else 0.5) - 0.5) * self.settings.wind_strength * 0.2
        seasonal = math.sin(2 * math.pi * season) * self.settings.seasonal_amplitude * 0.5
        return max(0.0, min(1.0, base + variation + wind_effect + seasonal))

    def _moisture(self, q: int, r: int, elevation: float, season: float = 0.0) -> float:
        rng = random.Random(hash((r, self.settings.seed, "rain")))
        base = self.settings.moisture + rng.uniform(-0.1, 0.1)
        base += math.sin(2 * math.pi * season) * self.settings.seasonal_amplitude * 0.5
        moisture = max(0.0, min(1.0, base))
        precip = 0.0
        for x in range(q + 1):
            elev = self._elevation(x, r)
            precip = max(0.0, moisture * (1.0 - elev))
            if x == q:
                break
            loss = (precip * 0.5 + elev * 0.1) * (1.0 - self.settings.wind_strength)
            moisture = max(0.0, moisture - loss)
        return max(0.0, min(1.0, precip))

    def __init__(
        self,
        width: int = 50,
        height: int = 50,
        *,
        seed: int = 0,
        settings: Optional[WorldSettings] = None,
    ) -> None:
        self.settings = settings or WorldSettings(seed=seed, width=width, height=height)
        self.chunks: Dict[Tuple[int, int], List[List[Hex]]] = {}
        self.roads: List[Road] = []
        self.rivers: List[RiverSegment] = []
        self.lakes: List[Coordinate] = []
        self.rng = initialize_random(self.settings)
        self.season = 0.0

        self._plate_centers = self._init_plates()
        self._generate_rivers()
        if self.settings.fantasy_level > 0:
            apply_fantasy_overlays(self.all_hexes(), self.settings.fantasy_level)

    @property
    def width(self) -> int:
        return self.settings.width

    @property
    def height(self) -> int:
        return self.settings.height

    def _generate_hex(self, q: int, r: int) -> Hex:
        elevation = self._elevation(q, r)
        temperature = self._temperature(q, r, elevation, self.season)
        moisture = self._moisture(q, r, elevation, self.season)
        terrain = determine_biome(
            elevation,
            temperature,
            moisture,
            mountain_elev=self.settings.mountain_elev,
            hill_elev=self.settings.hill_elev,
            tundra_temp=self.settings.tundra_temp,
            desert_rain=self.settings.desert_rain,
        )
        rng = random.Random(hash((q, r, self.settings.seed)))
        resources = generate_resources(rng, terrain)

        return Hex(
            coord=(q, r),
            terrain=terrain,
            elevation=elevation,
            temperature=temperature,
            moisture=moisture,
            resources=resources,
        )

    def _generate_chunk(self, cx: int, cy: int) -> None:
        chunk: List[List[Hex]] = []
        base_q, base_r = cx * self.CHUNK_SIZE, cy * self.CHUNK_SIZE
        rows = (
            self.CHUNK_SIZE
            if self.settings.infinite
            else min(self.CHUNK_SIZE, self.height - base_r)
        )
        cols = (
            self.CHUNK_SIZE
            if self.settings.infinite
            else min(self.CHUNK_SIZE, self.width - base_q)
        )

        for r_off in range(rows):
            row: List[Hex] = []
            for q_off in range(cols):
                q, r = base_q + q_off, base_r + r_off
                row.append(self._generate_hex(q, r))
            row and chunk.append(row)
        self.chunks[(cx, cy)] = chunk

    def get(self, q: int, r: int) -> Optional[Hex]:
        if not self.settings.infinite and not (0 <= q < self.width and 0 <= r < self.height):
            return None
        cx, cy = q // self.CHUNK_SIZE, r // self.CHUNK_SIZE
        if (cx, cy) not in self.chunks:
            self._generate_chunk(cx, cy)
        chunk = self.chunks.get((cx, cy))
        row_idx, col_idx = r % self.CHUNK_SIZE, q % self.CHUNK_SIZE
        if not chunk or row_idx >= len(chunk) or col_idx >= len(chunk[row_idx]):
            return None
        return chunk[row_idx][col_idx]

    def _neighbors(self, q: int, r: int) -> List[Coordinate]:
        directions = [(1, 0), (-1, 0), (0, 1), (0, -1), (1, -1), (-1, 1)]
        if self.settings.infinite:
            return [(q + dq, r + dr) for dq, dr in directions]
        return [
            (q + dq, r + dr)
            for dq, dr in directions
            if 0 <= q + dq < self.width and 0 <= r + dr < self.height
        ]

    def _downhill_neighbor(self, q: int, r: int) -> Optional[Coordinate]:
        current = self.get(q, r)
        if not current:
            return None
        best = None
        best_elev = current.elevation
        for nq, nr in self._neighbors(q, r):
            neighbor = self.get(nq, nr)
            if neighbor and neighbor.elevation < best_elev:
                best_elev = neighbor.elevation
                best = (nq, nr)
        return best

    def _generate_rivers(self) -> None:
        rainfall: Dict[Coordinate, float] = {}
        flow: Dict[Coordinate, float] = {}
        downhill: Dict[Coordinate, Optional[Coordinate]] = {}

        for r in range(self.height):
            for q in range(self.width):
                hex_ = self.get(q, r)
                rain = hex_.moisture * self.settings.rainfall_intensity
                rainfall[(q, r)] = rain
                flow[(q, r)] = rain
                dn = self._downhill_neighbor(q, r)
                if dn and self.get(*dn).elevation < hex_.elevation:
                    downhill[(q, r)] = dn
                else:
                    downhill[(q, r)] = None

        coords = sorted(flow.keys(), key=lambda c: self.get(*c).elevation, reverse=True)
        for c in coords:
            d = downhill[c]
<<<<<<< HEAD
            if d:
                flow[d] = flow.get(d, 0) + flow[c]
=======
            if d and d in flow:
                flow[d] += flow[c]
>>>>>>> 8a7c04c2

        for c, f in flow.items():
            self.get(*c).water_flow = f

        avg_flow = sum(flow.values()) / len(flow) if flow else 0.0
        river_threshold = max(0.05 * self.settings.rainfall_intensity, avg_flow * 2)
        lake_threshold = max(0.1 * self.settings.rainfall_intensity, avg_flow * 4)

        for c in coords:
            d = downhill[c]
            hex_c = self.get(*c)
            if d:
                if flow[c] >= river_threshold:
                    self.rivers.append(RiverSegment(c, d))
                    hex_c.river = True
                    self.get(*d).river = True
            else:
                if flow[c] > lake_threshold:
                    if not hex_c.lake:
                        self.lakes.append(c)
                        hex_c.lake = True
                        hex_c.terrain = "water"
                        rng = random.Random(hash((c, self.settings.seed, "water")))
                        hex_c.resources = generate_resources(rng, "water")

    def all_hexes(self) -> Iterable[Hex]:
        for r in range(self.height):
            for q in range(self.width):
                h = self.get(q, r)
                if h:
                    yield h

    def resources_near(self, x: int, y: int, radius: int = 1) -> Dict[ResourceType, int]:
        totals = {r: 0 for r in ResourceType}
        for dy in range(-radius, radius + 1):
            for dx in range(-radius, radius + 1):
                h = self.get(x + dx, y + dy)
                if h:
                    for rtype, amt in h.resources.items():
                        totals[rtype] += amt
        return {rtype: amt for rtype, amt in totals.items() if amt > 0}

    def has_road(self, start: Coordinate, end: Coordinate) -> bool:
        return any((r.start, r.end) == (start, end) or (r.start, r.end) == (end, start) for r in self.roads)

    def add_road(self, start: Coordinate, end: Coordinate) -> None:
        if start == end or not self.get(*start) or not self.get(*end):
            raise ValueError("Invalid road endpoints")
        if not self.has_road(start, end):
            self.roads.append(Road(start, end))

    def trade_efficiency(self, start: Coordinate, end: Coordinate) -> float:
        return 1.5 if self.has_road(start, end) else 1.0


def adjust_settings(settings: WorldSettings, **kwargs) -> None:
    for key, val in kwargs.items():
        if val is not None and hasattr(settings, key):
            setattr(settings, key, max(0.0, min(1.0, val)))


__all__ = [
    "ResourceType",
    "WorldSettings",
    "Hex",
    "Road",
    "RiverSegment",
    "World",
    "adjust_settings",
    "perlin_noise",
    "generate_elevation_map",
    "apply_tectonic_plates",
    "terrain_from_elevation",
    "compute_temperature",
    "generate_temperature_map",
    "generate_rainfall",
    "determine_biome",
    "generate_biome_map",
    "BIOME_COLORS",
    "STRATEGIC_RESOURCES",
    "LUXURY_RESOURCES",
]<|MERGE_RESOLUTION|>--- conflicted
+++ resolved
@@ -1,10 +1,10 @@
 from __future__ import annotations
 
-"""World generation and management utilities."""
+"""World generation and management utilities with enhanced realism and fantasy integration."""
 
 import random
 import math
-from dataclasses import dataclass
+from dataclasses import dataclass, field
 from typing import Dict, List, Tuple, Optional, Iterable
 
 from .resource_types import ResourceType, STRATEGIC_RESOURCES, LUXURY_RESOURCES
@@ -12,7 +12,6 @@
 from .hex import Hex, Coordinate
 from .settings import WorldSettings
 from .fantasy import apply_fantasy_overlays
-
 
 # -- Visualization -----------------------------------------------------------
 
@@ -29,17 +28,13 @@
     "crystal_forest": (0, 255, 255, 255),
 }
 
-
 # -- Noise utilities ---------------------------------------------------------
-
 
 def _fade(t: float) -> float:
     return t * t * t * (t * (t * 6 - 15) + 10)
 
-
 def _lerp(a: float, b: float, t: float) -> float:
     return a + t * (b - a)
-
 
 def _grad(ix: int, iy: int, seed: int) -> tuple[float, float]:
     """Return a pseudo-random gradient vector for the grid point."""
@@ -47,13 +42,11 @@
     angle = rnd.random() * 2 * math.pi
     return math.cos(angle), math.sin(angle)
 
-
 def _dot_grid_gradient(ix: int, iy: int, x: float, y: float, seed: int) -> float:
     gx, gy = _grad(ix, iy, seed)
     dx = x - ix
     dy = y - iy
     return gx * dx + gy * dy
-
 
 def _perlin(x: float, y: float, seed: int) -> float:
     """Classic 2D Perlin noise in range [0, 1]."""
@@ -74,7 +67,6 @@
     ix1 = _lerp(n01, n11, sx)
     value = _lerp(ix0, ix1, sy)
     return (value + 1) / 2
-
 
 def perlin_noise(
     x: float,
@@ -99,18 +91,15 @@
 
     return value / max_amp
 
-
-# -- Elevation map generation ------------------------------------------------
-
+# -- Elevation map generation (legacy, kept for external tools) --------------
 
 def generate_elevation_map(
     width: int,
     height: int,
     settings: WorldSettings,
 ) -> List[List[float]]:
-    """Return a 2D list of elevation values in range [0, 1]."""
+    """Return a 2D list of elevation values in range [0, 1], using same logic as World."""
     elev: List[List[float]] = []
-
     for y in range(height):
         row: List[float] = []
         for x in range(width):
@@ -120,10 +109,8 @@
             val = max(0.0, min(1.0, n * amp + offset))
             row.append(val)
         elev.append(row)
-
     apply_tectonic_plates(elev, settings)
     return elev
-
 
 def apply_tectonic_plates(
     elev: List[List[float]],
@@ -158,7 +145,6 @@
             )
             elev[y][x] = min(1.0, max(0.0, (elev[y][x] + plate_height) / 2))
 
-
 def terrain_from_elevation(
     value: float,
     settings: WorldSettings,
@@ -172,16 +158,13 @@
         return "hills"
     return "mountains"
 
-
-# -- Climate and biome utilities -----------------------------------------------
-
+# -- Climate and biome utilities ---------------------------------------------
 
 def _latitude(row: int, height: int) -> float:
     """Return normalized latitude (0 south pole -> 1 north pole)."""
     if height <= 1:
         return 0.5
     return row / float(height - 1)
-
 
 def compute_temperature(
     row: int,
@@ -203,7 +186,6 @@
     seasonal = math.sin(2 * math.pi * season) * settings.seasonal_amplitude * 0.5
     return max(0.0, min(1.0, base + variation + wind_effect + seasonal))
 
-
 def generate_temperature_map(
     elevation_map: List[List[float]],
     settings: WorldSettings,
@@ -221,7 +203,6 @@
         temps.append(row)
     return temps
 
-
 def generate_rainfall(
     elevation_map: List[List[float]],
     settings: WorldSettings,
@@ -247,7 +228,6 @@
 
     return rain
 
-
 def determine_biome(
     elevation: float,
     temperature: float,
@@ -257,29 +237,45 @@
     hill_elev: float = 0.6,
     tundra_temp: float = 0.25,
     desert_rain: float = 0.2,
+    fantasy_level: float = 0.0,
 ) -> str:
-    """Classify biome from elevation, temperature, and rainfall values."""
+    """
+    Classify biome from elevation, temperature, rainfall, and fantasy influence.
+    Higher fantasy_level can override certain real biomes with magical variants.
+    """
+    # Realistic base biome
     if elevation > mountain_elev:
-        return "mountains"
-    if elevation > hill_elev:
-        return "hills"
-    if temperature < tundra_temp:
-        return "tundra"
-    if rainfall < desert_rain and temperature > 0.5:
-        return "desert"
-    if rainfall > 0.7 and temperature > 0.5:
-        return "rainforest"
-    if rainfall > 0.4:
-        return "forest"
-    return "plains"
-
+        base_biome = "mountains"
+    elif elevation > hill_elev:
+        base_biome = "hills"
+    elif temperature < tundra_temp:
+        base_biome = "tundra"
+    elif rainfall < desert_rain and temperature > 0.5:
+        base_biome = "desert"
+    elif rainfall > 0.7 and temperature > 0.5:
+        base_biome = "rainforest"
+    elif rainfall > 0.4:
+        base_biome = "forest"
+    else:
+        base_biome = "plains"
+
+    # Fantasy overrides
+    if fantasy_level > 0:
+        # Chance to become a crystal forest if fantasy_level high and elevation moderate
+        if base_biome == "forest" and elevation > 0.4 and fantasy_level > 0.6:
+            return "crystal_forest"
+        # Floating islands in mountainous areas if fantasy is extreme
+        if base_biome == "mountains" and fantasy_level > 0.8 and random.random() < fantasy_level * 0.1:
+            return "floating_island"
+    return base_biome
 
 def generate_biome_map(
     elevation_map: List[List[float]],
     temperature_map: List[List[float]],
     rainfall_map: List[List[float]],
+    settings: WorldSettings,
 ) -> List[List[str]]:
-    """Return biome classification for each hex."""
+    """Return biome classification for each hex, including fantasy influence."""
     height = len(elevation_map)
     width = len(elevation_map[0]) if height else 0
     biomes: List[List[str]] = []
@@ -292,6 +288,11 @@
                     elevation_map[r][q],
                     temperature_map[r][q],
                     rainfall_map[r][q],
+                    mountain_elev=settings.mountain_elev,
+                    hill_elev=settings.hill_elev,
+                    tundra_temp=settings.tundra_temp,
+                    desert_rain=settings.desert_rain,
+                    fantasy_level=settings.fantasy_level,
                 )
             )
         biomes.append(row)
@@ -302,7 +303,6 @@
 class Road:
     start: Coordinate
     end: Coordinate
-
 
 @dataclass(frozen=True)
 class RiverSegment:
@@ -310,10 +310,8 @@
     start: Coordinate
     end: Coordinate
 
-
 def initialize_random(settings: WorldSettings) -> random.Random:
     return random.Random(settings.seed)
-
 
 class World:
     CHUNK_SIZE = 10
@@ -351,6 +349,7 @@
         return max(0.0, min(1.0, n * amp + offset))
 
     def _elevation(self, q: int, r: int) -> float:
+        """Compute elevation combining Perlin noise and plate tectonics."""
         base = self._noise_value(q, r, 0, self.settings.elevation)
         plate = self._plate_height(q, r)
         return max(0.0, min(1.0, (base + plate) / 2))
@@ -371,6 +370,7 @@
         base += math.sin(2 * math.pi * season) * self.settings.seasonal_amplitude * 0.5
         moisture = max(0.0, min(1.0, base))
         precip = 0.0
+        # West-to-east moisture transport with elevation loss
         for x in range(q + 1):
             elev = self._elevation(x, r)
             precip = max(0.0, moisture * (1.0 - elev))
@@ -397,40 +397,57 @@
         self.season = 0.0
 
         self._plate_centers = self._init_plates()
+        # Precompute all hexes to assign elevation, temperature, moisture before generating rivers
+        self._precompute_terrain_layers()
         self._generate_rivers()
         if self.settings.fantasy_level > 0:
             apply_fantasy_overlays(self.all_hexes(), self.settings.fantasy_level)
 
-    @property
-    def width(self) -> int:
-        return self.settings.width
-
-    @property
-    def height(self) -> int:
-        return self.settings.height
+    def _precompute_terrain_layers(self) -> None:
+        """
+        Generate and cache elevation, temperature, moisture, and biome for each tile
+        before rivers and lakes. Stored temporarily in a dict to avoid re-calc.
+        """
+        self._elevation_cache: Dict[Coordinate, float] = {}
+        self._temperature_cache: Dict[Coordinate, float] = {}
+        self._moisture_cache: Dict[Coordinate, float] = {}
+        self._biome_cache: Dict[Coordinate, str] = {}
+
+        for r in range(self.settings.height):
+            for q in range(self.settings.width):
+                elev = self._elevation(q, r)
+                temp = self._temperature(q, r, elev, self.season)
+                moist = self._moisture(q, r, elev, self.season)
+                biome = determine_biome(
+                    elev,
+                    temp,
+                    moist,
+                    mountain_elev=self.settings.mountain_elev,
+                    hill_elev=self.settings.hill_elev,
+                    tundra_temp=self.settings.tundra_temp,
+                    desert_rain=self.settings.desert_rain,
+                    fantasy_level=self.settings.fantasy_level,
+                )
+                self._elevation_cache[(q, r)] = elev
+                self._temperature_cache[(q, r)] = temp
+                self._moisture_cache[(q, r)] = moist
+                self._biome_cache[(q, r)] = biome
 
     def _generate_hex(self, q: int, r: int) -> Hex:
-        elevation = self._elevation(q, r)
-        temperature = self._temperature(q, r, elevation, self.season)
-        moisture = self._moisture(q, r, elevation, self.season)
-        terrain = determine_biome(
-            elevation,
-            temperature,
-            moisture,
-            mountain_elev=self.settings.mountain_elev,
-            hill_elev=self.settings.hill_elev,
-            tundra_temp=self.settings.tundra_temp,
-            desert_rain=self.settings.desert_rain,
-        )
+        """Generate or retrieve a hex tile using cached terrain layers."""
+        elev = self._elevation_cache[(q, r)]
+        temp = self._temperature_cache[(q, r)]
+        moist = self._moisture_cache[(q, r)]
+        terrain = self._biome_cache[(q, r)]
         rng = random.Random(hash((q, r, self.settings.seed)))
         resources = generate_resources(rng, terrain)
 
         return Hex(
             coord=(q, r),
             terrain=terrain,
-            elevation=elevation,
-            temperature=temperature,
-            moisture=moisture,
+            elevation=elev,
+            temperature=temp,
+            moisture=moist,
             resources=resources,
         )
 
@@ -452,8 +469,12 @@
             row: List[Hex] = []
             for q_off in range(cols):
                 q, r = base_q + q_off, base_r + r_off
+                # Skip if outside bounds in finite mode
+                if not self.settings.infinite and not (0 <= q < self.width and 0 <= r < self.height):
+                    continue
                 row.append(self._generate_hex(q, r))
-            row and chunk.append(row)
+            if row:
+                chunk.append(row)
         self.chunks[(cx, cy)] = chunk
 
     def get(self, q: int, r: int) -> Optional[Hex]:
@@ -469,6 +490,10 @@
         return chunk[row_idx][col_idx]
 
     def _neighbors(self, q: int, r: int) -> List[Coordinate]:
+        """
+        Return axial hex neighbors for pointy-topped layout:
+        Directions: E, W, SE, NW, NE, SW as (1,0), (-1,0), (0,1), (0,-1), (1,-1), (-1,1).
+        """
         directions = [(1, 0), (-1, 0), (0, 1), (0, -1), (1, -1), (-1, 1)]
         if self.settings.infinite:
             return [(q + dq, r + dr) for dq, dr in directions]
@@ -479,69 +504,111 @@
         ]
 
     def _downhill_neighbor(self, q: int, r: int) -> Optional[Coordinate]:
-        current = self.get(q, r)
-        if not current:
+        current_elev = self._elevation_cache.get((q, r), None)
+        if current_elev is None:
             return None
-        best = None
-        best_elev = current.elevation
+        best_coord: Optional[Coordinate] = None
+        best_elev = current_elev
         for nq, nr in self._neighbors(q, r):
-            neighbor = self.get(nq, nr)
-            if neighbor and neighbor.elevation < best_elev:
-                best_elev = neighbor.elevation
-                best = (nq, nr)
-        return best
+            neighbor_elev = self._elevation_cache.get((nq, nr), None)
+            if neighbor_elev is not None and neighbor_elev < best_elev:
+                best_elev = neighbor_elev
+                best_coord = (nq, nr)
+        return best_coord
 
     def _generate_rivers(self) -> None:
+        """
+        Generate rivers with branching and lake outflow:
+        1. Compute initial flow from rainfall.
+        2. Accumulate downstream, allowing tributaries to merge.
+        3. Introduce random branching: some tiles with enough flow split to second-best downhill.
+        4. Mark river segments and lakes, then handle lake outflow.
+        """
         rainfall: Dict[Coordinate, float] = {}
         flow: Dict[Coordinate, float] = {}
         downhill: Dict[Coordinate, Optional[Coordinate]] = {}
 
+        # Initial pass: assign rainfall & downhill neighbor
         for r in range(self.height):
             for q in range(self.width):
-                hex_ = self.get(q, r)
-                rain = hex_.moisture * self.settings.rainfall_intensity
-                rainfall[(q, r)] = rain
-                flow[(q, r)] = rain
+                coord = (q, r)
+                rain_amount = self._moisture_cache[coord] * self.settings.rainfall_intensity
+                rainfall[coord] = rain_amount
+                flow[coord] = rain_amount
                 dn = self._downhill_neighbor(q, r)
-                if dn and self.get(*dn).elevation < hex_.elevation:
-                    downhill[(q, r)] = dn
+                if dn and self._elevation_cache[dn] < self._elevation_cache[coord]:
+                    downhill[coord] = dn
                 else:
-                    downhill[(q, r)] = None
-
-        coords = sorted(flow.keys(), key=lambda c: self.get(*c).elevation, reverse=True)
-        for c in coords:
+                    downhill[coord] = None
+
+        # Sort coordinates by descending elevation for accumulation
+        coords_sorted = sorted(flow.keys(), key=lambda c: self._elevation_cache[c], reverse=True)
+        for c in coords_sorted:
             d = downhill[c]
-<<<<<<< HEAD
             if d:
-                flow[d] = flow.get(d, 0) + flow[c]
-=======
-            if d and d in flow:
+                # Accumulate main flow
                 flow[d] += flow[c]
->>>>>>> 8a7c04c2
-
-        for c, f in flow.items():
-            self.get(*c).water_flow = f
+                # 20% chance for a tributary branch if flow is high
+                if flow[c] > self.settings.river_branch_threshold * self.settings.rainfall_intensity:
+                    # Find second-best downhill neighbor for branching
+                    neighbor_list = self._neighbors(*c)
+                    second_best = None
+                    second_elev = self._elevation_cache[c]
+                    for n in neighbor_list:
+                        if downhill[c] != n and self._elevation_cache.get(n, 1.0) < second_elev:
+                            second_elev = self._elevation_cache[n]
+                            second_best = n
+                    if second_best and random.random() < 0.3:
+                        flow[second_best] += flow[c] * 0.3  # 30% of flow branches
+            # else: potential lake candidate
+
+        # Assign water_flow to hexes
+        for coord, f in flow.items():
+            h = self.get(*coord)
+            if h:
+                h.water_flow = f
 
         avg_flow = sum(flow.values()) / len(flow) if flow else 0.0
         river_threshold = max(0.05 * self.settings.rainfall_intensity, avg_flow * 2)
         lake_threshold = max(0.1 * self.settings.rainfall_intensity, avg_flow * 4)
 
-        for c in coords:
-            d = downhill[c]
-            hex_c = self.get(*c)
+        # Identify rivers and lakes
+        for coord in coords_sorted:
+            d = downhill[coord]
+            hex_c = self.get(*coord)
             if d:
-                if flow[c] >= river_threshold:
-                    self.rivers.append(RiverSegment(c, d))
+                if flow[coord] >= river_threshold:
+                    self.rivers.append(RiverSegment(coord, d))
                     hex_c.river = True
                     self.get(*d).river = True
             else:
-                if flow[c] > lake_threshold:
+                if flow[coord] > lake_threshold:
                     if not hex_c.lake:
-                        self.lakes.append(c)
+                        self.lakes.append(coord)
                         hex_c.lake = True
                         hex_c.terrain = "water"
-                        rng = random.Random(hash((c, self.settings.seed, "water")))
+                        rng = random.Random(hash((coord, self.settings.seed, "water")))
                         hex_c.resources = generate_resources(rng, "water")
+
+        # Lake outflow: for each lake, if neighbor lower, create a river from lake
+        for lake_coord in list(self.lakes):
+            q, r = lake_coord
+            lake_elev = self._elevation_cache[lake_coord]
+            lowest_neighbor: Optional[Coordinate] = None
+            lowest_elev = lake_elev
+            for n in self._neighbors(q, r):
+                neigh_elev = self._elevation_cache.get(n, None)
+                if neigh_elev is not None and neigh_elev < lowest_elev:
+                    lowest_elev = neigh_elev
+                    lowest_neighbor = n
+            if lowest_neighbor:
+                self.rivers.append(RiverSegment(lake_coord, lowest_neighbor))
+                lake_hex = self.get(*lake_coord)
+                out_hex = self.get(*lowest_neighbor)
+                if lake_hex:
+                    lake_hex.river = True
+                if out_hex:
+                    out_hex.river = True
 
     def all_hexes(self) -> Iterable[Hex]:
         for r in range(self.height):
@@ -554,14 +621,18 @@
         totals = {r: 0 for r in ResourceType}
         for dy in range(-radius, radius + 1):
             for dx in range(-radius, radius + 1):
-                h = self.get(x + dx, y + dy)
+                coord = (x + dx, y + dy)
+                h = self.get(*coord)
                 if h:
                     for rtype, amt in h.resources.items():
                         totals[rtype] += amt
         return {rtype: amt for rtype, amt in totals.items() if amt > 0}
 
     def has_road(self, start: Coordinate, end: Coordinate) -> bool:
-        return any((r.start, r.end) == (start, end) or (r.start, r.end) == (end, start) for r in self.roads)
+        return any(
+            (r.start, r.end) == (start, end) or (r.start, r.end) == (end, start)
+            for r in self.roads
+        )
 
     def add_road(self, start: Coordinate, end: Coordinate) -> None:
         if start == end or not self.get(*start) or not self.get(*end):
@@ -572,12 +643,10 @@
     def trade_efficiency(self, start: Coordinate, end: Coordinate) -> float:
         return 1.5 if self.has_road(start, end) else 1.0
 
-
 def adjust_settings(settings: WorldSettings, **kwargs) -> None:
     for key, val in kwargs.items():
         if val is not None and hasattr(settings, key):
             setattr(settings, key, max(0.0, min(1.0, val)))
-
 
 __all__ = [
     "ResourceType",
