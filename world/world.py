--- conflicted
+++ resolved
@@ -24,13 +24,12 @@
 from collections import OrderedDict
 from dataclasses import dataclass
 from enum import Enum
-from typing import Any, Dict, Iterable, List, Optional, Tuple, Union, cast
+from typing import Any, Dict, Iterable, List, Optional, Tuple
 
 from .resource_types import ResourceType, STRATEGIC_RESOURCES, LUXURY_RESOURCES
 from .resources import generate_resources
 from .hex import Hex, Coordinate
 from .settings import WorldSettings
-from .generation import determine_biome as _base_determine_biome
 from .fantasy import apply_fantasy_overlays
 
 # ─────────────────────────────────────────────────────────────────────────────
@@ -284,33 +283,19 @@
     tile_rng: random.Random,
 ) -> str:
     """
-    Classify the biome for a single tile using settings thresholds.
-    The base biome is computed first and fantasy overrides applied if enabled.
-    """
-<<<<<<< HEAD
-    base_biome = _base_determine_biome(
-        elevation=elevation,
-        temperature=temperature,
-        rainfall=rainfall,
-        mountain_elev=settings.mountain_elev,
-        hill_elev=settings.hill_elev,
-        tundra_temp=settings.tundra_temp,
-        desert_rain=settings.desert_rain,
-    )
-
-    # Fantasy overrides (only if fantasy_level > 0)
-=======
+    Classify the biome for a single tile using rule sets. Fantasy overrides apply probabilistically if enabled.
+    """
     for rule in _REALISTIC_BIOME_RULES:
         if (
             rule.min_elev <= elevation <= rule.max_elev
             and rule.min_temp <= temperature <= rule.max_temp
             and rule.min_rain <= rainfall <= rule.max_rain
         ):
-            return rule.name
-
-    base_biome = "plains"
-
->>>>>>> ce48e819
+            base_biome = rule.name
+            break
+    else:
+        base_biome = "plains"
+
     if settings.fantasy_level > 0.0:
         for rule in _FANTASY_BIOME_RULES:
             if (
@@ -330,7 +315,7 @@
     rainfall: float,
     settings: WorldSettings | None = None,
 ) -> str:
-    """Public helper to classify a single tile's biome."""
+    """Public helper to classify a single tile's biome using default RNG."""
     rng = random.Random(0xBEEF)
     return _determine_biome_tile(
         elevation=elevation,
@@ -696,6 +681,7 @@
         cy = r // self.chunk_height
         if (cx, cy) not in self.chunks:
             self._generate_chunk(cx, cy)
+        # Mark chunk as recently used
         self.chunks.move_to_end((cx, cy))
         chunk = self.chunks.get((cx, cy))
         if not chunk:
@@ -1112,7 +1098,7 @@
                 h_lake = self.get(q0, r0)
                 h_out = self.get(*lowest_neighbor)
                 if h_lake and h_out:
-                    strength = h_lake.water_flow if hasattr(h_lake, "water_flow") else 0.0
+                    strength = getattr(h_lake, "water_flow", 0.0)
                     self.rivers.append(RiverSegment(lake_coord, lowest_neighbor, strength))
                     h_lake.river = True
                     h_out.river = True
@@ -1144,7 +1130,7 @@
 
         self._accumulate_flows(flow_map, downhill_map)
         river_thresh, lake_thresh = self._determine_thresholds(flow_map.values())
-        all_coords = flow_map.keys()
+        all_coords = list(flow_map.keys())
 
         for (q, r), fval in flow_map.items():
             h = self.get(q, r)
