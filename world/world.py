from __future__ import annotations

"""World generation and management utilities."""

import random
from dataclasses import dataclass, field
from enum import Enum
from typing import Dict, List, Tuple, Optional

from .generation import (
<<<<<<< HEAD
    generate_biome_map,
    generate_elevation_map,
    generate_rainfall,
    generate_temperature_map,
    perlin_noise,
    terrain_from_elevation,
=======
    generate_elevation_map,
    generate_temperature_map,
    generate_rainfall,
    generate_biome_map,
>>>>>>> 959186cd
)

Coordinate = Tuple[int, int]


class ResourceType(Enum):
    """Supported resource types found on hexes."""
    FOOD = "food"
    WHEAT = "wheat"
    FLOUR = "flour"
    BREAD = "bread"
    WOOD = "wood"
    STONE = "stone"
    ORE = "ore"
    METAL = "metal"
    CLOTH = "cloth"
    WOOL = "wool"
    CLOTHES = "clothes"
    PLANK = "plank"
    STONE_BLOCK = "stone_block"
    VEGETABLE = "vegetable"
    SOUP = "soup"
    GOLD = "gold"
    IRON = "iron"
    WEAPON = "weapon"


@dataclass(frozen=True)
class Road:
    start: Coordinate
    end: Coordinate


@dataclass(frozen=True)
class RiverSegment:
    """A start/end pair describing a single river edge."""
    start: Coordinate
    end: Coordinate


@dataclass
class WorldSettings:
    """Configuration values for world generation."""

    seed: int = 0
    width: int = 50
    height: int = 50
    biome_distribution: Dict[str, float] = field(
        default_factory=lambda: {
            "plains": 0.3,
            "forest": 0.25,
            "hills": 0.2,
            "desert": 0.15,
            "mountains": 0.05,
            "water": 0.05,
        }
    )
    weather_patterns: Dict[str, float] = field(
        default_factory=lambda: {"rain": 0.3, "dry": 0.5, "snow": 0.2}
    )
    moisture: float = 0.5
    elevation: float = 0.5
    temperature: float = 0.5
    rainfall_intensity: float = 0.5
    sea_level: float = 0.3
    plate_activity: float = 0.5
    base_height: float = 0.5


@dataclass
class Hex:
    """Represents a single hex tile in the world."""

    coord: Coordinate
    terrain: str = "plains"
    elevation: float = 0.0
    moisture: float = 0.0
    temperature: float = 0.0
    resources: Dict[ResourceType, int] = field(default_factory=dict)
    flooded: bool = False
    ruined: bool = False
    river: bool = False
    lake: bool = False

    def __getitem__(self, key: str):
        return getattr(self, key)

    def __setitem__(self, key: str, value) -> None:
        setattr(self, key, value)


def initialize_random(settings: WorldSettings) -> random.Random:
    """Create a random generator based on the provided seed."""
    return random.Random(settings.seed)


def generate_terrain_type(rng: random.Random, settings: WorldSettings) -> str:
    """Choose a biome based on distribution weights."""
    biomes = list(settings.biome_distribution.keys())
    weights = list(settings.biome_distribution.values())
    return rng.choices(biomes, weights=weights, k=1)[0]


def generate_resources(rng: random.Random, terrain: str) -> Dict[ResourceType, int]:
    """Generate resources for a hex based on its terrain."""
    resources: Dict[ResourceType, int] = {}

    if terrain == "forest":
        resources[ResourceType.WOOD] = rng.randint(5, 15)
        if rng.random() < 0.3:
            resources[ResourceType.STONE] = rng.randint(1, 4)
    elif terrain == "mountains":
        resources[ResourceType.STONE] = rng.randint(5, 15)
        if rng.random() < 0.7:
            resources[ResourceType.ORE] = rng.randint(1, 5)
    elif terrain == "hills":
        if rng.random() < 0.5:
            resources[ResourceType.WOOD] = rng.randint(1, 5)
        if rng.random() < 0.6:
            resources[ResourceType.STONE] = rng.randint(1, 4)
    elif terrain == "plains":
        if rng.random() < 0.5:
            resources[ResourceType.WOOD] = rng.randint(1, 5)
        if rng.random() < 0.4:
            resources[ResourceType.STONE] = rng.randint(1, 4)
    elif terrain == "desert":
        if rng.random() < 0.2:
            resources[ResourceType.STONE] = rng.randint(1, 3)
    elif terrain == "tundra":
        if rng.random() < 0.3:
            resources[ResourceType.STONE] = rng.randint(1, 4)
        if rng.random() < 0.2:
            resources[ResourceType.WOOD] = rng.randint(1, 3)
    elif terrain == "rainforest":
        resources[ResourceType.WOOD] = rng.randint(8, 20)
        if rng.random() < 0.3:
            resources[ResourceType.VEGETABLE] = rng.randint(1, 3)
    elif terrain == "water":
        pass
    return resources


class World:
    """Collection of hexes with optional road network."""

    CHUNK_SIZE = 10

    def __init__(
        self,
        width: int = 50,
        height: int = 50,
        *,
        seed: int = 0,
        settings: Optional[WorldSettings] = None,
    ) -> None:
        self.settings = settings or WorldSettings(seed=seed, width=width, height=height)
        self.chunks: Dict[Tuple[int, int], List[List[Hex]]] = {}
        self.hexes: List[List[Hex]] = []
        self.roads: List[Road] = []
        self.rivers: List[RiverSegment] = []
        self.lakes: List[Coordinate] = []
        self.rng = initialize_random(self.settings)

<<<<<<< HEAD
        # Precompute world data maps
=======
>>>>>>> 959186cd
        self.elevation_map = generate_elevation_map(
            self.settings.width, self.settings.height, self.settings
        )
        self.temperature_map = generate_temperature_map(self.settings, self.rng)
        self.rainfall_map = generate_rainfall(
            self.elevation_map, self.settings, self.rng
        )
        self.biome_map = generate_biome_map(
            self.elevation_map, self.temperature_map, self.rainfall_map
        )

        self._initialize_base_area()
        self._generate_rivers()

    @property
    def width(self) -> int:
        return self.settings.width

    @property
    def height(self) -> int:
        return self.settings.height

    def _initialize_base_area(self) -> None:
        """Populate hexes for the entire world by lazily generating each chunk."""
        for r in range(self.settings.height):
            row: List[Hex] = []
            for q in range(self.settings.width):
                row.append(self.get(q, r))
            self.hexes.append(row)

    def _generate_hex(self, q: int, r: int) -> Hex:
<<<<<<< HEAD
        """Generate a single hex tile based on precomputed maps."""
        rng = random.Random(hash((q, r, self.settings.seed)))
        if 0 <= r < self.settings.height and 0 <= q < self.settings.width:
            elevation = self.elevation_map[r][q]
            terrain = self.biome_map[r][q]
            moisture = self.rainfall_map[r][q]
            temperature = self.temperature_map[r][q]
        else:
            elevation = perlin_noise(q, r, self.settings.seed)
            terrain = terrain_from_elevation(elevation, self.settings)
            moisture = rng.random() * self.settings.moisture
            temperature = rng.random() * self.settings.temperature
=======
        """Generate a single hex tile using precomputed climate maps."""
        rng = random.Random(hash((q, r, self.settings.seed)))

        elevation = self.elevation_map[r][q]
        temperature = self.temperature_map[r][q]
        moisture = self.rainfall_map[r][q]
        terrain = self.biome_map[r][q]

>>>>>>> 959186cd
        resources = generate_resources(rng, terrain)

        return Hex(
            coord=(q, r),
            terrain=terrain,
            elevation=elevation,
            moisture=moisture,
            temperature=temperature,
            resources=resources,
        )

    def _generate_chunk(self, cx: int, cy: int) -> None:
        """Generate a CHUNK_SIZE × CHUNK_SIZE block of hexes on demand."""
        chunk: List[List[Hex]] = []
        base_q = cx * self.CHUNK_SIZE
        base_r = cy * self.CHUNK_SIZE
        for r_off in range(self.CHUNK_SIZE):
            row: List[Hex] = []
            for q_off in range(self.CHUNK_SIZE):
                q = base_q + q_off
                r = base_r + r_off
                if 0 <= q < self.width and 0 <= r < self.height:
                    row.append(self._generate_hex(q, r))
                else:
                    row.append(Hex(coord=(q, r)))
            chunk.append(row)
        self.chunks[(cx, cy)] = chunk

    def _neighbors(self, q: int, r: int) -> List[Coordinate]:
        directions = [(1, 0), (-1, 0), (0, 1), (0, -1), (1, -1), (-1, 1)]
        return [
            (q + dq, r + dr)
            for dq, dr in directions
            if 0 <= q + dq < self.settings.width and 0 <= r + dr < self.settings.height
        ]

    def _downhill_neighbor(self, q: int, r: int) -> Optional[Coordinate]:
        current = self.get(q, r)
        if current is None:
            return None
        best: Optional[Coordinate] = None
        best_elev = current.elevation
        for nq, nr in self._neighbors(q, r):
            neighbor = self.get(nq, nr)
            if neighbor and neighbor.elevation < best_elev:
                best_elev = neighbor.elevation
                best = (nq, nr)
        return best

    def _generate_rivers(self) -> None:
        """Create simple rivers flowing downhill based on perlin-derived elevation."""
        density = max(0.0, min(1.0, self.settings.rainfall_intensity))
        seeds = max(1, int(density * 5))
        for _ in range(seeds):
            # choose a random high-elevation starting hex
            for _ in range(100):
                q = self.rng.randint(0, self.width - 1)
                r = self.rng.randint(0, self.height - 1)
                h = self.get(q, r)
                if h and h.elevation > self.settings.elevation * 0.7:
                    break
            else:
                continue

            current = (q, r)
            visited: set[Coordinate] = set()
            while current and current not in visited:
                visited.add(current)
                nxt = self._downhill_neighbor(*current)
                if not nxt or nxt == current or not (0 <= nxt[0] < self.width and 0 <= nxt[1] < self.height):
                    self.lakes.append(current)
                    self.get(*current).lake = True
                    break
                self.rivers.append(RiverSegment(current, nxt))
                self.get(*current).river = True
                current = nxt

    def get(self, q: int, r: int) -> Optional[Hex]:
        """Retrieve a hex at (q, r), generating its chunk if necessary."""
        if not (0 <= q < self.settings.width and 0 <= r < self.settings.height):
            return None
        cx = q // self.CHUNK_SIZE
        cy = r // self.CHUNK_SIZE
        if (cx, cy) not in self.chunks:
            self._generate_chunk(cx, cy)
        chunk = self.chunks.get((cx, cy))
        if chunk is None:
            return None
        return chunk[r % self.CHUNK_SIZE][q % self.CHUNK_SIZE]

    def resources_near(self, x: int, y: int, radius: int = 1) -> Dict[ResourceType, int]:
        """Sum up resources of all hexes within a given radius."""
        totals: Dict[ResourceType, int] = {r: 0 for r in ResourceType}
        for dy in range(-radius, radius + 1):
            for dx in range(-radius, radius + 1):
                hex_ = self.get(x + dx, y + dy)
                if hex_:
                    for rtype, amt in hex_.resources.items():
                        totals[rtype] += amt
        return {r: amt for r, amt in totals.items() if amt > 0}

    def has_road(self, start: Coordinate, end: Coordinate) -> bool:
        for road in self.roads:
            if (road.start == start and road.end == end) or (
                road.start == end and road.end == start
            ):
                return True
        return False

    def add_road(self, start: Coordinate, end: Coordinate) -> None:
        if not self.get(*start) or not self.get(*end):
            raise ValueError("Invalid road endpoints")
        if start == end:
            raise ValueError("Road must connect two different hexes")
        if not self.has_road(start, end):
            self.roads.append(Road(start, end))

    def trade_efficiency(self, start: Coordinate, end: Coordinate) -> float:
        base = 1.0
        if self.has_road(start, end):
            return base * 1.5
        return base


def adjust_settings(
    settings: WorldSettings,
    *,
    moisture: float | None = None,
    elevation: float | None = None,
    temperature: float | None = None,
    rainfall_intensity: float | None = None,
    sea_level: float | None = None,
    plate_activity: float | None = None,
    base_height: float | None = None,
) -> None:
    """Adjust world sliders before final generation."""
    if moisture is not None:
        settings.moisture = max(0.0, min(1.0, moisture))
    if elevation is not None:
        settings.elevation = max(0.0, min(1.0, elevation))
    if temperature is not None:
        settings.temperature = max(0.0, min(1.0, temperature))
    if rainfall_intensity is not None:
        settings.rainfall_intensity = max(0.0, min(1.0, rainfall_intensity))
    if sea_level is not None:
        settings.sea_level = max(0.0, min(1.0, sea_level))
    if plate_activity is not None:
        settings.plate_activity = max(0.0, min(1.0, plate_activity))
    if base_height is not None:
        settings.base_height = max(0.0, min(1.0, base_height))


__all__ = [
    "ResourceType",
    "WorldSettings",
    "Hex",
    "Road",
    "RiverSegment",
    "World",
    "adjust_settings",
]<|MERGE_RESOLUTION|>--- conflicted
+++ resolved
@@ -8,19 +8,10 @@
 from typing import Dict, List, Tuple, Optional
 
 from .generation import (
-<<<<<<< HEAD
-    generate_biome_map,
-    generate_elevation_map,
-    generate_rainfall,
-    generate_temperature_map,
-    perlin_noise,
-    terrain_from_elevation,
-=======
     generate_elevation_map,
     generate_temperature_map,
     generate_rainfall,
     generate_biome_map,
->>>>>>> 959186cd
 )
 
 Coordinate = Tuple[int, int]
@@ -160,6 +151,7 @@
             resources[ResourceType.VEGETABLE] = rng.randint(1, 3)
     elif terrain == "water":
         pass
+
     return resources
 
 
@@ -184,10 +176,7 @@
         self.lakes: List[Coordinate] = []
         self.rng = initialize_random(self.settings)
 
-<<<<<<< HEAD
         # Precompute world data maps
-=======
->>>>>>> 959186cd
         self.elevation_map = generate_elevation_map(
             self.settings.width, self.settings.height, self.settings
         )
@@ -219,20 +208,6 @@
             self.hexes.append(row)
 
     def _generate_hex(self, q: int, r: int) -> Hex:
-<<<<<<< HEAD
-        """Generate a single hex tile based on precomputed maps."""
-        rng = random.Random(hash((q, r, self.settings.seed)))
-        if 0 <= r < self.settings.height and 0 <= q < self.settings.width:
-            elevation = self.elevation_map[r][q]
-            terrain = self.biome_map[r][q]
-            moisture = self.rainfall_map[r][q]
-            temperature = self.temperature_map[r][q]
-        else:
-            elevation = perlin_noise(q, r, self.settings.seed)
-            terrain = terrain_from_elevation(elevation, self.settings)
-            moisture = rng.random() * self.settings.moisture
-            temperature = rng.random() * self.settings.temperature
-=======
         """Generate a single hex tile using precomputed climate maps."""
         rng = random.Random(hash((q, r, self.settings.seed)))
 
@@ -241,7 +216,6 @@
         moisture = self.rainfall_map[r][q]
         terrain = self.biome_map[r][q]
 
->>>>>>> 959186cd
         resources = generate_resources(rng, terrain)
 
         return Hex(
