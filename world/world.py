from __future__ import annotations

"""World generation and management utilities."""

import random
from dataclasses import dataclass, field
from enum import Enum
from typing import Dict, List, Tuple, Optional

from .generation import (
    generate_elevation_map,
    generate_temperature_map,
    generate_rainfall,
    generate_biome_map,
)

Coordinate = Tuple[int, int]


class ResourceType(Enum):
    """Supported resource types found on hexes."""
    FOOD = "food"
    WHEAT = "wheat"
    FLOUR = "flour"
    BREAD = "bread"
    WOOD = "wood"
    STONE = "stone"
    ORE = "ore"
    METAL = "metal"
    CLOTH = "cloth"
    WOOL = "wool"
    CLOTHES = "clothes"
    PLANK = "plank"
    STONE_BLOCK = "stone_block"
    VEGETABLE = "vegetable"
    SOUP = "soup"
    GOLD = "gold"
    IRON = "iron"
    WEAPON = "weapon"


@dataclass(frozen=True)
class Road:
    start: Coordinate
    end: Coordinate


@dataclass(frozen=True)
class RiverSegment:
    """A start/end pair describing a single river edge."""
    start: Coordinate
    end: Coordinate


@dataclass
class WorldSettings:
    """Configuration values for world generation."""

    seed: int = 0
    width: int = 50
    height: int = 50
    biome_distribution: Dict[str, float] = field(
        default_factory=lambda: {
            "plains": 0.3,
            "forest": 0.25,
            "hills": 0.2,
            "desert": 0.15,
            "mountains": 0.05,
            "water": 0.05,
        }
    )
    weather_patterns: Dict[str, float] = field(
        default_factory=lambda: {"rain": 0.3, "dry": 0.5, "snow": 0.2}
    )
    moisture: float = 0.5
    elevation: float = 0.5
    temperature: float = 0.5
    rainfall_intensity: float = 0.5
    sea_level: float = 0.3
    plate_activity: float = 0.5
    base_height: float = 0.5


@dataclass
class Hex:
    """Represents a single hex tile in the world."""

    coord: Coordinate
    terrain: str = "plains"
    elevation: float = 0.0
    moisture: float = 0.0
    temperature: float = 0.0
    resources: Dict[ResourceType, int] = field(default_factory=dict)
    flooded: bool = False
    ruined: bool = False
    river: bool = False
    lake: bool = False

    def __getitem__(self, key: str):
        return getattr(self, key)

    def __setitem__(self, key: str, value) -> None:
        setattr(self, key, value)


def initialize_random(settings: WorldSettings) -> random.Random:
    """Create a random generator based on the provided seed."""
    return random.Random(settings.seed)


def generate_terrain_type(rng: random.Random, settings: WorldSettings) -> str:
    """Choose a biome based on distribution weights."""
    biomes = list(settings.biome_distribution.keys())
    weights = list(settings.biome_distribution.values())
    return rng.choices(biomes, weights=weights, k=1)[0]


def generate_resources(rng: random.Random, terrain: str) -> Dict[ResourceType, int]:
    """Generate resources for a hex based on its terrain."""
    resources: Dict[ResourceType, int] = {}

    if terrain == "forest":
        resources[ResourceType.WOOD] = rng.randint(5, 15)
        if rng.random() < 0.3:
            resources[ResourceType.STONE] = rng.randint(1, 4)
    elif terrain == "mountains":
        resources[ResourceType.STONE] = rng.randint(5, 15)
        if rng.random() < 0.7:
            resources[ResourceType.ORE] = rng.randint(1, 5)
    elif terrain == "hills":
        if rng.random() < 0.5:
            resources[ResourceType.WOOD] = rng.randint(1, 5)
        if rng.random() < 0.6:
            resources[ResourceType.STONE] = rng.randint(1, 4)
    elif terrain == "plains":
        if rng.random() < 0.5:
            resources[ResourceType.WOOD] = rng.randint(1, 5)
        if rng.random() < 0.4:
            resources[ResourceType.STONE] = rng.randint(1, 4)
    elif terrain == "desert":
        if rng.random() < 0.2:
            resources[ResourceType.STONE] = rng.randint(1, 3)
    elif terrain == "tundra":
        if rng.random() < 0.3:
            resources[ResourceType.STONE] = rng.randint(1, 4)
        if rng.random() < 0.2:
            resources[ResourceType.WOOD] = rng.randint(1, 3)
    elif terrain == "rainforest":
        resources[ResourceType.WOOD] = rng.randint(8, 20)
        if rng.random() < 0.3:
            resources[ResourceType.VEGETABLE] = rng.randint(1, 3)
    elif terrain == "water":
        pass

    return resources


class World:
    """Collection of hexes with optional road network."""

    CHUNK_SIZE = 10

    def __init__(
        self,
        width: int = 50,
        height: int = 50,
        *,
        seed: int = 0,
        settings: Optional[WorldSettings] = None,
    ) -> None:
        self.settings = settings or WorldSettings(seed=seed, width=width, height=height)
        self.chunks: Dict[Tuple[int, int], List[List[Hex]]] = {}
        self.hexes: List[List[Hex]] = []
        self.roads: List[Road] = []
        self.rivers: List[RiverSegment] = []
        self.lakes: List[Coordinate] = []
        self.rng = initialize_random(self.settings)

<<<<<<< HEAD
        # Precompute climate and terrain maps
        self.elevation_map = generate_elevation_map(self.settings.width, self.settings.height, self.settings)
        rng = initialize_random(self.settings)
        self.temperature_map = generate_temperature_map(self.settings, rng)
        self.rainfall_map = generate_rainfall(self.elevation_map, self.settings, rng)
=======
        # Precompute world data maps
        self.elevation_map = generate_elevation_map(
            self.settings.width, self.settings.height, self.settings
        )
        self.temperature_map = generate_temperature_map(self.settings, self.rng)
        self.rainfall_map = generate_rainfall(
            self.elevation_map, self.settings, self.rng
        )
>>>>>>> c93ab7bc
        self.biome_map = generate_biome_map(
            self.elevation_map, self.temperature_map, self.rainfall_map
        )

        self._initialize_base_area()
        self._generate_rivers()

    @property
    def width(self) -> int:
        return self.settings.width

    @property
    def height(self) -> int:
        return self.settings.height

    def _initialize_base_area(self) -> None:
        """Populate hexes for the entire world by lazily generating each chunk."""
        for r in range(self.settings.height):
            row: List[Hex] = []
            for q in range(self.settings.width):
                row.append(self.get(q, r))
            self.hexes.append(row)

    def _generate_hex(self, q: int, r: int) -> Hex:
<<<<<<< HEAD
        """Generate a single hex tile based on precomputed climate maps."""
        rng = random.Random(hash((q, r, self.settings.seed)))
        elevation = self.elevation_map[r][q]
        terrain = self.biome_map[r][q]
        moisture = self.rainfall_map[r][q]
        temperature = self.temperature_map[r][q]
=======
        """Generate a single hex tile using precomputed climate maps."""
        rng = random.Random(hash((q, r, self.settings.seed)))

        elevation = self.elevation_map[r][q]
        temperature = self.temperature_map[r][q]
        moisture = self.rainfall_map[r][q]
        terrain = self.biome_map[r][q]

>>>>>>> c93ab7bc
        resources = generate_resources(rng, terrain)

        return Hex(
            coord=(q, r),
            terrain=terrain,
            elevation=elevation,
            moisture=moisture,
            temperature=temperature,
            resources=resources,
        )

    def _generate_chunk(self, cx: int, cy: int) -> None:
        """Generate a CHUNK_SIZE × CHUNK_SIZE block of hexes on demand."""
        chunk: List[List[Hex]] = []
        base_q = cx * self.CHUNK_SIZE
        base_r = cy * self.CHUNK_SIZE
        y_limit = min(self.CHUNK_SIZE, self.height - base_r)
        x_limit = min(self.CHUNK_SIZE, self.width - base_q)
        for r_off in range(y_limit):
            row: List[Hex] = []
            for q_off in range(x_limit):
                q = base_q + q_off
                r = base_r + r_off
                if 0 <= q < self.width and 0 <= r < self.height:
                    row.append(self._generate_hex(q, r))
                else:
                    row.append(Hex(coord=(q, r)))
            chunk.append(row)
        self.chunks[(cx, cy)] = chunk

    def _neighbors(self, q: int, r: int) -> List[Coordinate]:
        directions = [(1, 0), (-1, 0), (0, 1), (0, -1), (1, -1), (-1, 1)]
        return [
            (q + dq, r + dr)
            for dq, dr in directions
            if 0 <= q + dq < self.settings.width and 0 <= r + dr < self.settings.height
        ]

    def _downhill_neighbor(self, q: int, r: int) -> Optional[Coordinate]:
        current = self.get(q, r)
        if current is None:
            return None
        best: Optional[Coordinate] = None
        best_elev = current.elevation
        for nq, nr in self._neighbors(q, r):
            neighbor = self.get(nq, nr)
            if neighbor and neighbor.elevation < best_elev:
                best_elev = neighbor.elevation
                best = (nq, nr)
        return best

    def _generate_rivers(self) -> None:
        """Create simple rivers flowing downhill based on perlin-derived elevation."""
        density = max(0.0, min(1.0, self.settings.rainfall_intensity))
        seeds = max(1, int(density * 5))
        for _ in range(seeds):
            # choose a random high-elevation starting hex
            for _ in range(100):
                q = self.rng.randint(0, self.width - 1)
                r = self.rng.randint(0, self.height - 1)
                h = self.get(q, r)
                if h and h.elevation > self.settings.elevation * 0.7:
                    break
            else:
                continue

            current = (q, r)
            visited: set[Coordinate] = set()
            while current and current not in visited:
                visited.add(current)
                nxt = self._downhill_neighbor(*current)
                if (
                    not nxt
                    or nxt == current
                    or not (0 <= nxt[0] < self.width and 0 <= nxt[1] < self.height)
                ):
                    self.lakes.append(current)
                    self.get(*current).lake = True
                    break
                self.rivers.append(RiverSegment(current, nxt))
                self.get(*current).river = True
                current = nxt

    def get(self, q: int, r: int) -> Optional[Hex]:
        """Retrieve a hex at (q, r), generating its chunk if necessary."""
        if not (0 <= q < self.settings.width and 0 <= r < self.settings.height):
            return None
        cx = q // self.CHUNK_SIZE
        cy = r // self.CHUNK_SIZE
        if (cx, cy) not in self.chunks:
            self._generate_chunk(cx, cy)
        chunk = self.chunks.get((cx, cy))
        if chunk is None:
            return None
        return chunk[r % self.CHUNK_SIZE][q % self.CHUNK_SIZE]

    def resources_near(self, x: int, y: int, radius: int = 1) -> Dict[ResourceType, int]:
        """Sum up resources of all hexes within a given radius."""
        totals: Dict[ResourceType, int] = {r: 0 for r in ResourceType}
        for dy in range(-radius, radius + 1):
            for dx in range(-radius, radius + 1):
                hex_ = self.get(x + dx, y + dy)
                if hex_:
                    for rtype, amt in hex_.resources.items():
                        totals[rtype] += amt
        return {r: amt for r, amt in totals.items() if amt > 0}

    def has_road(self, start: Coordinate, end: Coordinate) -> bool:
        for road in self.roads:
            if (road.start == start and road.end == end) or (
                road.start == end and road.end == start
            ):
                return True
        return False

    def add_road(self, start: Coordinate, end: Coordinate) -> None:
        if not self.get(*start) or not self.get(*end):
            raise ValueError("Invalid road endpoints")
        if start == end:
            raise ValueError("Road must connect two different hexes")
        if not self.has_road(start, end):
            self.roads.append(Road(start, end))

    def trade_efficiency(self, start: Coordinate, end: Coordinate) -> float:
        base = 1.0
        if self.has_road(start, end):
            return base * 1.5
        return base


def adjust_settings(
    settings: WorldSettings,
    *,
    moisture: float | None = None,
    elevation: float | None = None,
    temperature: float | None = None,
    rainfall_intensity: float | None = None,
    sea_level: float | None = None,
    plate_activity: float | None = None,
    base_height: float | None = None,
) -> None:
    """Adjust world sliders before final generation."""
    if moisture is not None:
        settings.moisture = max(0.0, min(1.0, moisture))
    if elevation is not None:
        settings.elevation = max(0.0, min(1.0, elevation))
    if temperature is not None:
        settings.temperature = max(0.0, min(1.0, temperature))
    if rainfall_intensity is not None:
        settings.rainfall_intensity = max(0.0, min(1.0, rainfall_intensity))
    if sea_level is not None:
        settings.sea_level = max(0.0, min(1.0, sea_level))
    if plate_activity is not None:
        settings.plate_activity = max(0.0, min(1.0, plate_activity))
    if base_height is not None:
        settings.base_height = max(0.0, min(1.0, base_height))


__all__ = [
    "ResourceType",
    "WorldSettings",
    "Hex",
    "Road",
    "RiverSegment",
    "World",
    "adjust_settings",
]<|MERGE_RESOLUTION|>--- conflicted
+++ resolved
@@ -176,13 +176,6 @@
         self.lakes: List[Coordinate] = []
         self.rng = initialize_random(self.settings)
 
-<<<<<<< HEAD
-        # Precompute climate and terrain maps
-        self.elevation_map = generate_elevation_map(self.settings.width, self.settings.height, self.settings)
-        rng = initialize_random(self.settings)
-        self.temperature_map = generate_temperature_map(self.settings, rng)
-        self.rainfall_map = generate_rainfall(self.elevation_map, self.settings, rng)
-=======
         # Precompute world data maps
         self.elevation_map = generate_elevation_map(
             self.settings.width, self.settings.height, self.settings
@@ -191,7 +184,6 @@
         self.rainfall_map = generate_rainfall(
             self.elevation_map, self.settings, self.rng
         )
->>>>>>> c93ab7bc
         self.biome_map = generate_biome_map(
             self.elevation_map, self.temperature_map, self.rainfall_map
         )
@@ -216,14 +208,6 @@
             self.hexes.append(row)
 
     def _generate_hex(self, q: int, r: int) -> Hex:
-<<<<<<< HEAD
-        """Generate a single hex tile based on precomputed climate maps."""
-        rng = random.Random(hash((q, r, self.settings.seed)))
-        elevation = self.elevation_map[r][q]
-        terrain = self.biome_map[r][q]
-        moisture = self.rainfall_map[r][q]
-        temperature = self.temperature_map[r][q]
-=======
         """Generate a single hex tile using precomputed climate maps."""
         rng = random.Random(hash((q, r, self.settings.seed)))
 
@@ -231,8 +215,6 @@
         temperature = self.temperature_map[r][q]
         moisture = self.rainfall_map[r][q]
         terrain = self.biome_map[r][q]
-
->>>>>>> c93ab7bc
         resources = generate_resources(rng, terrain)
 
         return Hex(
@@ -285,7 +267,7 @@
         return best
 
     def _generate_rivers(self) -> None:
-        """Create simple rivers flowing downhill based on perlin-derived elevation."""
+        """Create simple rivers flowing downhill based on precomputed elevation."""
         density = max(0.0, min(1.0, self.settings.rainfall_intensity))
         seeds = max(1, int(density * 5))
         for _ in range(seeds):
