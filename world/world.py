--- conflicted
+++ resolved
@@ -4,6 +4,7 @@
 
 import random
 import math
+from collections import OrderedDict
 from dataclasses import dataclass
 from typing import Dict, List, Tuple, Optional, Iterable
 import functools
@@ -188,6 +189,46 @@
     seasonal = math.sin(2 * math.pi * season) * settings.seasonal_amplitude * 0.5
     return max(0.0, min(1.0, base + variation + wind_effect + seasonal))
 
+def _compute_moisture_with_orographic(
+    q: int,
+    r: int,
+    elevation: float,
+    settings: WorldSettings,
+    season: float = 0.0,
+) -> float:
+    """
+    Compute moisture using west-to-east transport with orographic (windward) effects.
+    """
+    rng_tile = random.Random(hash((r, settings.seed, "rain")))
+    base = settings.moisture + rng_tile.uniform(-0.1, 0.1)
+    base += math.sin(2 * math.pi * season) * settings.seasonal_amplitude * 0.5
+    moisture = max(0.0, min(1.0, base))
+
+    prev_elev = elevation  # placeholder, overwritten for x=0
+    precip = 0.0
+    for x in range(q + 1):
+        elev_local = elevation if x == q else None
+        # For earlier x, fetch elevation via caching if available; placeholder behavior in precompute
+        if x != q:
+            elev_local = settings._elevation_cache.get((x, r), None)
+            if elev_local is None:
+                elev_local = elevation  # fallback
+
+        # Orographic blocking: if current elev_local is significantly higher than prev_elev
+        orographic_threshold = getattr(settings, "orographic_threshold", 0.1)
+        orographic_factor = getattr(settings, "orographic_factor", 0.5)
+        if elev_local is not None and elev_local - prev_elev > orographic_threshold:
+            moisture = max(0.0, moisture - (elev_local - prev_elev) * orographic_factor)
+
+        precip = max(0.0, moisture * (1.0 - elev_local))
+        if x == q:
+            break
+        loss = (precip * 0.5 + elev_local * 0.1) * (1.0 - settings.wind_strength)
+        moisture = max(0.0, moisture - loss)
+        prev_elev = elev_local
+
+    return max(0.0, min(1.0, precip))
+
 def generate_temperature_map(
     elevation_map: List[List[float]],
     settings: WorldSettings,
@@ -213,7 +254,7 @@
     *,
     season: float = 0.0,
 ) -> List[List[float]]:
-    """Create rainfall map using simple west-to-east moisture transport."""
+    """Create rainfall map using orographic moisture transport from west to east."""
     rain: List[List[float]] = [
         [0.0 for _ in range(settings.width)] for _ in range(settings.height)
     ]
@@ -224,11 +265,9 @@
         moisture = max(0.0, min(1.0, base))
         for q in range(settings.width):
             elev = elevation_map[r][q]
-            precip = max(0.0, moisture * (1.0 - elev))
+            # Leverage orographic moisture computation
+            precip = _compute_moisture_with_orographic(q, r, elev, settings, season=season)
             rain[r][q] = precip
-            loss = (precip * 0.5 + elev * 0.1) * (1.0 - settings.wind_strength)
-            moisture = max(0.0, moisture - loss)
-
     return rain
 
 def determine_biome(
@@ -273,35 +312,78 @@
             return "floating_island"
     return base_biome
 
+def smooth_biome_map(
+    biomes: List[List[str]],
+    width: int,
+    height: int,
+    iterations: int = 1,
+) -> List[List[str]]:
+    """
+    Smooth the biome map by replacing isolated cells that differ from the majority of their neighbors.
+    """
+    def majority_neighbor(q: int, r: int) -> str:
+        counts: Dict[str, int] = {}
+        directions = [(1, 0), (-1, 0), (0, 1), (0, -1), (1, -1), (-1, 1)]
+        for dq, dr in directions:
+            nq, nr = q + dq, r + dr
+            if 0 <= nq < width and 0 <= nr < height:
+                neighbor_biome = biomes[nr][nq]
+                counts[neighbor_biome] = counts.get(neighbor_biome, 0) + 1
+        if not counts:
+            return biomes[r][q]
+        majority = max(counts.items(), key=lambda item: item[1])[0]
+        return majority
+
+    for _ in range(iterations):
+        new_map = [row.copy() for row in biomes]
+        for r in range(height):
+            for q in range(width):
+                current = biomes[r][q]
+                majority = majority_neighbor(q, r)
+                if majority != current:
+                    new_map[r][q] = majority
+        biomes = new_map
+    return biomes
+
 def generate_biome_map(
     elevation_map: List[List[float]],
     temperature_map: List[List[float]],
     rainfall_map: List[List[float]],
     settings: WorldSettings,
 ) -> List[List[str]]:
-    """Return biome classification for each hex, including fantasy influence."""
+    """Return biome classification for each hex, including fantasy influence and regional variation."""
     height = len(elevation_map)
     width = len(elevation_map[0]) if height else 0
     biomes: List[List[str]] = []
 
+    region_size = getattr(settings, "biome_region_size", 10)
     for r in range(height):
         row: List[str] = []
         for q in range(width):
-            rng_tile = random.Random(hash((q, r, settings.seed, "biome")))
-            row.append(
-                determine_biome(
-                    elevation_map[r][q],
-                    temperature_map[r][q],
-                    rainfall_map[r][q],
-                    rng_tile,
-                    mountain_elev=settings.mountain_elev,
-                    hill_elev=settings.hill_elev,
-                    tundra_temp=settings.tundra_temp,
-                    desert_rain=settings.desert_rain,
-                    fantasy_level=settings.fantasy_level,
-                )
+            # Regional seed ensures clusters of similar biome variation
+            region_coord = (q // region_size, r // region_size)
+            region_seed = hash((region_coord[0], region_coord[1], settings.seed, "region"))
+            # Local tile seed combines region_seed for regional cohesion
+            tile_seed = hash((region_seed, q, r))
+            rng_tile = random.Random(tile_seed)
+            biome = determine_biome(
+                elevation_map[r][q],
+                temperature_map[r][q],
+                rainfall_map[r][q],
+                rng_tile,
+                mountain_elev=settings.mountain_elev,
+                hill_elev=settings.hill_elev,
+                tundra_temp=settings.tundra_temp,
+                desert_rain=settings.desert_rain,
+                fantasy_level=settings.fantasy_level,
             )
+            row.append(biome)
         biomes.append(row)
+
+    # Apply smoothing pass(s) to create gradual transitions
+    smoothing_iterations = getattr(settings, "biome_smoothing_iterations", 1)
+    if smoothing_iterations > 0:
+        biomes = smooth_biome_map(biomes, width, height, smoothing_iterations)
 
     return biomes
 
@@ -331,17 +413,22 @@
         self.settings = settings or WorldSettings(seed=seed, width=width, height=height)
         # Allow chunk size override in settings (fallback to 10)
         self.chunk_size = getattr(self.settings, "chunk_size", 10)
-        self.chunks: Dict[Tuple[int, int], List[List[Hex]]] = {}
+        # Maximum active chunks to keep in memory (oldest evicted first)
+        self.max_active_chunks = getattr(self.settings, "max_active_chunks", 100)
+        self.chunks: OrderedDict[Tuple[int, int], List[List[Hex]]] = OrderedDict()
         self.roads: List[Road] = []
         self.rivers: List[RiverSegment] = []
         self.lakes: List[Coordinate] = []
         self.rng = initialize_random(self.settings)
         self.season = 0.0
 
+        # Precompute tectonic plate centers for plate height calculations
         self._plate_centers = self._init_plates()
-        # Precompute all hex properties before generating rivers
+        # Precompute and cache terrain layers (elevation, temperature, moisture, biome)
         self._precompute_terrain_layers()
+        # Generate rivers & lakes
         self._generate_rivers()
+        # Apply fantasy overlays if enabled
         if self.settings.fantasy_level > 0:
             apply_fantasy_overlays(self.all_hexes(), self.settings.fantasy_level)
 
@@ -416,22 +503,10 @@
 
     def _moisture(self, q: int, r: int, elevation: float, season: float = 0.0) -> float:
         """
-        Compute moisture using west-to-east transport. Uses cached elevation
-        values to avoid recomputing elevation during river generation.
+        Compute moisture using west-to-east transport with orographic effects.
+        Relies on cached elevation values to avoid recomputing elevation during river generation.
         """
-        rng_tile = random.Random(hash((r, self.settings.seed, "rain")))
-        base = self.settings.moisture + rng_tile.uniform(-0.1, 0.1)
-        base += math.sin(2 * math.pi * season) * self.settings.seasonal_amplitude * 0.5
-        moisture = max(0.0, min(1.0, base))
-        precip = 0.0
-        for x in range(q + 1):
-            elev_local = self._elevation_cache.get((x, r), self._elevation(x, r))
-            precip = max(0.0, moisture * (1.0 - elev_local))
-            if x == q:
-                break
-            loss = (precip * 0.5 + elev_local * 0.1) * (1.0 - self.settings.wind_strength)
-            moisture = max(0.0, moisture - loss)
-        return max(0.0, min(1.0, precip))
+        return _compute_moisture_with_orographic(q, r, elevation, self.settings, season=season)
 
     def _precompute_terrain_layers(self) -> None:
         """
@@ -443,27 +518,34 @@
         self._moisture_cache: Dict[Coordinate, float] = {}
         self._biome_cache: Dict[Coordinate, str] = {}
 
+        # First pass: compute elevation, temperature, moisture
         for r in range(self.settings.height):
             for q in range(self.settings.width):
                 elev = self._elevation(q, r)
                 temp = self._temperature(q, r, elev, self.season)
                 moist = self._moisture(q, r, elev, self.season)
-                rng_tile = random.Random(hash((q, r, self.settings.seed, "biome")))
-                biome = determine_biome(
-                    elev,
-                    temp,
-                    moist,
-                    rng_tile,
-                    mountain_elev=self.settings.mountain_elev,
-                    hill_elev=self.settings.hill_elev,
-                    tundra_temp=self.settings.tundra_temp,
-                    desert_rain=self.settings.desert_rain,
-                    fantasy_level=self.settings.fantasy_level,
-                )
                 self._elevation_cache[(q, r)] = elev
                 self._temperature_cache[(q, r)] = temp
                 self._moisture_cache[(q, r)] = moist
-                self._biome_cache[(q, r)] = biome
+
+        # Generate biome map based on cached values
+        elev_map = [
+            [self._elevation_cache[(q, r)] for q in range(self.settings.width)]
+            for r in range(self.settings.height)
+        ]
+        temp_map = [
+            [self._temperature_cache[(q, r)] for q in range(self.settings.width)]
+            for r in range(self.settings.height)
+        ]
+        rain_map = [
+            [self._moisture_cache[(q, r)] for q in range(self.settings.width)]
+            for r in range(self.settings.height)
+        ]
+
+        biomes = generate_biome_map(elev_map, temp_map, rain_map, self.settings)
+        for r in range(self.settings.height):
+            for q in range(self.settings.width):
+                self._biome_cache[(q, r)] = biomes[r][q]
 
     def _generate_hex(self, q: int, r: int) -> Hex:
         """Generate or retrieve a hex tile using cached terrain layers."""
@@ -484,7 +566,7 @@
         )
 
     def _generate_chunk(self, cx: int, cy: int) -> None:
-        """Populate a chunk of size self.chunk_size × self.chunk_size."""
+        """Populate a chunk of size self.chunk_size × self.chunk_size, then manage cache."""
         chunk: List[List[Hex]] = []
         base_q, base_r = cx * self.chunk_size, cy * self.chunk_size
         rows = (
@@ -507,7 +589,12 @@
                 row.append(self._generate_hex(q, r))
             if row:
                 chunk.append(row)
+
+        # Insert at end as most recently used
         self.chunks[(cx, cy)] = chunk
+        # If exceeding max_active_chunks, evict the oldest
+        if len(self.chunks) > self.max_active_chunks:
+            self.chunks.popitem(last=False)
 
     def get(self, q: int, r: int) -> Optional[Hex]:
         """Retrieve a Hex if within bounds; generate its chunk if needed."""
@@ -516,6 +603,8 @@
         cx, cy = q // self.chunk_size, r // self.chunk_size
         if (cx, cy) not in self.chunks:
             self._generate_chunk(cx, cy)
+        # Move accessed chunk to the end to mark as recently used
+        self.chunks.move_to_end((cx, cy))
         chunk = self.chunks.get((cx, cy))
         row_idx, col_idx = r % self.chunk_size, q % self.chunk_size
         if not chunk or row_idx >= len(chunk) or col_idx >= len(chunk[row_idx]):
@@ -555,7 +644,7 @@
         Generate rivers with branching and lake outflow:
         1. Compute initial flow from cached moisture.
         2. Accumulate downstream, allowing tributaries to merge.
-        3. Introduce random branching: some tiles with enough flow split to second-best downhill.
+        3. Introduce random branching with cycle prevention.
         4. Mark river segments and lakes, then handle lake outflow.
         """
         rainfall: Dict[Coordinate, float] = {}
@@ -576,28 +665,35 @@
                     downhill[coord] = None
 
         # Sort coordinates by descending elevation for accumulation
-        coords_sorted = sorted(flow.keys(), key=lambda c: self._elevation_cache[c], reverse=True)
+        coords_sorted = sorted(
+            flow.keys(),
+            key=lambda c: self._elevation_cache[c],
+            reverse=True,
+        )
+
+        visited: set[Coordinate] = set()
         for c in coords_sorted:
+            if c in visited:
+                continue
             d = downhill[c]
-<<<<<<< HEAD
-            if d:
-                if d not in flow:
-                    flow[d] = 0
-=======
             if d and d in flow:
->>>>>>> 34f8b79e
                 flow[d] += flow[c]
+                visited.add(c)
                 # 20% chance for a tributary branch if flow is high
                 if flow[c] > self.settings.river_branch_threshold * self.settings.rainfall_intensity:
                     neighbor_list = self._neighbors(*c)
-                    second_best = None
+                    second_best: Optional[Coordinate] = None
                     second_elev = self._elevation_cache[c]
                     for n in neighbor_list:
                         if downhill[c] != n and self._elevation_cache.get(n, 1.0) < second_elev:
                             second_elev = self._elevation_cache[n]
                             second_best = n
-                    if second_best and random.Random(hash((c, self.settings.seed, "branch"))).random() < 0.3:
-                        flow[second_best] += flow[c] * 0.3
+                    if second_best:
+                        branch_chance = random.Random(hash((c, self.settings.seed, "branch"))).random()
+                        if branch_chance < 0.3 and second_best not in visited:
+                            flow[second_best] += flow[c] * 0.3
+                            # Mark second_best as visited for this pass to avoid cycles
+                            visited.add(second_best)
 
         # Assign water_flow to hexes
         for coord, f in flow.items():
@@ -684,6 +780,9 @@
         return 1.5 if self.has_road(start, end) else 1.0
 
 def adjust_settings(settings: WorldSettings, **kwargs) -> None:
+    """
+    Adjust world settings safely by clamping any float values to [0.0, 1.0].
+    """
     for key, val in kwargs.items():
         if val is not None and hasattr(settings, key):
             setattr(settings, key, max(0.0, min(1.0, val)))
