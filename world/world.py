from __future__ import annotations

"""
world.py

World generation and management utilities with enhanced realism and fantasy integration.

Key features & refactors:
- Fully deterministic, tile-based RNG via `_stable_hash` and `World._tile_rng`.
- Separated chunk width/height for rectangular chunking.
- Lazy, chunked generation of terrain/climate/biomes with explicit cache invalidation.
- River & lake generation broken into helper methods; incremental update mode is planned.
- Pluggable biome rules with runtime registration.
- Defensive input checking for roads and trade efficiency.
- On-disk caching layer skeleton for infinite worlds to prevent unbounded memory use.
- Full type annotations and PEP 257 docstrings throughout.
- Unified water-generation logic (`generate_water_features`) replaces deprecated `_generate_rivers`.
- LRU caching for noise functions to improve performance.
- Consolidated and single definitions of `width` and `height`.
"""

import math
import random
import pickle
import os
import time
import warnings
import functools
from collections import OrderedDict
from dataclasses import dataclass, field
from enum import Enum
from typing import (
    Any,
    Dict,
    Iterable,
    Iterator,
    List,
    Optional,
    Tuple,
    Union,
)

from .resource_types import ResourceType, STRATEGIC_RESOURCES, LUXURY_RESOURCES
from .resources import generate_resources
from .hex import Hex, Coordinate
from .settings import WorldSettings
from .fantasy import apply_fantasy_overlays

# ─────────────────────────────────────────────────────────────────────────────
# == TYPE ALIASES & CUSTOM EXCEPTIONS ==

CoordinateList = List[Coordinate]
FlowMap = Dict[Coordinate, float]
ElevationCache = Dict[Coordinate, float]
TemperatureCache = Dict[Coordinate, float]
MoistureCache = Dict[Coordinate, float]
BiomeCache = Dict[Coordinate, str]


class InvalidCoordinateError(ValueError):
    """Raised when a provided coordinate is not a valid (int, int) pair."""


# ─────────────────────────────────────────────────────────────────────────────
# == STABLE HASH / RNG HELPERS ==

def _stable_hash(*args: int) -> int:
    """
    Combine integer arguments into a single 64-bit integer using a deterministic mixing routine.
    Ensures repeatable results across Python runs (unlike built-in hash()).
    """
    x = 0x345678ABCDEF1234  # Arbitrary non-zero start value.
    for a in args:
        a &= 0xFFFFFFFFFFFFFFFF
        a ^= (a >> 33)
        a = (a * 0xFF51AFD7ED558CCD) & 0xFFFFFFFFFFFFFFFF
        a ^= (a >> 33)
        x ^= a
        x = (x * 0xC4CEB9FE1A85EC53) & 0xFFFFFFFFFFFFFFFF
    return x


@functools.lru_cache(maxsize=16384)
def _elevation_value(
    q: int,
    r: int,
    seed: int,
    elevation_setting: float,
    scale: float = 0.1,
    persistence: float = 0.5,
    lacunarity: float = 2.0,
    octaves: int = 4,
) -> float:
    """
    Pure function: generate fractal Perlin noise–based elevation at (q, r).
    Returns a float in [0.0, 1.0]. Cached via LRU to speed up repeated calls.
    """
    # Reuse perlin_noise logic but inline here for caching.
    def _perlin_single(px: float, py: float, s: int) -> float:
        x0, y0 = math.floor(px), math.floor(py)
        x1, y1 = x0 + 1, y0 + 1

        def _fade(t: float) -> float:
            return t * t * t * (t * (t * 6 - 15) + 10)

        def _lerp(a: float, b: float, t: float) -> float:
            return a + t * (b - a)

        def _grad(ix: int, iy: int, s2: int) -> Tuple[float, float]:
            rng = random.Random(_stable_hash(ix, iy, s2))
            angle = rng.random() * 2.0 * math.pi
            return math.cos(angle), math.sin(angle)

        def _dot_grid(ix: int, iy: int, xx: float, yy: float, s2: int) -> float:
            gx, gy = _grad(ix, iy, s2)
            return gx * (xx - ix) + gy * (yy - iy)

        sx = _fade(px - x0)
        sy = _fade(py - y0)

        n00 = _dot_grid(x0, y0, px, py, seed)
        n10 = _dot_grid(x1, y0, px, py, seed)
        n01 = _dot_grid(x0, y1, px, py, seed)
        n11 = _dot_grid(x1, y1, px, py, seed)

        ix0 = _lerp(n00, n10, sx)
        ix1 = _lerp(n01, n11, sx)
        return (_lerp(ix0, ix1, sy) + 1.0) / 2.0

    total, amplitude, frequency, max_amp = 0.0, 1.0, scale, 0.0
    for i in range(octaves):
        sample = _perlin_single(float(q) * frequency, float(r) * frequency, seed + i)
        total += sample * amplitude
        max_amp += amplitude
        amplitude *= persistence
        frequency *= lacunarity

    base = total / max_amp
    amp = 0.5 + elevation_setting / 2.0
    offset = elevation_setting - 0.5
    elev = max(0.0, min(1.0, base * amp + offset))
    return elev


@functools.lru_cache(maxsize=16384)
def _temperature_value(
    q: int,
    r: int,
    seed_xor: int,
    temperature_setting: float,
    lapse_rate: float,
    elevation: float,
    scale: float = 0.1,
    persistence: float = 0.5,
    lacunarity: float = 2.0,
    octaves: int = 4,
) -> float:
    """
    Pure function: compute temperature (0.0–1.0) at (q, r) given elevation.
    Uses Perlin noise + lapse rate. Cached for performance.
    """
    def _perlin_single(px: float, py: float, s: int) -> float:
        x0, y0 = math.floor(px), math.floor(py)
        x1, y1 = x0 + 1, y0 + 1

        def _fade(t: float) -> float:
            return t * t * t * (t * (t * 6 - 15) + 10)

        def _lerp(a: float, b: float, t: float) -> float:
            return a + t * (b - a)

        def _grad(ix: int, iy: int, s2: int) -> Tuple[float, float]:
            rng = random.Random(_stable_hash(ix, iy, s2))
            angle = rng.random() * 2.0 * math.pi
            return math.cos(angle), math.sin(angle)

        def _dot_grid(ix: int, iy: int, xx: float, yy: float, s2: int) -> float:
            gx, gy = _grad(ix, iy, s2)
            return gx * (xx - ix) + gy * (yy - iy)

        sx = _fade(px - x0)
        sy = _fade(py - y0)

        n00 = _dot_grid(x0, y0, px, py, seed_xor)
        n10 = _dot_grid(x1, y0, px, py, seed_xor)
        n01 = _dot_grid(x0, y1, px, py, seed_xor)
        n11 = _dot_grid(x1, y1, px, py, seed_xor)

        ix0 = _lerp(n00, n10, sx)
        ix1 = _lerp(n01, n11, sx)
        return (_lerp(ix0, ix1, sy) + 1.0) / 2.0

    total, amplitude, frequency, max_amp = 0.0, 1.0, scale, 0.0
    for i in range(octaves):
        sample = _perlin_single(float(q) * frequency, float(r) * frequency, seed_xor + i)
        total += sample * amplitude
        max_amp += amplitude
        amplitude *= persistence
        frequency *= lacunarity

    base = total / max_amp
    amp = 0.5 + temperature_setting / 2.0
    offset = temperature_setting - 0.5
    temp = base * amp + offset
    temp -= elevation * lapse_rate
    return max(0.0, min(1.0, temp))


# ─────────────────────────────────────────────────────────────────────────────
# == HEX NEIGHBOR CONSTANTS ==

# Axial hex directions: E, W, SE, NW, NE, SW
HEX_DIRECTIONS: List[Tuple[int, int]] = [
    (1, 0),
    (-1, 0),
    (0, 1),
    (0, -1),
    (1, -1),
    (-1, 1),
]


# ─────────────────────────────────────────────────────────────────────────────
# == BIOME RULES & REGISTRATION ==

@dataclass(frozen=True)
class BiomeRule:
    """
    Defines a rectangular condition in (elevation, temperature, rainfall) space that
    maps to a single biome name. If `is_fantasy` is True, this is treated as a special
    fantasy override after realistic rules.
    """
    name: str
    min_elev: float = 0.0
    max_elev: float = 1.0
    min_temp: float = 0.0
    max_temp: float = 1.0
    min_rain: float = 0.0
    max_rain: float = 1.0
    is_fantasy: bool = False


_REALISTIC_BIOME_RULES: List[BiomeRule] = [
    BiomeRule(
        name="mountains",
        min_elev=0.8,
        max_elev=1.0,
        min_temp=0.0,
        max_temp=1.0,
        min_rain=0.0,
        max_rain=1.0,
        is_fantasy=False,
    ),
    BiomeRule(
        name="hills",
        min_elev=0.6,
        max_elev=0.8,
        min_temp=0.0,
        max_temp=1.0,
        min_rain=0.0,
        max_rain=1.0,
        is_fantasy=False,
    ),
    BiomeRule(
        name="tundra",
        min_elev=0.0,
        max_elev=1.0,
        min_temp=0.0,
        max_temp=0.3,
        min_rain=0.0,
        max_rain=1.0,
        is_fantasy=False,
    ),
    BiomeRule(
        name="desert",
        min_elev=0.0,
        max_elev=0.6,
        min_temp=0.5,
        max_temp=1.0,
        min_rain=0.0,
        max_rain=0.3,
        is_fantasy=False,
    ),
    BiomeRule(
        name="rainforest",
        min_elev=0.0,
        max_elev=1.0,
        min_temp=0.5,
        max_temp=1.0,
        min_rain=0.7,
        max_rain=1.0,
        is_fantasy=False,
    ),
    BiomeRule(
        name="forest",
        min_elev=0.0,
        max_elev=1.0,
        min_temp=0.0,
        max_temp=1.0,
        min_rain=0.4,
        max_rain=0.7,
        is_fantasy=False,
    ),
    BiomeRule(
        name="plains",
        min_elev=0.0,
        max_elev=0.6,
        min_temp=0.0,
        max_temp=1.0,
        min_rain=0.3,
        max_rain=1.0,
        is_fantasy=False,
    ),
]

_FANTASY_BIOME_RULES: List[BiomeRule] = [
    BiomeRule(
        name="crystal_forest",
        min_elev=0.4,
        max_elev=1.0,
        min_temp=0.0,
        max_temp=1.0,
        min_rain=0.0,
        max_rain=1.0,
        is_fantasy=True,
    ),
    BiomeRule(
        name="floating_island",
        min_elev=0.8,
        max_elev=1.0,
        min_temp=0.0,
        max_temp=1.0,
        min_rain=0.0,
        max_rain=1.0,
        is_fantasy=True,
    ),
    BiomeRule(
        name="faerie_forest",
        min_elev=0.3,
        max_elev=0.8,
        min_temp=0.4,
        max_temp=1.0,
        min_rain=0.3,
        max_rain=1.0,
        is_fantasy=True,
    ),
]


def register_biome_rule(rule: BiomeRule) -> None:
    """
    Register a new biome rule. If rule.is_fantasy is False, it is appended to realistic rules;
    otherwise, to the fantasy overrides. The rule lists are checked in insertion order.
    """
    if rule.is_fantasy:
        _FANTASY_BIOME_RULES.append(rule)
    else:
        _REALISTIC_BIOME_RULES.append(rule)


def _determine_biome_tile(
    elevation: float,
    temperature: float,
    rainfall: float,
    settings: WorldSettings,
    tile_rng: random.Random,
) -> str:
    """
    Classify the biome for a single tile using rule sets. Fantasy overrides apply
    probabilistically if enabled.
    """
    for rule in _REALISTIC_BIOME_RULES:
        if (
            rule.min_elev <= elevation <= rule.max_elev
            and rule.min_temp <= temperature <= rule.max_temp
            and rule.min_rain <= rainfall <= rule.max_rain
        ):
            base_biome = rule.name
            break
    else:
        base_biome = "plains"

    if settings.fantasy_level > 0.0:
        for rule in _FANTASY_BIOME_RULES:
            if (
                rule.min_elev <= elevation <= rule.max_elev
                and rule.min_temp <= temperature <= rule.max_temp
                and rule.min_rain <= rainfall <= rule.max_rain
                and tile_rng.random() < settings.fantasy_level * 0.1
            ):
                return rule.name

    return base_biome


def determine_biome_at(
    q: int,
    r: int,
    elevation: float,
    temperature: float,
    rainfall: float,
    settings: WorldSettings,
) -> str:
    """
    Determine the biome at coordinate (q, r) given elevation, temperature, rainfall,
    and world settings. Uses a deterministic RNG derived from (q, r).
    """
    tile_rng = random.Random(_stable_hash(q, r, settings.seed or 0, 0x1003))
    return _determine_biome_tile(
        elevation=elevation,
        temperature=temperature,
        rainfall=rainfall,
        settings=settings,
        tile_rng=tile_rng,
    )


def _smooth_biome_map(
    biomes: List[List[str]],
    width: int,
    height: int,
    iterations: int = 1,
) -> List[List[str]]:
    """
    Smooth the biome map by replacing isolated cells that differ from the majority
    of neighbors. (Unused unless explicitly called after chunk generation.)
    """

    def majority_neighbor(q0: int, r0: int) -> str:
        counts: Dict[str, int] = {}
        for dq, dr in HEX_DIRECTIONS:
            nq, nr = q0 + dq, r0 + dr
            if 0 <= nq < width and 0 <= nr < height:
                neighbor_biome = biomes[nr][nq]
                counts[neighbor_biome] = counts.get(neighbor_biome, 0) + 1
        return max(counts.items(), key=lambda it: it[1])[0] if counts else biomes[r0][q0]

    for _ in range(iterations):
        new_map = [row.copy() for row in biomes]
        for r0 in range(height):
            for q0 in range(width):
                curr = biomes[r0][q0]
                maj = majority_neighbor(q0, r0)
                if maj != curr:
                    new_map[r0][q0] = maj
        biomes = new_map

    return biomes


# Predefined colors for each biome (RGBA). Can be extended via `register_biome_color`.
BIOME_COLORS: Dict[str, Tuple[int, int, int, int]] = {
    "plains": (110, 205, 88, 255),
    "forest": (34, 139, 34, 255),
    "mountains": (139, 137, 137, 255),
    "hills": (107, 142, 35, 255),
    "desert": (237, 201, 175, 255),
    "tundra": (220, 220, 220, 255),
    "rainforest": (0, 100, 0, 255),
    "water": (65, 105, 225, 255),
    "floating_island": (186, 85, 211, 255),
    "crystal_forest": (0, 255, 255, 255),
    "faerie_forest": (255, 105, 180, 255),
}


def register_biome_color(name: str, color: Tuple[int, int, int, int]) -> None:
    """
    Register or override the RGBA color for a given biome name.
    """
    BIOME_COLORS[name] = color


# ─────────────────────────────────────────────────────────────────────────────
# == RIVER & LAKE GENERATION HELPERS ==

@dataclass(frozen=True)
class RiverSegment:
    """A start→end pair describing a single river edge with a flow strength."""
    start: Coordinate
    end: Coordinate
    strength: float = 0.0

    def __repr__(self) -> str:
        return f"RiverSegment(start={self.start!r}, end={self.end!r}, strength={self.strength:.3f})"


# ─────────────────────────────────────────────────────────────────────────────
# == ROAD DATACLASS ==

@dataclass(frozen=True)
class Road:
    start: Coordinate
    end: Coordinate

    def __repr__(self) -> str:
        return f"Road({self.start!r}↔{self.end!r})"


# ─────────────────────────────────────────────────────────────────────────────
# == MAIN WORLD CLASS ==

class World:
    """
    Main World class for procedural generation.

    Attributes in __slots__:
      - settings: WorldSettings instance controlling generation parameters.
      - chunk_width, chunk_height: dimensions for chunked generation.
      - max_active_chunks: maximum number of chunks to keep in memory.
      - chunks: OrderedDict[(cx, cy) → List[List[Optional[Hex]]]] of loaded chunks.
      - evicted_chunks: Dict[(cx, cy) → filepath] for on-disk serialized chunks.
      - roads: List of Road objects.
      - rivers: List of RiverSegment.
      - lakes: List of Coordinate (tiles flagged as lake sinks).
      - _basin_volume_map: Dict[Coordinate, float] for sink coordinates and volumes.
      - rng: deterministic Random seeded from settings.seed.
      - _season: float in [0,1) indicating time of year.
      - _plate_centers: unused but reserved for tectonic plate logic.
      - _elevation_cache, _temperature_cache, _moisture_cache, _biome_cache: per-tile caches.
      - _water_lock_count: int guard for re-entrant water generation.
      - event_turn_counters, tech_levels, god_powers: placeholders for in-game mechanics.
    """

    __slots__ = (
        "settings",
        "chunk_width",
        "chunk_height",
        "max_active_chunks",
        "chunks",
        "evicted_chunks",
        "roads",
        "rivers",
        "lakes",
        "_basin_volume_map",
        "rng",
        "_season",
        "_plate_centers",
        "_elevation_cache",
        "_temperature_cache",
        "_moisture_cache",
        "_biome_cache",
        "_water_lock_count",
        "event_turn_counters",
        "tech_levels",
        "god_powers",
        "_known_width",
        "_known_height",
    )

    def __init__(
        self,
        width: int = 50,
        height: int = 50,
        *,
        seed: int = 0,
        settings: Optional[WorldSettings] = None,
    ) -> None:
        """
        Create a new World instance. Terrain and climate layers are generated lazily, chunk by chunk.

        Args:
            width (int): Width of the world in hex columns (ignored if settings.infinite=True).
            height (int): Height of the world in hex rows (ignored if settings.infinite=True).
            seed (int): Master seed for deterministic generation.
            settings (WorldSettings, optional): Custom settings object. If None, a default is created.
        """
        # Initialize or override settings
        if settings is not None:
            self.settings: WorldSettings = settings
        else:
            self.settings = WorldSettings(seed=seed, width=width, height=height)

        # Overwrite width/height from constructor if not infinite
        if not self.settings.infinite:
            self.settings.width = width
            self.settings.height = height

        # Chunk dimensions and capacity
        self.chunk_width: int = getattr(self.settings, "chunk_width", 10)
        self.chunk_height: int = getattr(self.settings, "chunk_height", 10)
        self.max_active_chunks: int = getattr(self.settings, "max_active_chunks", 100)

        # Loaded chunks: OrderedDict[(cx, cy) → List[List[Optional[Hex]]]]
        self.chunks: OrderedDict[Tuple[int, int], List[List[Optional[Hex]]]] = OrderedDict()
        # On-disk evicted chunks: Map (cx, cy) → filepath
        self.evicted_chunks: Dict[Tuple[int, int], str] = {}

        # Road, river, and lake structures
        self.roads: List[Road] = []
        self.rivers: List[RiverSegment] = []
        self.lakes: List[Coordinate] = []
        self._basin_volume_map: Dict[Coordinate, float] = {}

        # Deterministic RNG for global uses (e.g., plate centers)
        self.rng = random.Random(self.settings.seed or 0)

        # Season fraction in [0,1)
        self._season: float = 0.0

        # Precompute tectonic plate centers (currently unused)
        self._plate_centers: List[Tuple[int, int, float]] = []

        # Per-tile caches (filled on demand)
        self._elevation_cache: ElevationCache = {}
        self._temperature_cache: TemperatureCache = {}
        self._moisture_cache: MoistureCache = {}
        self._biome_cache: BiomeCache = {}

        # Guard for re-entrant water generation
        self._water_lock_count: int = 0

        # In-game placeholders
        self.event_turn_counters: Dict[str, int] = {}
        self.tech_levels: Dict[str, int] = {}
        self.god_powers: Dict[str, int] = {}

        # Internal “known bounds” for infinite worlds
        self._known_width: int = width if not self.settings.infinite else 0
        self._known_height: int = height if not self.settings.infinite else 0

        # Mark water as dirty initially
        self._dirty_rivers: bool = True

        # If not infinite, generate water immediately
        if not self.settings.infinite:
            self.generate_water_features()

    # ─────────────────────────────────────────────────────────────────────────
    # == PROPERTIES & SETTINGS MANAGEMENT ==

    @property
    def width(self) -> int:
        """
        Width of the world in hex columns. For finite worlds, equals settings.width.
        For infinite worlds, equals the current known maximum column index + 1.
        """
        return self.settings.width if not self.settings.infinite else self._known_width

    @property
    def height(self) -> int:
        """
        Height of the world in hex rows. For finite worlds, equals settings.height.
        For infinite worlds, equals the current known maximum row index + 1.
        """
        return self.settings.height if not self.settings.infinite else self._known_height

    @property
    def season(self) -> float:
        """Current season fraction in [0.0, 1.0)."""
        return self._season

    @season.setter
    def season(self, value: float) -> None:
        val = float(value) % 1.0
        if val != self._season:
            self._season = val
            # Invalidate caches dependent on season
            self._temperature_cache.clear()
            self._moisture_cache.clear()
            self._biome_cache.clear()
            self._dirty_rivers = True

    def advance_season(self, delta: float = 1 / 365) -> None:
        """
        Advance the season fraction by `delta`. Values wrap around at 1.0 (year cycles).
        Marks temperature, moisture, and biome caches as dirty.

        Args:
            delta (float): Fractional increment (e.g., 1/365 for one day).
        """
        self.season = (self._season + delta) % 1.0

    def mark_dirty(self) -> None:
        """
        Invalidate all per-tile caches and schedule water regeneration.
        Called automatically when settings affecting terrain/climate change.
        """
        self._elevation_cache.clear()
        self._temperature_cache.clear()
        self._moisture_cache.clear()
        self._biome_cache.clear()
        self._basin_volume_map.clear()
        self._dirty_rivers = True

    def clear_all_caches(self) -> None:
        """
        Completely clear every cache (terrain, climate, water, lakes/rivers).
        Next access will fully recompute.
        """
        self._elevation_cache.clear()
        self._temperature_cache.clear()
        self._moisture_cache.clear()
        self._biome_cache.clear()
        self._basin_volume_map.clear()
        self.rivers.clear()
        self.lakes.clear()
        self._dirty_rivers = True

    def __contains__(self, coord: Coordinate) -> bool:
        """
        Allow `coord in world` checks.

        For finite worlds, returns True if and only if 0 <= q < width and 0 <= r < height.
        For infinite worlds, always returns True.
        """
        q, r = coord
        if self.settings.infinite:
            return True
        return 0 <= q < self.settings.width and 0 <= r < self.settings.height

    # ─────────────────────────────────────────────────────────────────────────
    # == CHUNK INITIALIZATION & CACHING ==

    def _expand_to_include(self, q: int, r: int) -> None:
        """
        For infinite worlds, ensure that internal known_width/height are large enough
        to include (q, r). Does NOT modify settings.width or settings.height.
        """
        if not self.settings.infinite:
            return
        # Expand known bounds
        if q + 1 > self._known_width:
            self._known_width = q + 1
        if r + 1 > self._known_height:
            self._known_height = r + 1

    def _tile_rng(self, q: int, r: int, tag: int) -> random.Random:
        """
        Return a deterministic RNG whose state depends on (q, r), the world seed, and a numeric tag.

        Args:
            q (int): Axial coordinate q.
            r (int): Axial coordinate r.
            tag (int): A small integer (purpose tag) to differentiate RNG streams.

        Returns:
            random.Random: A new RNG seeded by (_stable_hash(q, r, seed, tag)).
        """
        seed = _stable_hash(q, r, self.settings.seed or 0, tag)
        return random.Random(seed)

    def _generate_chunk(self, cx: int, cy: int) -> None:
        """
        Populate a rectangular chunk at chunk coordinates (cx, cy) with dimensions
        (chunk_width × chunk_height). Evicts the least-recently-used chunk when capacity is exceeded.

        If a chunk was evicted to disk, reloads it from the file instead of regenerating.
        """
        # If chunk was evicted to disk, reload it
        if (cx, cy) in self.evicted_chunks:
            filepath = self.evicted_chunks.pop((cx, cy))
            try:
                with open(filepath, "rb") as f:
                    loaded_chunk = pickle.load(f)
                self.chunks[(cx, cy)] = loaded_chunk
                os.remove(filepath)
            except Exception:
                # If loading fails, fall back to regeneration
                pass

        if (cx, cy) not in self.chunks:
            base_q = cx * self.chunk_width
            base_r = cy * self.chunk_height

            # Determine actual row/col counts (handles finite vs infinite)
            if self.settings.infinite:
                rows = self.chunk_height
                cols = self.chunk_width
            else:
                rows = min(self.chunk_height, self.settings.height - base_r)
                cols = min(self.chunk_width, self.settings.width - base_q)

            new_chunk: List[List[Optional[Hex]]] = []
            new_hexes_for_fantasy: List[Hex] = []
            for r_off in range(rows):
                row_tiles: List[Optional[Hex]] = []
                for q_off in range(cols):
                    q = base_q + q_off
                    r = base_r + r_off
                    if not self.settings.infinite:
                        if not (0 <= q < self.settings.width and 0 <= r < self.settings.height):
                            row_tiles.append(None)
                            continue
                    tile = self._generate_hex(q, r)
                    row_tiles.append(tile)
                    if tile:
                        new_hexes_for_fantasy.append(tile)
                # Pad row if incomplete (finite world, edge chunk)
                if len(row_tiles) < self.chunk_width:
                    row_tiles.extend([None] * (self.chunk_width - len(row_tiles)))
                new_chunk.append(row_tiles)

            # Optionally apply fantasy overlays as a batch
            if self.settings.fantasy_level > 0.0 and new_hexes_for_fantasy:
                apply_fantasy_overlays(new_hexes_for_fantasy, self.settings.fantasy_level)

            self.chunks[(cx, cy)] = new_chunk
            # Mark water dirty for newly generated tiles
            self._dirty_rivers = True

            # Evict least recently used chunk if capacity exceeded
            if len(self.chunks) > self.max_active_chunks:
                old_cx, old_cy = next(iter(self.chunks))
                old_chunk = self.chunks.pop((old_cx, old_cy))
                # Before serializing, remove cached entries for those coordinates
                self._evict_chunk_caches(old_cx, old_cy)
                # Serialize to disk
                filepath = f"/tmp/world_chunk_{self.settings.seed or 0}_{old_cx}_{old_cy}.pkl"
                try:
                    with open(filepath, "wb") as f:
                        pickle.dump(old_chunk, f)
                    self.evicted_chunks[(old_cx, old_cy)] = filepath
                except Exception:
                    # If serialization fails, just drop it from memory
                    pass

    def _evict_chunk_caches(self, cx: int, cy: int) -> None:
        """
        Remove cached elevation/temperature/moisture/biome entries for all tiles
        in chunk (cx, cy) before eviction to disk.
        """
        base_q = cx * self.chunk_width
        base_r = cy * self.chunk_height
        for r_off in range(self.chunk_height):
            for q_off in range(self.chunk_width):
                coord = (base_q + q_off, base_r + r_off)
                self._elevation_cache.pop(coord, None)
                self._temperature_cache.pop(coord, None)
                self._moisture_cache.pop(coord, None)
                self._biome_cache.pop(coord, None)

    def get(self, q: int, r: int) -> Optional[Hex]:
        """
        Retrieve the Hex at (q, r). If it doesn’t exist, generate its chunk on demand.
        Returns None if (q, r) is out of bounds in a finite world.

        Args:
            q (int): Axial coordinate q.
            r (int): Axial coordinate r.

        Returns:
            Optional[Hex]: The Hex object, or None if out of bounds.
        """
        if not self.settings.infinite:
            if not (0 <= q < self.settings.width and 0 <= r < self.settings.height):
                return None
        else:
            self._expand_to_include(q, r)

        cx, cy = q // self.chunk_width, r // self.chunk_height
        if (cx, cy) not in self.chunks:
            self._generate_chunk(cx, cy)

        # Mark chunk as recently used
        self.chunks.move_to_end((cx, cy))
        chunk = self.chunks.get((cx, cy))
        if not chunk:
            return None

        row_idx = r % self.chunk_height
        col_idx = q % self.chunk_width
        if row_idx >= len(chunk) or col_idx >= len(chunk[row_idx]):
            return None

        h = chunk[row_idx][col_idx]
        return h

    def all_hexes(self) -> Iterable[Hex]:
        """
        Yield every generated Hex in a finite world, or every currently loaded chunk
        in an infinite world.
        """
        for chunk in self.chunks.values():
            for row in chunk:
                for h in row:
                    if h is not None:
                        yield h

    def iter_all_coords(self) -> Iterator[Coordinate]:
        """
        Yield all coordinate pairs in a finite world without generating Hex objects,
        or yield currently loaded chunk coordinates in an infinite world.
        """
        if not self.settings.infinite:
            for r in range(self.settings.height):
                for q in range(self.settings.width):
                    yield (q, r)
        else:
            for (cx, cy), chunk in self.chunks.items():
                for r_idx, row in enumerate(chunk):
                    for q_idx, h in enumerate(row):
                        yield (cx * self.chunk_width + q_idx, cy * self.chunk_height + r_idx)

    # ─────────────────────────────────────────────────────────────────────────
    # == SHARED TERRAIN/CLIMATE HELPERS ==

    def _elevation(self, q: int, r: int) -> float:
        """
        Compute or retrieve cached elevation for tile (q, r).
        Uses LRU-cached `_elevation_value`.
        Returns a float in [0.0, 1.0].
        """
        coord = (q, r)
        if coord in self._elevation_cache:
            return self._elevation_cache[coord]

<<<<<<< HEAD
        base = perlin_noise(float(q), float(r), self.settings.seed, scale=0.1)
        amp = 1.0 + self.settings.elevation * 0.5
        offset = self.settings.elevation - 0.5
        elev = max(0.0, min(1.0, base * amp + offset))
=======
        elev = _elevation_value(
            q, r,
            self.settings.seed or 0,
            self.settings.elevation,
        )
>>>>>>> 9ae03861
        self._elevation_cache[coord] = elev
        return elev

    def _temperature(self, q: int, r: int, elevation: float) -> float:
        """
        Compute or retrieve cached temperature for tile (q, r).
        Uses LRU-cached `_temperature_value`, factoring in elevation.
        Returns a float in [0.0, 1.0].
        """
        coord = (q, r)
        if coord in self._temperature_cache:
            return self._temperature_cache[coord]

        temp = _temperature_value(
            q, r,
            (self.settings.seed or 0) ^ 0x1234,
            self.settings.temperature,
            self.settings.lapse_rate,
            elevation,
        )
        self._temperature_cache[coord] = temp
        return temp

    def _moisture(self, q: int, r: int, elevation: float) -> float:
        """
        Compute or retrieve cached moisture for tile (q, r).
        Uses an orographic moisture model with wind effects.
        Returns a float in [0.0, 1.0].
        """
        coord = (q, r)
        if coord in self._moisture_cache:
            return self._moisture_cache[coord]

        # Base moisture decreases toward poles
        lat = float(r) / float(self.height - 1) if self.height > 1 else 0.5
        base_moist = (1.0 - abs(lat - 0.5) * 2.0) * self.settings.moisture

        # Add small tile-level variation
        tile_rng = self._tile_rng(q, r, 0xBEEF)
        variation = tile_rng.uniform(-0.1, 0.1) * self.settings.moisture
        base_moist += variation

        # Seasonal oscillation
        base_moist += math.sin(2.0 * math.pi * self._season) * self.settings.seasonal_amplitude * 0.5
        moisture = max(0.0, min(1.0, base_moist))

        # If world too small for orographic effect, skip
        if self.width < 2 or self.height < 2:
            self._moisture_cache[coord] = moisture
            return moisture

        # Determine wind direction effect
        wind = self.settings.wind_dir
        thresh = getattr(self.settings, "orographic_threshold", 0.6)
        factor = getattr(self.settings, "orographic_factor", 0.3)

        if wind in (1, 3):
            # East (1) or West (3)
            start = 0 if wind == 1 else self.width - 1
            step = 1 if wind == 1 else -1
            rng_range = range(start, q + step, step)
            coord_func = lambda x: (x, r)
        else:
            # South (2) or North (4)
            start = 0 if wind == 2 else self.height - 1
            step = 1 if wind == 2 else -1
            rng_range = range(start, r + step, step)
            coord_func = lambda y: (q, y)

        precip = 0.0
        prev_elev = elevation
        mo = moisture
        for idx in rng_range:
            cq, cr = coord_func(idx)
            if not (0 <= cq < self.width and 0 <= cr < self.height):
                continue
            if (cq, cr) == (q, r):
                # For the target tile, precipitation = moisture minus any orographic loss
                precip = max(0.0, mo * (1.0 - elevation))
                break

            neigh_elev = self._elevation(cq, cr)
            precip = max(0.0, mo * (1.0 - neigh_elev))
            # Orographic loss if neighbor is a rising terrain relative to prev
            if neigh_elev > thresh and neigh_elev > prev_elev:
                mo = max(0.0, mo - (precip * 0.5 + (neigh_elev - thresh) * factor * self.settings.wind_strength))
            else:
                mo = max(0.0, mo - precip * 0.5)

            prev_elev = neigh_elev

        moist = max(0.0, min(1.0, precip))
        self._moisture_cache[coord] = moist
        return moist

    def _biome(self, q: int, r: int, elevation: float, temperature: float, rainfall: float) -> str:
        """
        Compute or retrieve cached biome for tile (q, r), given elevation, temperature, and rainfall.
        Returns the biome name as a string.
        """
        coord = (q, r)
        if coord in self._biome_cache:
            return self._biome_cache[coord]

        biome_str = determine_biome_at(q, r, elevation, temperature, rainfall, self.settings)
        self._biome_cache[coord] = biome_str
        return biome_str

    def _generate_hex(self, q: int, r: int) -> Hex:
        """
        Generate (or retrieve from cache) a single Hex at (q, r), including elevation,
        temperature, moisture, biome, resources, and fantasy overlays if enabled.
        """
        elevation = self._elevation(q, r)
        temperature = self._temperature(q, r, elevation)
        rainfall = self._moisture(q, r, elevation)
        biome = self._biome(q, r, elevation, temperature, rainfall)

        tile_rng = self._tile_rng(q, r, 0x2000)  # “resource generation” tag
        resources = generate_resources(tile_rng, biome)

        h = Hex(
            coord=(q, r),
            terrain=biome,
            elevation=elevation,
            temperature=temperature,
            moisture=rainfall,
            resources=resources,
        )

        return h

    # ─────────────────────────────────────────────────────────────────────────
    # == NEIGHBOR & WATER HELPERS ==

    def _neighbors(self, q: int, r: int) -> CoordinateList:
        """
        Return axial hex neighbor coordinates. Always checks bounds if not infinite.
        """
        result: CoordinateList = []
        for dq, dr in HEX_DIRECTIONS:
            nq, nr = q + dq, r + dr
            if self.settings.infinite or (0 <= nq < self.width and 0 <= nr < self.height):
                result.append((nq, nr))
        return result

    def _neighbors_elevated(self, q: int, r: int) -> CoordinateList:
        """
        Return coordinates of neighbors whose elevation is already cached (or computed).
        Ensures we can compare elevations without missing keys.
        """
        result: CoordinateList = []
        for dq, dr in HEX_DIRECTIONS:
            nq, nr = q + dq, r + dr
            if self.settings.infinite or (0 <= nq < self.width and 0 <= nr < self.height):
                # Force compute elevation before adding
                _ = self._elevation(nq, nr)
                result.append((nq, nr))
        return result

    def _downhill_neighbor(self, q: int, r: int) -> Optional[Coordinate]:
        """
        Return the coordinate of the neighbor with strictly lower elevation.
        If multiple exist, pick the steepest drop. If none, return None.
        """
        current_elev = self._elevation(q, r)
        best_coord: Optional[Coordinate] = None
        best_elev = current_elev
        for (nq, nr) in self._neighbors(q, r):
            neigh_elev = self._elevation(nq, nr)
            if neigh_elev < best_elev:
                best_elev = neigh_elev
                best_coord = (nq, nr)
        return best_coord

    def _collect_initial_flow_and_downhill(self) -> tuple[FlowMap, Dict[Coordinate, Optional[Coordinate]]]:
        """
        A) Compute initial flow_map and downhill_map for each tile in the relevant bounds.
           Returns:
             - flow_map: Dict mapping each (q, r) to its rainfall-based flow value.
             - downhill_map: Dict mapping each (q, r) to the chosen downhill neighbor or None.
        """
        flow_map: FlowMap = {}
        downhill_map: Dict[Coordinate, Optional[Coordinate]] = {}

        # If no chunks loaded, nothing to do
        if not self.chunks:
            self.rivers.clear()
            self.lakes.clear()
            self._dirty_rivers = False
            return {}, {}

        for (cx, cy), chunk in self.chunks.items():
            for r_idx, row_tiles in enumerate(chunk):
                for q_idx, tile in enumerate(row_tiles):
                    if tile is None:
                        continue
                    q = cx * self.chunk_width + q_idx
                    r = cy * self.chunk_height + r_idx

                    elev = tile.elevation
                    rain_amt = tile.moisture * self.settings.rainfall_intensity
                    flow_map[(q, r)] = rain_amt

                    dn = self._downhill_neighbor(q, r)
                    if dn and self._elevation(*dn) < elev:
                        downhill_map[(q, r)] = dn
                    else:
                        downhill_map[(q, r)] = None

        return flow_map, downhill_map

    def _accumulate_flows(
        self,
        flow_map: FlowMap,
        downhill_map: Dict[Coordinate, Optional[Coordinate]],
    ) -> None:
        """
        Steps B & C: Sort coords by descending elevation, accumulate flow downstream,
        and optionally create tributaries. Modifies flow_map in place.
        """
        coords_sorted = sorted(
            flow_map.keys(),
            key=lambda c: self._elevation(c[0], c[1]),
            reverse=True,
        )

        visited: set[Coordinate] = set()
        for c in coords_sorted:
            if c in visited:
                continue
            d = downhill_map[c]
            if d:
                flow_map[d] = flow_map.get(d, 0.0) + flow_map[c]
                downhill_map.setdefault(d, self._downhill_neighbor(*d))
                visited.add(c)

                branch_threshold = self.settings.river_branch_threshold * self.settings.rainfall_intensity
                if flow_map[c] > branch_threshold:
                    neighbor_coords = self._neighbors_elevated(*c)
                    second_best: Optional[Coordinate] = None
                    sec_elev = self._elevation(*c)
                    for n in neighbor_coords:
                        if n == d:
                            continue
                        nelev = self._elevation(*n)
                        if nelev < sec_elev:
                            sec_elev = nelev
                            second_best = n
                    if second_best is not None and second_best not in visited:
                        tile_rng = self._tile_rng(c[0], c[1], 0x3010)
                        if tile_rng.random() < self.settings.river_branch_chance:
                            flow_map[second_best] = flow_map.get(second_best, 0.0) + flow_map[c] * 0.3
                            downhill_map.setdefault(second_best, self._downhill_neighbor(*second_best))
                            visited.add(second_best)

    def _determine_thresholds(
        self, flow_values: Iterable[float]
    ) -> tuple[float, float]:
        """
        Given all flow amounts, compute:
          - river_threshold: min flow to count as a river segment
          - lake_threshold: min flow to count as a lake (no downhill neighbor)
        """
        flows = list(flow_values)
        if not flows:
            return 1.0, 1.0

        avg_flow = sum(flows) / len(flows)
        rt = max(0.1 * self.settings.rainfall_intensity, avg_flow * 3.0)
        lt = max(0.2 * self.settings.rainfall_intensity, avg_flow * 4.0)
        return rt, lt

    def _clear_old_water_flags(self, coords: Iterable[Coordinate]) -> None:
        """
        Clear old river/lake flags for each loaded tile in coords.
        """
        for (q, r) in coords:
            if not self.settings.infinite and not (0 <= q < self.settings.width and 0 <= r < self.settings.height):
                continue
            cx, cy = q // self.chunk_width, r // self.chunk_height
            chunk = self.chunks.get((cx, cy))
            if not chunk:
                continue
            r_idx = r % self.chunk_height
            q_idx = q % self.chunk_width
            if r_idx >= len(chunk) or q_idx >= len(chunk[r_idx]):
                continue
            h = chunk[r_idx][q_idx]
            if h:
                h.river = False
                h.lake = False
                h.water_flow = 0.0

    def _identify_and_flag_rivers_lakes(
        self,
        flow_map: FlowMap,
        downhill_map: Dict[Coordinate, Optional[Coordinate]],
        river_thresh: float,
        lake_thresh: float,
    ) -> tuple[List[RiverSegment], List[Coordinate]]:
        """
        Identify rivers & lakes based on thresholds.
        Returns (new_rivers, new_lakes).
        """
        new_rivers: List[RiverSegment] = []
        new_lakes: List[Coordinate] = []

        coords_sorted = sorted(
            flow_map.keys(),
            key=lambda c: self._elevation(c[0], c[1]),
            reverse=True,
        )

        for c in coords_sorted:
            if not self.settings.infinite and not (0 <= c[0] < self.settings.width and 0 <= c[1] < self.settings.height):
                continue
            fval = flow_map[c]
            d = downhill_map.get(c)
            h_c = self.get(*c)
            if not h_c:
                continue

            if d:
                if fval >= river_thresh:
                    strength = min(fval, flow_map.get(d, fval))
                    new_rivers.append(RiverSegment(c, d, strength))
                    h_c.river = True
                    h_d = self.get(*d)
                    if h_d:
                        h_d.river = True
            else:
                # Local sink ⇒ possible lake
                if fval > lake_thresh:
                    new_lakes.append(c)
                    h_c.lake = True
                    h_c.terrain = "water"
                    lake_rng = self._tile_rng(c[0], c[1], 0x3020)
                    # Merge water resources instead of overwriting
                    water_res = generate_resources(lake_rng, "water")
                    h_c.resources.update(water_res)

        # If no natural lakes but rainfall intensity is high, ensure at least one sink
        if not new_lakes and self.settings.rainfall_intensity >= 1.0:
            lowest = min(flow_map.keys(), key=lambda c: self._elevation(c[0], c[1]))
            h_low = self.get(*lowest)
            if h_low:
                h_low.lake = True
                h_low.terrain = "water"
                lake_rng = self._tile_rng(lowest[0], lowest[1], 0x3020)
                water_res = generate_resources(lake_rng, "water")
                h_low.resources.update(water_res)
                new_lakes.append(lowest)

        return new_rivers, new_lakes

    def _lake_outflow(
        self,
        new_lakes: List[Coordinate],
        overflow_thresh: float,
    ) -> None:
        """
        For each new lake over the overflow threshold, create a river segment
        from the lake to its lowest neighbor.
        """
        for lake_coord in new_lakes:
            h_lake = self.get(*lake_coord)
            if not h_lake:
                continue
            lake_flow = getattr(h_lake, "water_flow", 0.0)
            if lake_flow <= overflow_thresh:
                continue

            q0, r0 = lake_coord
            lake_elev = self._elevation(q0, r0)
            lowest_neighbor: Optional[Coordinate] = None
            low_elev = lake_elev
            for n in self._neighbors_elevated(q0, r0):
                nelev = self._elevation(*n)
                if nelev < low_elev:
                    low_elev = nelev
                    lowest_neighbor = n
            if lowest_neighbor:
                h_out = self.get(*lowest_neighbor)
                if h_out:
                    strength = lake_flow - overflow_thresh
                    self.rivers.append(RiverSegment(lake_coord, lowest_neighbor, strength))
                    h_lake.river = True
                    h_out.river = True

    def _merge_river_segments(self) -> None:
        """
        Combine duplicate river segments so merged rivers have accumulated strength.
        """
        merged: Dict[Tuple[Coordinate, Coordinate], float] = {}
        for seg in self.rivers:
            key = (seg.start, seg.end)
            merged[key] = merged.get(key, 0.0) + seg.strength
        self.rivers = [RiverSegment(s, e, st) for (s, e), st in merged.items()]

    def generate_water_features(self) -> None:
        """
        Generate rivers and lakes across the loaded portion of the world.
        Re-runs only if `self._dirty_rivers` is True.

        Steps:
          A) Collect initial flow & downhill maps.
          B) Accumulate flows downstream, with branching.
          C) Determine river/lake thresholds.
          D) Clear old flags.
          E) Identify rivers & lakes.
          F) Lake outflows.
        """
        if not self._dirty_rivers or self._water_lock_count > 0:
            return

        # Re-entrant lock start
        self._water_lock_count += 1
        try:
            flow_map, downhill_map = self._collect_initial_flow_and_downhill()
            if not flow_map:
                self.rivers.clear()
                self.lakes.clear()
                self._dirty_rivers = False
                return

            self._accumulate_flows(flow_map, downhill_map)
            river_thresh, lake_thresh = self._determine_thresholds(flow_map.values())
            overflow_thresh = lake_thresh * getattr(self.settings, "lake_overflow_fraction", 0.5)
            persistent_thresh = lake_thresh * getattr(self.settings, "persistent_lake_fraction", 0.5)

            all_coords = list(flow_map.keys())
            self._clear_old_water_flags(all_coords)

            for (q, r), fval in flow_map.items():
                h = self.get(q, r)
                if h:
                    h.water_flow = fval

            new_rivers, new_lakes = self._identify_and_flag_rivers_lakes(
                flow_map, downhill_map, river_thresh, lake_thresh
            )
            # Store basin volumes for sinks
            self._basin_volume_map = {
                c: flow_map[c] for c, dn in downhill_map.items() if dn is None
            }
            self.rivers = new_rivers
            self.lakes = new_lakes

            for c in new_lakes:
                h = self.get(*c)
                if h:
                    h.persistent_lake = h.water_flow >= persistent_thresh

            self._lake_outflow(new_lakes, overflow_thresh)
            self._merge_river_segments()

<<<<<<< HEAD
        self.rivers.clear()
        self.lakes.clear()

        threshold = getattr(self.settings, "river_threshold", 0.5)
        for c in coords_sorted:
            h = self.get(*c)
            if not h:
                continue
            fval = flow.get(c, 0.0)
            d = downhill[c]
            if d and fval >= threshold:
                self.rivers.append(RiverSegment(c, d, fval))
                h.river = True
                h.water_flow = fval
                h_d = self.get(*d)
                if h_d:
                    h_d.river = True
            elif d is None and fval >= threshold:
                h.lake = True
                # Preserve original biome terrain; lakes simply overlay water
                # without altering the underlying biome used for tests.
                lake_rng = self._tile_rng(c[0], c[1], 0x3020)
                h.resources = generate_resources(lake_rng, "water")
                self.lakes.append(c)

        self._dirty_rivers = False
=======
            self._dirty_rivers = False
        finally:
            # Re-entrant lock end
            self._water_lock_count -= 1
>>>>>>> 9ae03861

    # ─────────────────────────────────────────────────────────────────────────
    # == RESOURCES & ROADS ==

    def resources_near(self, x: int, y: int, radius: int = 1) -> Dict[ResourceType, int]:
        """
        Sum resources in a Chebyshev (square) radius around (x, y). Excludes out-of-bounds tiles.

        Args:
            x (int): Center q coordinate.
            y (int): Center r coordinate.
            radius (int): Radius to search.

        Returns:
            Dict[ResourceType,int]: Total resource counts by type.
        """
        totals: Dict[ResourceType, int] = {rtype: 0 for rtype in ResourceType}
        for dy in range(-radius, radius + 1):
            for dx in range(-radius, radius + 1):
                coord = (x + dx, y + dy)
                h = self.get(*coord)
                if h:
                    for rtype, amt in h.resources.items():
                        totals[rtype] = totals.get(rtype, 0) + amt
        return {rtype: amt for rtype, amt in totals.items() if amt > 0}

    def _validate_coord(self, coord: Any) -> None:
        """
        Ensure that coord is a 2-tuple of ints.
        """
        if not (isinstance(coord, tuple) and len(coord) == 2 and all(isinstance(c, int) for c in coord)):
            raise InvalidCoordinateError(f"Coordinate must be a tuple of two ints, got {coord!r}")

    def has_road(self, start: Coordinate, end: Coordinate) -> bool:
        """
        Return True if a bidirectional road exists between start and end.

        Args:
            start (Coordinate): (q, r) of endpoint A.
            end (Coordinate): (q, r) of endpoint B.

        Returns:
            bool: True if a road exists in either direction.
        """
        self._validate_coord(start)
        self._validate_coord(end)
        for r in self.roads:
            if (r.start == start and r.end == end) or (r.start == end and r.end == start):
                return True
        return False

    def add_road(self, start: Coordinate, end: Coordinate) -> None:
        """
        Add a two-way road between start and end.

        Args:
            start (Coordinate): (q, r) tuple for one endpoint.
            end (Coordinate): (q, r) tuple for the other endpoint.

        Raises:
            InvalidCoordinateError: If endpoints are not valid (non-integer tuples, out of bounds, or identical).
        """
        self._validate_coord(start)
        self._validate_coord(end)
        if start == end:
            raise InvalidCoordinateError("Cannot build a road from a tile to itself.")
        if start not in self or end not in self:
            raise InvalidCoordinateError(f"Cannot build road: one endpoint out of bounds: {start}, {end}")
        if not self.has_road(start, end):
            self.roads.append(Road(start, end))

    def trade_efficiency(self, start: Coordinate, end: Coordinate) -> float:
        """
        Return a multiplier to trade speed: 1.5 if a road exists between start and end, otherwise 1.0.

        Args:
            start (Coordinate): (q, r) tuple for the origin.
            end (Coordinate): (q, r) tuple for the destination.

        Raises:
            InvalidCoordinateError: If endpoints are not valid (non-integer tuples or out of bounds).

        Returns:
            float: 1.5 with a road, else 1.0.
        """
        self._validate_coord(start)
        self._validate_coord(end)
        if start == end:
            raise InvalidCoordinateError("Cannot compute trade efficiency for identical coordinates.")
        if start not in self or end not in self:
            raise InvalidCoordinateError(f"Cannot compute trade efficiency: out of bounds: {start}, {end}")
        return 1.5 if self.has_road(start, end) else 1.0

    # ─────────────────────────────────────────────────────────────────────────
    # == SETTINGS ADJUSTMENT HELPER ==

    @staticmethod
    def adjust_settings(
        settings: WorldSettings, world: Optional[World] = None, **kwargs: Any
    ) -> None:
        """
        Adjust world settings safely. Float values are clamped to [0.0, 1.0];
        int/bool values are assigned only if types match; other mismatches raise TypeError.
        Automatically marks caches dirty if a relevant field is changed.

        Args:
            settings (WorldSettings): The settings object to modify in-place.
            world (Optional[World]): If provided, call world.mark_dirty() when dirty fields change.
            **kwargs: Field=value pairs indicating new settings.

        Raises:
            TypeError: If a provided value’s type does not match the existing field’s type.
        """
        dirty_fields = {
            "elevation",
            "temperature",
            "moisture",
            "rainfall_intensity",
            "plate_activity",
            "fantasy_level",
            "wind_strength",
            "seasonal_amplitude",
            "orographic_threshold",
            "orographic_factor",
            "river_branch_threshold",
            "river_branch_chance",
        }

        marked_dirty = False
        for key, val in kwargs.items():
            if not hasattr(settings, key):
                continue
            current = getattr(settings, key)
            if isinstance(current, float) and isinstance(val, (int, float)):
                new_val = float(max(0.0, min(1.0, float(val))))
                setattr(settings, key, new_val)
                if key in dirty_fields:
                    marked_dirty = True
            elif isinstance(current, int) and isinstance(val, int):
                setattr(settings, key, val)
                if key in dirty_fields:
                    marked_dirty = True
            elif isinstance(current, bool) and isinstance(val, bool):
                setattr(settings, key, val)
                if key in dirty_fields:
                    marked_dirty = True
            else:
                raise TypeError(f"Cannot assign value of type {type(val)} to setting '{key}'.")

        if marked_dirty and world is not None:
            world.mark_dirty()

    # ─────────────────────────────────────────────────────────────────────────
    # == WORLD REPRESENTATION ==

    def __repr__(self) -> str:
        return (
            f"World(width={self.width}, height={self.height}, "
            f"chunks_loaded={len(self.chunks)}, rivers={len(self.rivers)}, lakes={len(self.lakes)})"
        )


# ─────────────────────────────────────────────────────────────────────────────
# == PUBLIC API EXPOSURES ==

__all__ = [
    "World",
    "Road",
    "RiverSegment",
    "_stable_hash",
    "determine_biome_at",
    "ResourceType",
    "STRATEGIC_RESOURCES",
    "LUXURY_RESOURCES",
    "BIOME_COLORS",
    "register_biome_color",
    "register_biome_rule",
    "InvalidCoordinateError",
    "World.adjust_settings",
    "InvalidCoordinateError",
]<|MERGE_RESOLUTION|>--- conflicted
+++ resolved
@@ -905,18 +905,12 @@
         if coord in self._elevation_cache:
             return self._elevation_cache[coord]
 
-<<<<<<< HEAD
-        base = perlin_noise(float(q), float(r), self.settings.seed, scale=0.1)
-        amp = 1.0 + self.settings.elevation * 0.5
-        offset = self.settings.elevation - 0.5
-        elev = max(0.0, min(1.0, base * amp + offset))
-=======
         elev = _elevation_value(
-            q, r,
+            q,
+            r,
             self.settings.seed or 0,
             self.settings.elevation,
         )
->>>>>>> 9ae03861
         self._elevation_cache[coord] = elev
         return elev
 
@@ -931,7 +925,8 @@
             return self._temperature_cache[coord]
 
         temp = _temperature_value(
-            q, r,
+            q,
+            r,
             (self.settings.seed or 0) ^ 0x1234,
             self.settings.temperature,
             self.settings.lapse_rate,
@@ -1373,40 +1368,10 @@
 
             self._lake_outflow(new_lakes, overflow_thresh)
             self._merge_river_segments()
-
-<<<<<<< HEAD
-        self.rivers.clear()
-        self.lakes.clear()
-
-        threshold = getattr(self.settings, "river_threshold", 0.5)
-        for c in coords_sorted:
-            h = self.get(*c)
-            if not h:
-                continue
-            fval = flow.get(c, 0.0)
-            d = downhill[c]
-            if d and fval >= threshold:
-                self.rivers.append(RiverSegment(c, d, fval))
-                h.river = True
-                h.water_flow = fval
-                h_d = self.get(*d)
-                if h_d:
-                    h_d.river = True
-            elif d is None and fval >= threshold:
-                h.lake = True
-                # Preserve original biome terrain; lakes simply overlay water
-                # without altering the underlying biome used for tests.
-                lake_rng = self._tile_rng(c[0], c[1], 0x3020)
-                h.resources = generate_resources(lake_rng, "water")
-                self.lakes.append(c)
-
-        self._dirty_rivers = False
-=======
             self._dirty_rivers = False
         finally:
             # Re-entrant lock end
             self._water_lock_count -= 1
->>>>>>> 9ae03861
 
     # ─────────────────────────────────────────────────────────────────────────
     # == RESOURCES & ROADS ==
@@ -1586,5 +1551,4 @@
     "register_biome_rule",
     "InvalidCoordinateError",
     "World.adjust_settings",
-    "InvalidCoordinateError",
 ]