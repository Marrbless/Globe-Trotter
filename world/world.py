from __future__ import annotations

"""
world.py

World generation and management utilities with enhanced realism and fantasy integration.

Key features & refactors:
- Fully deterministic, tile-based RNG via `_stable_hash` and `World._tile_rng`.
- Separated chunk width/height for rectangular chunking.
- Lazy, chunked generation of terrain/climate/biomes with explicit cache invalidation.
- River & lake generation broken into helper methods; incremental update mode is planned.
- Pluggable biome rules with runtime registration.
- Defensive input checking for roads and trade efficiency.
- On-disk caching layer skeleton for infinite worlds to prevent unbounded memory use.
- Full type annotations and PEP 257 docstrings throughout.
"""

import math
import random
import pickle
import os
import time
from collections import OrderedDict
from dataclasses import dataclass
from enum import Enum
from typing import Any, Dict, Iterable, List, Optional, Tuple

from .resource_types import ResourceType, STRATEGIC_RESOURCES, LUXURY_RESOURCES
from .resources import generate_resources
from .hex import Hex, Coordinate
from .settings import WorldSettings
from .fantasy import apply_fantasy_overlays

# ─────────────────────────────────────────────────────────────────────────────
# == TYPE ALIASES & CUSTOM EXCEPTIONS ==

CoordinateList = List[Coordinate]
FlowMap = Dict[Coordinate, float]
ElevationCache = Dict[Coordinate, float]
TemperatureCache = Dict[Coordinate, float]
MoistureCache = Dict[Coordinate, float]
BiomeCache = Dict[Coordinate, str]


class InvalidCoordinateError(ValueError):
    """Raised when a provided coordinate is not a valid (int, int) pair."""


# ─────────────────────────────────────────────────────────────────────────────
# == STABLE HASH / RNG HELPERS ==

def _stable_hash(*args: int) -> int:
    """
    Combine integer arguments into a single 64-bit integer using a deterministic mixing routine.
    Ensures repeatable results across Python runs (unlike built-in hash()).
    """
    x = 0x345678ABCDEF1234  # Arbitrary non-zero start value.
    for a in args:
        a &= 0xFFFFFFFFFFFFFFFF
        a ^= (a >> 33)
        a = (a * 0xFF51AFD7ED558CCD) & 0xFFFFFFFFFFFFFFFF
        a ^= (a >> 33)
        x ^= a
        x = (x * 0xC4CEB9FE1A85EC53) & 0xFFFFFFFFFFFFFFFF
    return x


def perlin_noise(
    x: float,
    y: float,
    seed: int,
    octaves: int = 4,
    persistence: float = 0.5,
    lacunarity: float = 2.0,
    scale: float = 0.05,
) -> float:
    """
    Generate fractal Perlin noise at (x, y) for a given seed.
    Returns a float in [0, 1].
    """

    def _perlin_single(px: float, py: float, s: int) -> float:
        x0 = math.floor(px)
        y0 = math.floor(py)
        x1 = x0 + 1
        y1 = y0 + 1

        def _fade(t: float) -> float:
            return t * t * t * (t * (t * 6 - 15) + 10)

        def _lerp(a: float, b: float, t: float) -> float:
            return a + t * (b - a)

        def _grad(ix: int, iy: int, s2: int) -> Tuple[float, float]:
            # Use stable, coordinate-based RNG:
            rng = random.Random(_stable_hash(ix, iy, s2))
            angle = rng.random() * 2.0 * math.pi
            return math.cos(angle), math.sin(angle)

        def _dot_grid_gradient(ix: int, iy: int, xx: float, yy: float, s2: int) -> float:
            gx, gy = _grad(ix, iy, s2)
            dx = xx - ix
            dy = yy - iy
            return gx * dx + gy * dy

        sx = _fade(px - x0)
        sy = _fade(py - y0)

        n00 = _dot_grid_gradient(x0, y0, px, py, s)
        n10 = _dot_grid_gradient(x1, y0, px, py, s)
        n01 = _dot_grid_gradient(x0, y1, px, py, s)
        n11 = _dot_grid_gradient(x1, y1, px, py, s)

        ix0 = _lerp(n00, n10, sx)
        ix1 = _lerp(n01, n11, sx)
        val = _lerp(ix0, ix1, sy)

        return (val + 1.0) / 2.0

    total = 0.0
    amplitude = 1.0
    frequency = scale
    max_amplitude = 0.0

    for i in range(octaves):
        sample = _perlin_single(x * frequency, y * frequency, seed + i)
        total += sample * amplitude
        max_amplitude += amplitude
        amplitude *= persistence
        frequency *= lacunarity

    return total / max_amplitude


# ─────────────────────────────────────────────────────────────────────────────
# == HEX NEIGHBOR CONSTANTS ==

# Axial hex directions: E, W, SE, NW, NE, SW
HEX_DIRECTIONS: List[Tuple[int, int]] = [
    (1, 0),
    (-1, 0),
    (0, 1),
    (0, -1),
    (1, -1),
    (-1, 1),
]


# ─────────────────────────────────────────────────────────────────────────────
# == BIOME RULES & REGISTRATION ==

@dataclass(frozen=True)
class BiomeRule:
    """
    Defines a rectangular condition in (elevation, temperature, rainfall) space that
    maps to a single biome name. If 'is_fantasy' is True, this is treated as a special
    fantasy override after realistic rules.
    """
    name: str
    min_elev: float = 0.0
    max_elev: float = 1.0
    min_temp: float = 0.0
    max_temp: float = 1.0
    min_rain: float = 0.0
    max_rain: float = 1.0
    is_fantasy: bool = False


_REALISTIC_BIOME_RULES: List[BiomeRule] = [
    BiomeRule(
        name="mountains",
        min_elev=0.8,
        max_elev=1.0,
        min_temp=0.0,
        max_temp=1.0,
        min_rain=0.0,
        max_rain=1.0,
        is_fantasy=False,
    ),
    BiomeRule(
        name="hills",
        min_elev=0.6,
        max_elev=0.8,
        min_temp=0.0,
        max_temp=1.0,
        min_rain=0.0,
        max_rain=1.0,
        is_fantasy=False,
    ),
    BiomeRule(
        name="tundra",
        min_elev=0.0,
        max_elev=1.0,
        min_temp=0.0,
        max_temp=0.3,
        min_rain=0.0,
        max_rain=1.0,
        is_fantasy=False,
    ),
    BiomeRule(
        name="desert",
        min_elev=0.0,
        max_elev=0.6,
        min_temp=0.5,
        max_temp=1.0,
        min_rain=0.0,
        max_rain=0.3,
        is_fantasy=False,
    ),
    BiomeRule(
        name="rainforest",
        min_elev=0.0,
        max_elev=1.0,
        min_temp=0.5,
        max_temp=1.0,
        min_rain=0.7,
        max_rain=1.0,
        is_fantasy=False,
    ),
    BiomeRule(
        name="forest",
        min_elev=0.0,
        max_elev=1.0,
        min_temp=0.0,
        max_temp=1.0,
        min_rain=0.4,
        max_rain=0.7,
        is_fantasy=False,
    ),
    BiomeRule(
        name="plains",
        min_elev=0.0,
        max_elev=0.6,
        min_temp=0.0,
        max_temp=1.0,
        min_rain=0.3,
        max_rain=1.0,
        is_fantasy=False,
    ),
]

_FANTASY_BIOME_RULES: List[BiomeRule] = [
    BiomeRule(
        name="crystal_forest",
        min_elev=0.4,
        max_elev=1.0,
        min_temp=0.0,
        max_temp=1.0,
        min_rain=0.0,
        max_rain=1.0,
        is_fantasy=True,
    ),
    BiomeRule(
        name="floating_island",
        min_elev=0.8,
        max_elev=1.0,
        min_temp=0.0,
        max_temp=1.0,
        min_rain=0.0,
        max_rain=1.0,
        is_fantasy=True,
    ),
    BiomeRule(
        name="faerie_forest",
        min_elev=0.3,
        max_elev=0.8,
        min_temp=0.4,
        max_temp=1.0,
        min_rain=0.3,
        max_rain=1.0,
        is_fantasy=True,
    ),
]


def register_biome_rule(rule: BiomeRule) -> None:
    """
    Register a new biome rule. If rule.is_fantasy is False, it is appended to realistic rules;
    otherwise, to the fantasy overrides. The rule lists are checked in insertion order.
    """
    if rule.is_fantasy:
        _FANTASY_BIOME_RULES.append(rule)
    else:
        _REALISTIC_BIOME_RULES.append(rule)


def _determine_biome_tile(
    elevation: float,
    temperature: float,
    rainfall: float,
    settings: WorldSettings,
    tile_rng: random.Random,
) -> str:
    """
    Classify the biome for a single tile using rule sets. Fantasy overrides apply probabilistically if enabled.
    """
    for rule in _REALISTIC_BIOME_RULES:
        if (
            rule.min_elev <= elevation <= rule.max_elev
            and rule.min_temp <= temperature <= rule.max_temp
            and rule.min_rain <= rainfall <= rule.max_rain
        ):
            base_biome = rule.name
            break
    else:
        base_biome = "plains"

    if settings.fantasy_level > 0.0:
        for rule in _FANTASY_BIOME_RULES:
            if (
                rule.min_elev <= elevation <= rule.max_elev
                and rule.min_temp <= temperature <= rule.max_temp
                and rule.min_rain <= rainfall <= rule.max_rain
                and tile_rng.random() < settings.fantasy_level * 0.1
            ):
                return rule.name

    return base_biome


def determine_biome(
    elevation: float,
    temperature: float,
    rainfall: float,
    settings: WorldSettings | None = None,
) -> str:
    """Public helper to classify a single tile's biome using default RNG."""
    rng = random.Random(0xBEEF)
    return _determine_biome_tile(
        elevation=elevation,
        temperature=temperature,
        rainfall=rainfall,
        settings=settings or WorldSettings(),
        tile_rng=rng,
    )


def _smooth_biome_map(
    biomes: list[list[str]],
    width: int,
    height: int,
    iterations: int = 1,
) -> list[list[str]]:
    """
    Smooth the biome map by replacing isolated cells that differ from the majority of neighbors.
    """

    def majority_neighbor(q0: int, r0: int) -> str:
        counts: Dict[str, int] = {}
        for dq, dr in HEX_DIRECTIONS:
            nq, nr = q0 + dq, r0 + dr
            if 0 <= nq < width and 0 <= nr < height:
                neighbor_biome = biomes[nr][nq]
                counts[neighbor_biome] = counts.get(neighbor_biome, 0) + 1
        if not counts:
            return biomes[r0][q0]
        return max(counts.items(), key=lambda it: it[1])[0]

    for _ in range(iterations):
        new_map = [row.copy() for row in biomes]
        for r0 in range(height):
            for q0 in range(width):
                curr = biomes[r0][q0]
                maj = majority_neighbor(q0, r0)
                if maj != curr:
                    new_map[r0][q0] = maj
        biomes = new_map

    return biomes


# Predefined colors for each biome (RGBA). Can be extended via `register_biome_color`.
BIOME_COLORS: Dict[str, Tuple[int, int, int, int]] = {
    "plains": (110, 205, 88, 255),
    "forest": (34, 139, 34, 255),
    "mountains": (139, 137, 137, 255),
    "hills": (107, 142, 35, 255),
    "desert": (237, 201, 175, 255),
    "tundra": (220, 220, 220, 255),
    "rainforest": (0, 100, 0, 255),
    "water": (65, 105, 225, 255),
    "floating_island": (186, 85, 211, 255),
    "crystal_forest": (0, 255, 255, 255),
    "faerie_forest": (255, 105, 180, 255),
}


def register_biome_color(name: str, color: Tuple[int, int, int, int]) -> None:
    """
    Register or override the RGBA color for a given biome name.
    """
    BIOME_COLORS[name] = color


# ─────────────────────────────────────────────────────────────────────────────
# == RIVER & LAKE GENERATION HELPERS ==

@dataclass(frozen=True)
class RiverSegment:
    """A start→end pair describing a single river edge with a flow strength."""

    start: Coordinate
    end: Coordinate
    strength: float = 0.0


# ─────────────────────────────────────────────────────────────────────────────
# == ROAD DATACLASS ==

@dataclass(frozen=True)
class Road:
    start: Coordinate
    end: Coordinate


# ─────────────────────────────────────────────────────────────────────────────
# == MAIN WORLD CLASS ==

class World:
    __slots__ = (
        "settings",
        "chunk_width",
        "chunk_height",
        "max_active_chunks",
        "chunks",
        "evicted_chunks",
        "roads",
        "rivers",
        "lakes",
        "rng",
        "_season",
        "_plate_centers",
        "_elevation_cache",
        "_temperature_cache",
        "_moisture_cache",
        "_biome_cache",
        "_dirty_rivers",
<<<<<<< HEAD
        "_basin_volume_map",
=======
        "_in_generate_water",
        "event_turn_counters",
        "tech_levels",
        "god_powers",
>>>>>>> 93aa3713
    )

    def __init__(
        self,
        width: int = 50,
        height: int = 50,
        *,
        seed: int = 0,
        settings: Optional[WorldSettings] = None,
    ) -> None:
        """
        Create a new World instance. Terrain and climate layers are generated lazily, chunk by chunk.
        River and lake generation is deferred until first call to `generate_water_features()`.

        Args:
            width (int): Width of the world in hex columns (ignored if settings.infinite = True).
            height (int): Height of the world in hex rows (ignored if settings.infinite = True).
            seed (int): Master seed for deterministic generation.
            settings (WorldSettings, optional): Custom settings object. If None, a default is created.
        """
        # Initialize settings
        self.settings: WorldSettings = (
            settings if settings is not None else WorldSettings(seed=seed, width=width, height=height)
        )
        # Overwrite width/height from constructor
        self.settings.width = width
        self.settings.height = height

        # Chunk dimensions
        self.chunk_width: int = getattr(self.settings, "chunk_width", 10)
        self.chunk_height: int = getattr(self.settings, "chunk_height", 10)
        self.max_active_chunks: int = getattr(self.settings, "max_active_chunks", 100)

        # Loaded chunks: OrderedDict[(cx, cy), List[List[Hex]]]
        self.chunks: OrderedDict[Tuple[int, int], List[List[Hex]]] = OrderedDict()
        # On-disk evicted chunks: Map (cx, cy) → filepath
        self.evicted_chunks: Dict[Tuple[int, int], str] = {}

        # Structures
        self.roads: List[Road] = []
        self.rivers: List[RiverSegment] = []
        self.lakes: List[Coordinate] = []
        self._basin_volume_map: Dict[Coordinate, float] = {}

        # Deterministic RNG for global uses (plate centers, etc.)
        self.rng = random.Random(self.settings.seed)

        # Season fraction in [0,1)
        self._season: float = 0.0

        # Precompute tectonic plate centers (unused when using simple noise)
        self._plate_centers: List[Tuple[int, int, float]] = []

        # Per-tile caches (filled on demand)
        self._elevation_cache: ElevationCache = {}
        self._temperature_cache: TemperatureCache = {}
        self._moisture_cache: MoistureCache = {}
        self._biome_cache: BiomeCache = {}

        # Mark water features for initial generation
        self._dirty_rivers = True
        self._in_generate_water = False
        self.event_turn_counters: Dict[str, int] = {}
        self.tech_levels: Dict[str, int] = {}
        self.god_powers: Dict[str, int] = {}

        if not self.settings.infinite:
            self._generate_rivers()

    # Convenience accessors -------------------------------------------------
    @property
    def width(self) -> int:
        """Convenience access to the world's width setting."""
        return self.settings.width

    @property
    def height(self) -> int:
        """Convenience access to the world's height setting."""
        return self.settings.height

    def _expand_to_include(self, q: int, r: int) -> None:
        """Increase settings.width/height so (q, r) lies within them."""
        if not self.settings.infinite:
            return
        if q >= self.settings.width:
            self.settings.width = q + 1
        if r >= self.settings.height:
            self.settings.height = r + 1

    # ─────────────────────────────────────────────────────────────────────────
    # == PROPERTIES & SETTINGS MANAGEMENT ==

    @property
    def width(self) -> int:
        """Width of the world in hex columns."""
        return self.settings.width

    @property
    def height(self) -> int:
        """Height of the world in hex rows."""
        return self.settings.height

    @property
    def season(self) -> float:
        """Current season fraction in [0.0, 1.0)."""
        return self._season

    @season.setter
    def season(self, value: float) -> None:
        val = float(value) % 1.0
        if val != self._season:
            self._season = val
            # Invalidate caches dependent on season
            self._temperature_cache.clear()
            self._moisture_cache.clear()
            self._biome_cache.clear()
            self._dirty_rivers = True

    def advance_season(self, delta: float = 1 / 365) -> None:
        """
        Advance the season fraction by `delta`. Values wrap around at 1.0 (year cycles).
        Marks temperature, moisture, and biome caches as dirty.

        Args:
            delta (float): Fractional increment (e.g., 1/365 for one day).
        """
        self.season = (self._season + delta) % 1.0

    @property
    def width(self) -> int:
        """World width in hex columns."""
        return self.settings.width

    @property
    def height(self) -> int:
        """World height in hex rows."""
        return self.settings.height

    def mark_dirty(self) -> None:
        """
        Invalidate all per-tile caches and schedule water regeneration.
        Called automatically when settings affecting terrain/climate change.
        """
        self._elevation_cache.clear()
        self._temperature_cache.clear()
        self._moisture_cache.clear()
        self._biome_cache.clear()
        self._dirty_rivers = True

    def __contains__(self, coord: Coordinate) -> bool:
        """
        Allow `coord in world` checks.

        For finite worlds, returns True if and only if 0 <= q < width and 0 <= r < height.
        For infinite worlds, always returns True.
        """
        q, r = coord
        if self.settings.infinite:
            return True
        return 0 <= q < self.settings.width and 0 <= r < self.settings.height

    # ─────────────────────────────────────────────────────────────────────────
    # == CHUNK INITIALIZATION & CACHING ==

    def _init_plates(self) -> List[Tuple[int, int, float]]:
        """
        Compute tectonic plate centers.
        In this simplified noise-based generator plates are unused,
        so return an empty list for compatibility.
        """
        return []

    def _tile_rng(self, q: int, r: int, tag: int) -> random.Random:
        """
        Return a deterministic RNG whose state depends on (q, r), the world seed, and a numeric tag.

        Args:
            q (int): Axial coordinate q.
            r (int): Axial coordinate r.
            tag (int): A small integer (purpose tag) to differentiate RNG streams.

        Returns:
            random.Random: A new RNG seeded by (_stable_hash(q, r, seed, tag)).
        """
        seed = _stable_hash(q, r, self.settings.seed, tag)
        return random.Random(seed)

    def _generate_chunk(self, cx: int, cy: int) -> None:
        """
        Populate a rectangular chunk at chunk coordinates (cx, cy) with dimensions
        (chunk_width × chunk_height). Evicts the least-recently-used chunk when capacity is exceeded.

        If a chunk has been previously evicted to disk, reloads it from the file instead of regenerating.
        """
        # If chunk was evicted to disk, reload it:
        if (cx, cy) in self.evicted_chunks:
            filepath = self.evicted_chunks.pop((cx, cy))
            try:
                with open(filepath, "rb") as f:
                    loaded_chunk = pickle.load(f)
                self.chunks[(cx, cy)] = loaded_chunk
                os.remove(filepath)
            except Exception:
                # If loading fails, fall back to regeneration
                pass

        if (cx, cy) not in self.chunks:
            base_q = cx * self.chunk_width
            base_r = cy * self.chunk_height

            # Determine actual row/col counts (handles finite vs infinite)
            if self.settings.infinite:
                rows = self.chunk_height
                cols = self.chunk_width
            else:
                rows = min(self.chunk_height, self.settings.height - base_r)
                cols = min(self.chunk_width, self.settings.width - base_q)

            new_chunk: List[List[Hex]] = []
            for r_off in range(rows):
                row_tiles: List[Hex] = []
                for q_off in range(cols):
                    q = base_q + q_off
                    r = base_r + r_off
                    if not self.settings.infinite:
                        if not (0 <= q < self.settings.width and 0 <= r < self.settings.height):
                            continue
                    tile = self._generate_hex(q, r)
                    row_tiles.append(tile)
                if row_tiles:
                    new_chunk.append(row_tiles)

            self.chunks[(cx, cy)] = new_chunk
            # Generate water only for new tiles
            self._dirty_rivers = True
            if self.settings.infinite and not self._in_generate_water:
                self.generate_water_features()

            # Evict LRU chunk if over capacity
            if len(self.chunks) > self.max_active_chunks:
                old_cx, old_cy = next(iter(self.chunks))
                old_chunk = self.chunks.pop((old_cx, old_cy))
                filepath = f"/tmp/world_chunk_{self.settings.seed}_{old_cx}_{old_cy}.pkl"
                try:
                    with open(filepath, "wb") as f:
                        pickle.dump(old_chunk, f)
                    self.evicted_chunks[(old_cx, old_cy)] = filepath
                except Exception:
                    # If serialization fails, just drop it from memory
                    pass

    def get(self, q: int, r: int) -> Optional[Hex]:
        """
        Retrieve the Hex at (q, r). If it doesn’t exist, generate its chunk on demand.
        Returns None if (q, r) is out of bounds in a finite world.

        Args:
            q (int): Axial coordinate q.
            r (int): Axial coordinate r.

        Returns:
            Optional[Hex]: The Hex object, or None if out of bounds.
        """
        if not self.settings.infinite:
            if not (0 <= q < self.settings.width and 0 <= r < self.settings.height):
                return None
        else:
            self._expand_to_include(q, r)

        cx = q // self.chunk_width
        cy = r // self.chunk_height
        if (cx, cy) not in self.chunks:
            self._generate_chunk(cx, cy)
        # Mark chunk as recently used
        self.chunks.move_to_end((cx, cy))
        chunk = self.chunks.get((cx, cy))
        if not chunk:
            return None

        row_idx = r % self.chunk_height
        col_idx = q % self.chunk_width
        if row_idx >= len(chunk) or col_idx >= len(chunk[row_idx]):
            return None

        return chunk[row_idx][col_idx]

    def all_hexes(self) -> Iterable[Hex]:
        """
        Yield every generated Hex in a finite world, or every currently loaded chunk in an infinite world.

        Returns:
            Iterable[Hex]: All Hex objects that have been generated or cached.
        """
        for chunk in self.chunks.values():
            for row in chunk:
                for h in row:
                    yield h

    def iter_all_coords(self) -> Iterable[Coordinate]:
        """
        Yield all coordinate pairs in a finite world without generating Hex objects,
        or yield currently loaded chunk coordinates in an infinite world.

        Returns:
            Iterable[Coordinate]: (q, r) pairs.
        """
        if not self.settings.infinite:
            for r in range(self.settings.height):
                for q in range(self.settings.width):
                    yield (q, r)
        else:
            for (cx, cy), chunk in self.chunks.items():
                for r_idx, row in enumerate(chunk):
                    for q_idx, _ in enumerate(row):
                        yield (cx * self.chunk_width + q_idx, cy * self.chunk_height + r_idx)

    # ─────────────────────────────────────────────────────────────────────────
    # == SHARED TERRAIN/CLIMATE HELPERS ==

    def _elevation(self, q: int, r: int) -> float:
        """
        Compute or retrieve cached elevation for tile (q, r).
        Uses Perlin noise scaled by the ``elevation`` setting.
        Returns a float in [0.0, 1.0].
        """
        coord = (q, r)
        if coord in self._elevation_cache:
            return self._elevation_cache[coord]

        base = perlin_noise(float(q), float(r), self.settings.seed, scale=0.1)
        amp = 0.5 + self.settings.elevation / 2.0
        offset = self.settings.elevation - 0.5
        elev = max(0.0, min(1.0, base * amp + offset))
        self._elevation_cache[coord] = elev
        return elev

    def _temperature(self, q: int, r: int, elevation: float, season: float = 0.0) -> float:
        """
        Compute or retrieve cached temperature for tile (q, r).
        Uses Perlin noise and lapses with elevation.
        Returns a float in [0, 1].
        """
        coord = (q, r)
        if coord in self._temperature_cache:
            return self._temperature_cache[coord]

        base = perlin_noise(float(q), float(r), self.settings.seed ^ 0x1234, scale=0.1)
        amp = 0.5 + self.settings.temperature / 2.0
        offset = self.settings.temperature - 0.5
        temp = base * amp + offset
        temp -= elevation * self.settings.lapse_rate
        temp = max(0.0, min(1.0, temp))
        self._temperature_cache[coord] = temp
        return temp

    def _moisture(self, q: int, r: int, elevation: float, season: float = 0.0) -> float:
        """
        Compute or retrieve cached moisture for tile (q, r).
        Uses an orographic moisture model with wind effects.
        Returns a float in [0, 1].
        """
        coord = (q, r)
        if coord in self._moisture_cache:
            return self._moisture_cache[coord]

        # Base moisture decreases toward poles
        lat = float(r) / float(self.settings.height - 1) if self.settings.height > 1 else 0.5
        base_moist = 1.0 - abs(lat - 0.5) * 2.0
        base_moist *= self.settings.moisture

        tile_rng = self._tile_rng(q, r, 0xBEEF)
        variation = tile_rng.uniform(-0.1, 0.1) * self.settings.moisture
        base_moist += variation
        base_moist += math.sin(2.0 * math.pi * season) * self.settings.seasonal_amplitude * 0.5
        moisture = max(0.0, min(1.0, base_moist))

        thresh = getattr(self.settings, "orographic_threshold", 0.6)
        factor = getattr(self.settings, "orographic_factor", 0.3)
        wind = self.settings.wind_dir

        if wind in (1, 3):
            start = 0 if wind == 1 else self.settings.width - 1
            step = 1 if wind == 1 else -1
            rng_range = range(start, q + step, step)
            coord_func = lambda x: (x, r)
        else:
            start = 0 if wind == 2 else self.settings.height - 1
            step = 1 if wind == 2 else -1
            rng_range = range(start, r + step, step)
            coord_func = lambda y: (q, y)

        precip = 0.0
        prev_elev = 0.0
        for idx in rng_range:
            cq, cr = coord_func(idx)
            elev = elevation if (cq, cr) == (q, r) else self._elevation(cq, cr)
            precip = max(0.0, moisture * (1.0 - elev))
            if (cq, cr) == (q, r):
                break
            loss = precip * 0.5
            if elev > thresh and elev > prev_elev:
                loss += (elev - thresh) * factor * self.settings.wind_strength
            moisture = max(0.0, moisture - loss)
            prev_elev = elev

        moist = max(0.0, min(1.0, precip))
        self._moisture_cache[coord] = moist
        return moist

    def _biome(self, q: int, r: int, elevation: float, temperature: float, rainfall: float) -> str:
        """
        Compute or retrieve cached biome for tile (q, r), given elevation, temperature, and rainfall.
        Returns the biome name as a string.
        """
        coord = (q, r)
        if coord in self._biome_cache:
            return self._biome_cache[coord]

        # Regional seed for cluster consistency
        region_size = getattr(self.settings, "biome_region_size", 10)
        region_q = q // region_size
        region_r = r // region_size
        region_seed = _stable_hash(region_q, region_r, self.settings.seed, 0x1001)

        # Tile seed for minor randomness
        tile_seed = _stable_hash(region_seed, q, r, 0x1002)
        tile_rng = random.Random(tile_seed)

        biome_str = _determine_biome_tile(
            elevation=elevation,
            temperature=temperature,
            rainfall=rainfall,
            settings=self.settings,
            tile_rng=tile_rng,
        )
        self._biome_cache[coord] = biome_str
        return biome_str

    def _generate_hex(self, q: int, r: int) -> Hex:
        """
        Generate (or retrieve from cache) a single Hex at (q, r), including elevation,
        temperature, moisture, biome, resources, and fantasy overlays if enabled.
        """
        elevation = self._elevation(q, r)
        temperature = self._temperature(q, r, elevation, self._season)
        rainfall = self._moisture(q, r, elevation, self._season)
        biome = self._biome(q, r, elevation, temperature, rainfall)

        tile_rng = self._tile_rng(q, r, 0x2000)  # “resource generation” tag
        resources = generate_resources(tile_rng, biome)

        h = Hex(
            coord=(q, r),
            terrain=biome,
            elevation=elevation,
            temperature=temperature,
            moisture=rainfall,
            resources=resources,
        )

        if self.settings.fantasy_level > 0.0:
            apply_fantasy_overlays([h], self.settings.fantasy_level)

        return h

    # ─────────────────────────────────────────────────────────────────────────
    # == NEIGHBOR & WATER HELPERS ==

    def _neighbors(self, q: int, r: int) -> CoordinateList:
        """
        Return axial hex neighbor coordinates. Always checks bounds if not infinite.
        """
        result: CoordinateList = []
        for dq, dr in HEX_DIRECTIONS:
            nq, nr = q + dq, r + dr
            if self.settings.infinite:
                result.append((nq, nr))
            else:
                if 0 <= nq < self.settings.width and 0 <= nr < self.settings.height:
                    result.append((nq, nr))
        return result

    def _neighbors_elevated(self, q: int, r: int) -> CoordinateList:
        """
        Return coordinates of neighbors whose elevation is already cached (or computed).
        This ensures we can compare elevations without key errors.
        """
        result: CoordinateList = []
        for dq, dr in HEX_DIRECTIONS:
            nq, nr = q + dq, r + dr
            if self.settings.infinite:
                _ = self._elevation(nq, nr)
                result.append((nq, nr))
            else:
                if 0 <= nq < self.settings.width and 0 <= nr < self.settings.height:
                    _ = self._elevation(nq, nr)
                    result.append((nq, nr))
        return result

    def _downhill_neighbor(self, q: int, r: int) -> Optional[Coordinate]:
        """
        Return the coordinate of the neighbor with strictly lower elevation.
        If multiple exist, pick the steepest drop. If none, return None.
        """
        current_elev = self._elevation(q, r)
        best_coord: Optional[Coordinate] = None
        best_elev = current_elev
        for (nq, nr) in self._neighbors(q, r):
            neigh_elev = self._elevation(nq, nr)
            if neigh_elev < best_elev:
                best_elev = neigh_elev
                best_coord = (nq, nr)
        return best_coord

    def _collect_initial_flow_and_downhill(self) -> tuple[FlowMap, Dict[Coordinate, Optional[Coordinate]]]:
        """
        Step A: Compute initial flow_map and downhill_map for each tile in the relevant bounds.
        Returns:
            flow_map: Dict mapping each (q, r) to its rainfall-based flow value.
            downhill_map: Dict mapping each (q, r) to the chosen downhill neighbor or None.
        """
        flow_map: FlowMap = {}
        downhill_map: Dict[Coordinate, Optional[Coordinate]] = {}

        if not self.chunks:
            self.rivers.clear()
            self.lakes.clear()
            self._dirty_rivers = False
            return {}, {}

        for (cx, cy), chunk in self.chunks.items():
            for r_idx, row_tiles in enumerate(chunk):
                for q_idx, _ in enumerate(row_tiles):
                    q = cx * self.chunk_width + q_idx
                    r = cy * self.chunk_height + r_idx

                    elev = self._elevation(q, r)
                    rain_amt = self._moisture(q, r, elev, self._season) * self.settings.rainfall_intensity
                    flow_map[(q, r)] = rain_amt

                    dn = self._downhill_neighbor(q, r)
                    if dn and self._elevation(*dn) < elev:
                        downhill_map[(q, r)] = dn
                    else:
                        downhill_map[(q, r)] = None

        return flow_map, downhill_map

    def _accumulate_flows(self, flow_map: FlowMap, downhill_map: Dict[Coordinate, Optional[Coordinate]]) -> None:
        """
        Step B & C: Sort coords by descending elevation, accumulate flow downstream,
        and optionally create tributaries. Modifies flow_map in place.
        """
        coords_sorted = sorted(
            flow_map.keys(),
            key=lambda c: self._elevation(c[0], c[1]),
            reverse=True,
        )

        visited: set[Coordinate] = set()
        for c in coords_sorted:
            if c in visited:
                continue
            d = downhill_map[c]
            if d:
                flow_map[d] = flow_map.get(d, 0.0) + flow_map[c]
                downhill_map.setdefault(d, self._downhill_neighbor(*d))
                visited.add(c)
                branch_threshold = self.settings.river_branch_threshold * self.settings.rainfall_intensity
                if flow_map[c] > branch_threshold:
                    neighbor_coords = self._neighbors_elevated(*c)
                    second_best: Optional[Coordinate] = None
                    sec_elev = self._elevation(*c)
                    for n in neighbor_coords:
                        if n == d:
                            continue
                        nelev = self._elevation(*n)
                        if nelev < sec_elev:
                            sec_elev = nelev
                            second_best = n
                    if second_best is not None and second_best not in visited:
                        tile_rng = self._tile_rng(c[0], c[1], 0x3010)
                        if tile_rng.random() < self.settings.river_branch_chance:
                            flow_map[second_best] = flow_map.get(second_best, 0.0) + flow_map[c] * 0.3
                            downhill_map.setdefault(second_best, self._downhill_neighbor(*second_best))
                            visited.add(second_best)

    def _determine_thresholds(self, flow_values: Iterable[float]) -> tuple[float, float]:
        """
        Step D: Given all flow amounts, compute:
          - river_threshold: min flow to count as a river segment
          - lake_threshold: min flow to count as a lake (no downhill neighbor)
        """
        flows = list(flow_values)
        if not flows:
            return 1.0, 1.0

        avg_flow = sum(flows) / len(flows)
        rt = max(0.1 * self.settings.rainfall_intensity, avg_flow * 3.0)
        lt = max(0.2 * self.settings.rainfall_intensity, avg_flow * 4.0)
        return rt, lt

    def _clear_old_water_flags(self, coords: Iterable[Coordinate]) -> None:
        """
        Step E(i): Clear old river/lake flags for each loaded tile in coords.
        """
        for (q, r) in coords:
            if not self.settings.infinite and not (0 <= q < self.settings.width and 0 <= r < self.settings.height):
                continue
            cx = q // self.chunk_width
            cy = r // self.chunk_height
            chunk = self.chunks.get((cx, cy))
            if not chunk:
                continue
            r_idx = r % self.chunk_height
            q_idx = q % self.chunk_width
            if r_idx >= len(chunk) or q_idx >= len(chunk[r_idx]):
                continue
            h = chunk[r_idx][q_idx]
            h.river = False
            h.lake = False
            h.water_flow = 0.0

    def _identify_and_flag_rivers_lakes(
        self,
        flow_map: FlowMap,
        downhill_map: Dict[Coordinate, Optional[Coordinate]],
        river_thresh: float,
        lake_thresh: float,
    ) -> tuple[List[RiverSegment], List[Coordinate]]:
        """
        Steps E(ii) & (iii): Identify rivers & lakes, yield lists of new_rivers and new_lakes.
        """
        new_rivers: List[RiverSegment] = []
        new_lakes: List[Coordinate] = []

        coords_sorted = sorted(
            flow_map.keys(),
            key=lambda c: self._elevation(c[0], c[1]),
            reverse=True,
        )

        for c in coords_sorted:
            if not self.settings.infinite and not (0 <= c[0] < self.settings.width and 0 <= c[1] < self.settings.height):
                continue
            fval = flow_map[c]
            d = downhill_map.get(c)
            h_c = self.get(*c)
            if not h_c:
                continue

            if d:
                if fval >= river_thresh:
                    strength = min(fval, flow_map.get(d, fval))
                    new_rivers.append(RiverSegment(c, d, strength))
                    h_c.river = True
                    h_d = self.get(*d)
                    if h_d:
                        h_d.river = True
            else:
                # Local sink ⇒ possible lake
                if fval > lake_thresh:
                    new_lakes.append(c)
                    h_c.lake = True
                    h_c.terrain = "water"
                    lake_rng = self._tile_rng(c[0], c[1], 0x3020)
                    h_c.resources = generate_resources(lake_rng, "water")

        if not new_lakes and self.settings.rainfall_intensity >= 1.0:
            lowest = min(flow_map.keys(), key=lambda c: self._elevation(c[0], c[1]))
            h_low = self.get(*lowest)
            if h_low:
                h_low.lake = True
                h_low.terrain = "water"
                lake_rng = self._tile_rng(lowest[0], lowest[1], 0x3020)
                h_low.resources = generate_resources(lake_rng, "water")
                new_lakes.append(lowest)

        return new_rivers, new_lakes

    def _lake_outflow(self, new_lakes: List[Coordinate], overflow_thresh: float) -> None:
        """
        Step E(iv): For each new lake over the overflow threshold, create a river
        segment from the lake to its lowest neighbor.
        """
        for lake_coord in new_lakes:
            h_lake = self.get(*lake_coord)
            if not h_lake or h_lake.water_flow <= overflow_thresh:
                continue

            q0, r0 = lake_coord
            lake_elev = self._elevation(q0, r0)
            lowest_neighbor: Optional[Coordinate] = None
            low_elev = lake_elev
            for n in self._neighbors_elevated(q0, r0):
                nelev = self._elevation(*n)
                if nelev < low_elev:
                    low_elev = nelev
                    lowest_neighbor = n
            if lowest_neighbor:
                h_out = self.get(*lowest_neighbor)
<<<<<<< HEAD
                if h_out:
                    strength = h_lake.water_flow - overflow_thresh
=======
                if h_lake and h_out:
                    strength = getattr(h_lake, "water_flow", 0.0)
>>>>>>> 93aa3713
                    self.rivers.append(RiverSegment(lake_coord, lowest_neighbor, strength))
                    h_lake.river = True
                    h_out.river = True

    def _merge_river_segments(self) -> None:
        """Combine duplicate river segments so merged rivers have accumulated strength."""
        merged: Dict[Tuple[Coordinate, Coordinate], float] = {}
        for seg in self.rivers:
            key = (seg.start, seg.end)
            merged[key] = merged.get(key, 0.0) + seg.strength
        self.rivers = [RiverSegment(s, e, st) for (s, e), st in merged.items()]

    def generate_water_features(self) -> None:
        """
        Generate rivers and lakes across the loaded portion of the world.
        Re-runs only if `self._dirty_rivers` is True.

        Steps:
          A) Collect initial flow & downhill maps.
          B) Accumulate flows downstream, with branching.
          C) Determine river/lake thresholds.
          D) Clear old flags.
          E) Identify rivers & lakes.
          F) Lake outflows.
        """
        if not self._dirty_rivers or self._in_generate_water:
            return
        self._in_generate_water = True

        flow_map, downhill_map = self._collect_initial_flow_and_downhill()
        if not flow_map:
            self.rivers.clear()
            self.lakes.clear()
            self._dirty_rivers = False
            self._in_generate_water = False
            return

        self._accumulate_flows(flow_map, downhill_map)
        river_thresh, lake_thresh = self._determine_thresholds(flow_map.values())
<<<<<<< HEAD
        overflow_thresh = lake_thresh * self.settings.lake_overflow_fraction
        persistent_thresh = lake_thresh * self.settings.persistent_lake_fraction
        all_coords = flow_map.keys()
=======
        all_coords = list(flow_map.keys())
>>>>>>> 93aa3713

        self._clear_old_water_flags(all_coords)
        for (q, r), fval in flow_map.items():
            h = self.get(q, r)
            if h:
                h.water_flow = fval
        new_rivers, new_lakes = self._identify_and_flag_rivers_lakes(
            flow_map, downhill_map, river_thresh, lake_thresh
        )
        self._basin_volume_map = {
            c: flow_map[c] for c, dn in downhill_map.items() if dn is None
        }
        self.rivers = new_rivers
        self.lakes = new_lakes
        for c in new_lakes:
            h = self.get(*c)
            if h:
                h.persistent_lake = h.water_flow >= persistent_thresh
        self._lake_outflow(new_lakes, overflow_thresh)

        # Combine duplicate segments to allow merged rivers
        self._merge_river_segments()

        self._dirty_rivers = False
        self._in_generate_water = False

    def _generate_rivers(self) -> None:
        """
        Generate rivers and lakes using a simple flow accumulation model for finite worlds.
        Deprecated in favor of `generate_water_features` for more sophisticated generation.
        """
        for coord in self.iter_all_coords():
            _ = self.get(*coord)

        flow: FlowMap = {}
        downhill: Dict[Coordinate, Optional[Coordinate]] = {}

        for q, r in self.iter_all_coords():
            elev = self._elevation(q, r)
            rain = self._moisture(q, r, elev, self._season) * self.settings.rainfall_intensity
            flow[(q, r)] = rain
            dn = self._downhill_neighbor(q, r)
            if dn and self._elevation(*dn) < elev:
                downhill[(q, r)] = dn
            else:
                downhill[(q, r)] = None

        coords_sorted = sorted(flow.keys(), key=lambda c: self._elevation(c[0], c[1]), reverse=True)
        for c in coords_sorted:
            d = downhill[c]
            if d:
                flow[d] = flow.get(d, 0.0) + flow[c]

        self.rivers.clear()
        self.lakes.clear()

        threshold = getattr(self.settings, "river_threshold", 0.5)
        for c in coords_sorted:
            h = self.get(*c)
            if not h:
                continue
            fval = flow.get(c, 0.0)
            d = downhill[c]
            if d and fval >= threshold:
                self.rivers.append(RiverSegment(c, d, fval))
                h.river = True
                h.water_flow = fval
                h_d = self.get(*d)
                if h_d:
                    h_d.river = True
            elif d is None and fval >= threshold:
                h.lake = True
                h.terrain = "water"
                lake_rng = self._tile_rng(c[0], c[1], 0x3020)
                h.resources = generate_resources(lake_rng, "water")
                self.lakes.append(c)

        self._dirty_rivers = False

    # ─────────────────────────────────────────────────────────────────────────
    # == RESOURCES & ROADS ==

    def resources_near(self, x: int, y: int, radius: int = 1) -> Dict[ResourceType, int]:
        """
        Sum resources in a Chebyshev (square) radius around (x, y). Excludes out-of-bounds tiles.

        Args:
            x (int): Center q coordinate.
            y (int): Center r coordinate.
            radius (int): Radius to search.

        Returns:
            Dict[ResourceType,int]: Total resource counts by type.
        """
        totals: Dict[ResourceType, int] = {r: 0 for r in ResourceType}
        for dy in range(-radius, radius + 1):
            for dx in range(-radius, radius + 1):
                coord = (x + dx, y + dy)
                h = self.get(*coord)
                if h:
                    for rtype, amt in h.resources.items():
                        totals[rtype] = totals.get(rtype, 0) + amt
        return {rtype: amt for rtype, amt in totals.items() if amt > 0}

    def has_road(self, start: Coordinate, end: Coordinate) -> bool:
        """
        Return True if a bidirectional road exists between start and end.

        Args:
            start (Coordinate): (q, r) of endpoint A.
            end (Coordinate): (q, r) of endpoint B.

        Returns:
            bool: True if a road exists in either direction.
        """
        for r in self.roads:
            if (r.start == start and r.end == end) or (r.start == end and r.end == start):
                return True
        return False

    def add_road(self, start: Coordinate, end: Coordinate) -> None:
        """
        Add a two-way road between start and end.

        Args:
            start (Coordinate): (q, r) tuple for one endpoint.
            end (Coordinate): (q, r) tuple for the other endpoint.

        Raises:
            InvalidCoordinateError: If endpoints are not valid (non-integer tuples, out of bounds, or identical).
        """
        if not (
            isinstance(start, tuple)
            and isinstance(end, tuple)
            and len(start) == 2
            and len(end) == 2
            and all(isinstance(c, int) for c in start + end)
        ):
            raise InvalidCoordinateError(f"Road endpoints must be (int,int) tuples, got {start}, {end}")
        if start == end:
            raise InvalidCoordinateError("Cannot build a road from a tile to itself.")
        if start not in self or end not in self:
            raise InvalidCoordinateError(f"Cannot build road: one endpoint out of bounds: {start}, {end}")
        if not self.has_road(start, end):
            self.roads.append(Road(start, end))

    def trade_efficiency(self, start: Coordinate, end: Coordinate) -> float:
        """
        Return a multiplier to trade speed: 1.5 if a road exists between start and end, otherwise 1.0.

        Args:
            start (Coordinate): (q, r) tuple for the origin.
            end (Coordinate): (q, r) tuple for the destination.

        Raises:
            InvalidCoordinateError: If endpoints are not valid (non-integer tuples or out of bounds).

        Returns:
            float: 1.5 with a road, else 1.0.
        """
        if not (
            isinstance(start, tuple)
            and isinstance(end, tuple)
            and len(start) == 2
            and len(end) == 2
            and all(isinstance(c, int) for c in start + end)
        ):
            raise InvalidCoordinateError(f"Trade endpoints must be (int,int) tuples, got {start}, {end}")
        if start not in self or end not in self:
            raise InvalidCoordinateError(f"Cannot compute trade efficiency: out of bounds: {start}, {end}")
        return 1.5 if self.has_road(start, end) else 1.0


# ─────────────────────────────────────────────────────────────────────────────
# == SETTINGS ADJUSTMENT HELPER ==

def adjust_settings(settings: WorldSettings, **kwargs: Any) -> None:
    """
    Adjust world settings safely. Float values are clamped to [0.0, 1.0];
    int/bool values are assigned only if types match; other mismatches raise TypeError.
    Automatically marks caches dirty if a relevant field is changed.

    Args:
        settings (WorldSettings): The settings object to modify in-place.
        **kwargs: Field=value pairs indicating new settings.

    Raises:
        TypeError: If a provided value’s type does not match the existing field’s type.
    """
    for key, val in kwargs.items():
        if not hasattr(settings, key):
            continue
        current = getattr(settings, key)
        if isinstance(current, float) and isinstance(val, (int, float)):
            new_val = float(max(0.0, min(1.0, float(val))))
            setattr(settings, key, new_val)
        elif isinstance(current, int) and isinstance(val, int):
            setattr(settings, key, val)
        elif isinstance(current, bool) and isinstance(val, bool):
            setattr(settings, key, val)
        else:
            raise TypeError(f"Cannot assign value of type {type(val)} to setting '{key}'.")

    dirty_fields = {
        "elevation",
        "temperature",
        "moisture",
        "rainfall_intensity",
        "plate_activity",
        "fantasy_level",
        "wind_strength",
        "seasonal_amplitude",
        "orographic_threshold",
        "orographic_factor",
        "river_branch_threshold",
        "river_branch_chance",
    }
    if any(field in kwargs for field in dirty_fields):
        # Consumers should call `world.mark_dirty()` after calling adjust_settings.
        pass


# ─────────────────────────────────────────────────────────────────────────────
# == PUBLIC API EXPOSURES ==

__all__ = [
    "World",
    "Road",
    "RiverSegment",
    "perlin_noise",
    "ResourceType",
    "STRATEGIC_RESOURCES",
    "LUXURY_RESOURCES",
    "BIOME_COLORS",
    "register_biome_color",
    "register_biome_rule",
    "InvalidCoordinateError",
    "adjust_settings",
    "determine_biome",
]<|MERGE_RESOLUTION|>--- conflicted
+++ resolved
@@ -14,6 +14,9 @@
 - Defensive input checking for roads and trade efficiency.
 - On-disk caching layer skeleton for infinite worlds to prevent unbounded memory use.
 - Full type annotations and PEP 257 docstrings throughout.
+- Unified water-generation logic (`generate_water_features`) replaces deprecated `_generate_rivers`.
+- LRU caching for noise functions to improve performance.
+- Consolidated and single definitions of `width` and `height`.
 """
 
 import math
@@ -21,10 +24,21 @@
 import pickle
 import os
 import time
+import warnings
+import functools
 from collections import OrderedDict
-from dataclasses import dataclass
+from dataclasses import dataclass, field
 from enum import Enum
-from typing import Any, Dict, Iterable, List, Optional, Tuple
+from typing import (
+    Any,
+    Dict,
+    Iterable,
+    Iterator,
+    List,
+    Optional,
+    Tuple,
+    Union,
+)
 
 from .resource_types import ResourceType, STRATEGIC_RESOURCES, LUXURY_RESOURCES
 from .resources import generate_resources
@@ -66,25 +80,25 @@
     return x
 
 
-def perlin_noise(
-    x: float,
-    y: float,
+@functools.lru_cache(maxsize=16384)
+def _elevation_value(
+    q: int,
+    r: int,
     seed: int,
-    octaves: int = 4,
+    elevation_setting: float,
+    scale: float = 0.1,
     persistence: float = 0.5,
     lacunarity: float = 2.0,
-    scale: float = 0.05,
+    octaves: int = 4,
 ) -> float:
     """
-    Generate fractal Perlin noise at (x, y) for a given seed.
-    Returns a float in [0, 1].
-    """
-
+    Pure function: generate fractal Perlin noise–based elevation at (q, r).
+    Returns a float in [0.0, 1.0]. Cached via LRU to speed up repeated calls.
+    """
+    # Reuse perlin_noise logic but inline here for caching.
     def _perlin_single(px: float, py: float, s: int) -> float:
-        x0 = math.floor(px)
-        y0 = math.floor(py)
-        x1 = x0 + 1
-        y1 = y0 + 1
+        x0, y0 = math.floor(px), math.floor(py)
+        x1, y1 = x0 + 1, y0 + 1
 
         def _fade(t: float) -> float:
             return t * t * t * (t * (t * 6 - 15) + 10)
@@ -93,44 +107,103 @@
             return a + t * (b - a)
 
         def _grad(ix: int, iy: int, s2: int) -> Tuple[float, float]:
-            # Use stable, coordinate-based RNG:
             rng = random.Random(_stable_hash(ix, iy, s2))
             angle = rng.random() * 2.0 * math.pi
             return math.cos(angle), math.sin(angle)
 
-        def _dot_grid_gradient(ix: int, iy: int, xx: float, yy: float, s2: int) -> float:
+        def _dot_grid(ix: int, iy: int, xx: float, yy: float, s2: int) -> float:
             gx, gy = _grad(ix, iy, s2)
-            dx = xx - ix
-            dy = yy - iy
-            return gx * dx + gy * dy
+            return gx * (xx - ix) + gy * (yy - iy)
 
         sx = _fade(px - x0)
         sy = _fade(py - y0)
 
-        n00 = _dot_grid_gradient(x0, y0, px, py, s)
-        n10 = _dot_grid_gradient(x1, y0, px, py, s)
-        n01 = _dot_grid_gradient(x0, y1, px, py, s)
-        n11 = _dot_grid_gradient(x1, y1, px, py, s)
+        n00 = _dot_grid(x0, y0, px, py, seed)
+        n10 = _dot_grid(x1, y0, px, py, seed)
+        n01 = _dot_grid(x0, y1, px, py, seed)
+        n11 = _dot_grid(x1, y1, px, py, seed)
 
         ix0 = _lerp(n00, n10, sx)
         ix1 = _lerp(n01, n11, sx)
-        val = _lerp(ix0, ix1, sy)
-
-        return (val + 1.0) / 2.0
-
-    total = 0.0
-    amplitude = 1.0
-    frequency = scale
-    max_amplitude = 0.0
-
+        return (_lerp(ix0, ix1, sy) + 1.0) / 2.0
+
+    total, amplitude, frequency, max_amp = 0.0, 1.0, scale, 0.0
     for i in range(octaves):
-        sample = _perlin_single(x * frequency, y * frequency, seed + i)
+        sample = _perlin_single(float(q) * frequency, float(r) * frequency, seed + i)
         total += sample * amplitude
-        max_amplitude += amplitude
+        max_amp += amplitude
         amplitude *= persistence
         frequency *= lacunarity
 
-    return total / max_amplitude
+    base = total / max_amp
+    amp = 0.5 + elevation_setting / 2.0
+    offset = elevation_setting - 0.5
+    elev = max(0.0, min(1.0, base * amp + offset))
+    return elev
+
+
+@functools.lru_cache(maxsize=16384)
+def _temperature_value(
+    q: int,
+    r: int,
+    seed_xor: int,
+    temperature_setting: float,
+    lapse_rate: float,
+    elevation: float,
+    scale: float = 0.1,
+    persistence: float = 0.5,
+    lacunarity: float = 2.0,
+    octaves: int = 4,
+) -> float:
+    """
+    Pure function: compute temperature (0.0–1.0) at (q, r) given elevation.
+    Uses Perlin noise + lapse rate. Cached for performance.
+    """
+    def _perlin_single(px: float, py: float, s: int) -> float:
+        x0, y0 = math.floor(px), math.floor(py)
+        x1, y1 = x0 + 1, y0 + 1
+
+        def _fade(t: float) -> float:
+            return t * t * t * (t * (t * 6 - 15) + 10)
+
+        def _lerp(a: float, b: float, t: float) -> float:
+            return a + t * (b - a)
+
+        def _grad(ix: int, iy: int, s2: int) -> Tuple[float, float]:
+            rng = random.Random(_stable_hash(ix, iy, s2))
+            angle = rng.random() * 2.0 * math.pi
+            return math.cos(angle), math.sin(angle)
+
+        def _dot_grid(ix: int, iy: int, xx: float, yy: float, s2: int) -> float:
+            gx, gy = _grad(ix, iy, s2)
+            return gx * (xx - ix) + gy * (yy - iy)
+
+        sx = _fade(px - x0)
+        sy = _fade(py - y0)
+
+        n00 = _dot_grid(x0, y0, px, py, seed_xor)
+        n10 = _dot_grid(x1, y0, px, py, seed_xor)
+        n01 = _dot_grid(x0, y1, px, py, seed_xor)
+        n11 = _dot_grid(x1, y1, px, py, seed_xor)
+
+        ix0 = _lerp(n00, n10, sx)
+        ix1 = _lerp(n01, n11, sx)
+        return (_lerp(ix0, ix1, sy) + 1.0) / 2.0
+
+    total, amplitude, frequency, max_amp = 0.0, 1.0, scale, 0.0
+    for i in range(octaves):
+        sample = _perlin_single(float(q) * frequency, float(r) * frequency, seed_xor + i)
+        total += sample * amplitude
+        max_amp += amplitude
+        amplitude *= persistence
+        frequency *= lacunarity
+
+    base = total / max_amp
+    amp = 0.5 + temperature_setting / 2.0
+    offset = temperature_setting - 0.5
+    temp = base * amp + offset
+    temp -= elevation * lapse_rate
+    return max(0.0, min(1.0, temp))
 
 
 # ─────────────────────────────────────────────────────────────────────────────
@@ -154,7 +227,7 @@
 class BiomeRule:
     """
     Defines a rectangular condition in (elevation, temperature, rainfall) space that
-    maps to a single biome name. If 'is_fantasy' is True, this is treated as a special
+    maps to a single biome name. If `is_fantasy` is True, this is treated as a special
     fantasy override after realistic rules.
     """
     name: str
@@ -293,7 +366,8 @@
     tile_rng: random.Random,
 ) -> str:
     """
-    Classify the biome for a single tile using rule sets. Fantasy overrides apply probabilistically if enabled.
+    Classify the biome for a single tile using rule sets. Fantasy overrides apply
+    probabilistically if enabled.
     """
     for rule in _REALISTIC_BIOME_RULES:
         if (
@@ -319,31 +393,37 @@
     return base_biome
 
 
-def determine_biome(
+def determine_biome_at(
+    q: int,
+    r: int,
     elevation: float,
     temperature: float,
     rainfall: float,
-    settings: WorldSettings | None = None,
+    settings: WorldSettings,
 ) -> str:
-    """Public helper to classify a single tile's biome using default RNG."""
-    rng = random.Random(0xBEEF)
+    """
+    Determine the biome at coordinate (q, r) given elevation, temperature, rainfall,
+    and world settings. Uses a deterministic RNG derived from (q, r).
+    """
+    tile_rng = random.Random(_stable_hash(q, r, settings.seed or 0, 0x1003))
     return _determine_biome_tile(
         elevation=elevation,
         temperature=temperature,
         rainfall=rainfall,
-        settings=settings or WorldSettings(),
-        tile_rng=rng,
+        settings=settings,
+        tile_rng=tile_rng,
     )
 
 
 def _smooth_biome_map(
-    biomes: list[list[str]],
+    biomes: List[List[str]],
     width: int,
     height: int,
     iterations: int = 1,
-) -> list[list[str]]:
-    """
-    Smooth the biome map by replacing isolated cells that differ from the majority of neighbors.
+) -> List[List[str]]:
+    """
+    Smooth the biome map by replacing isolated cells that differ from the majority
+    of neighbors. (Unused unless explicitly called after chunk generation.)
     """
 
     def majority_neighbor(q0: int, r0: int) -> str:
@@ -353,9 +433,7 @@
             if 0 <= nq < width and 0 <= nr < height:
                 neighbor_biome = biomes[nr][nq]
                 counts[neighbor_biome] = counts.get(neighbor_biome, 0) + 1
-        if not counts:
-            return biomes[r0][q0]
-        return max(counts.items(), key=lambda it: it[1])[0]
+        return max(counts.items(), key=lambda it: it[1])[0] if counts else biomes[r0][q0]
 
     for _ in range(iterations):
         new_map = [row.copy() for row in biomes]
@@ -399,10 +477,12 @@
 @dataclass(frozen=True)
 class RiverSegment:
     """A start→end pair describing a single river edge with a flow strength."""
-
     start: Coordinate
     end: Coordinate
     strength: float = 0.0
+
+    def __repr__(self) -> str:
+        return f"RiverSegment(start={self.start!r}, end={self.end!r}, strength={self.strength:.3f})"
 
 
 # ─────────────────────────────────────────────────────────────────────────────
@@ -413,11 +493,35 @@
     start: Coordinate
     end: Coordinate
 
+    def __repr__(self) -> str:
+        return f"Road({self.start!r}↔{self.end!r})"
+
 
 # ─────────────────────────────────────────────────────────────────────────────
 # == MAIN WORLD CLASS ==
 
 class World:
+    """
+    Main World class for procedural generation.
+
+    Attributes in __slots__:
+      - settings: WorldSettings instance controlling generation parameters.
+      - chunk_width, chunk_height: dimensions for chunked generation.
+      - max_active_chunks: maximum number of chunks to keep in memory.
+      - chunks: OrderedDict[(cx, cy) → List[List[Optional[Hex]]]] of loaded chunks.
+      - evicted_chunks: Dict[(cx, cy) → filepath] for on-disk serialized chunks.
+      - roads: List of Road objects.
+      - rivers: List of RiverSegment.
+      - lakes: List of Coordinate (tiles flagged as lake sinks).
+      - _basin_volume_map: Dict[Coordinate, float] for sink coordinates and volumes.
+      - rng: deterministic Random seeded from settings.seed.
+      - _season: float in [0,1) indicating time of year.
+      - _plate_centers: unused but reserved for tectonic plate logic.
+      - _elevation_cache, _temperature_cache, _moisture_cache, _biome_cache: per-tile caches.
+      - _water_lock_count: int guard for re-entrant water generation.
+      - event_turn_counters, tech_levels, god_powers: placeholders for in-game mechanics.
+    """
+
     __slots__ = (
         "settings",
         "chunk_width",
@@ -428,6 +532,7 @@
         "roads",
         "rivers",
         "lakes",
+        "_basin_volume_map",
         "rng",
         "_season",
         "_plate_centers",
@@ -435,15 +540,12 @@
         "_temperature_cache",
         "_moisture_cache",
         "_biome_cache",
-        "_dirty_rivers",
-<<<<<<< HEAD
-        "_basin_volume_map",
-=======
-        "_in_generate_water",
+        "_water_lock_count",
         "event_turn_counters",
         "tech_levels",
         "god_powers",
->>>>>>> 93aa3713
+        "_known_width",
+        "_known_height",
     )
 
     def __init__(
@@ -456,45 +558,47 @@
     ) -> None:
         """
         Create a new World instance. Terrain and climate layers are generated lazily, chunk by chunk.
-        River and lake generation is deferred until first call to `generate_water_features()`.
 
         Args:
-            width (int): Width of the world in hex columns (ignored if settings.infinite = True).
-            height (int): Height of the world in hex rows (ignored if settings.infinite = True).
+            width (int): Width of the world in hex columns (ignored if settings.infinite=True).
+            height (int): Height of the world in hex rows (ignored if settings.infinite=True).
             seed (int): Master seed for deterministic generation.
             settings (WorldSettings, optional): Custom settings object. If None, a default is created.
         """
-        # Initialize settings
-        self.settings: WorldSettings = (
-            settings if settings is not None else WorldSettings(seed=seed, width=width, height=height)
-        )
-        # Overwrite width/height from constructor
-        self.settings.width = width
-        self.settings.height = height
-
-        # Chunk dimensions
+        # Initialize or override settings
+        if settings is not None:
+            self.settings: WorldSettings = settings
+        else:
+            self.settings = WorldSettings(seed=seed, width=width, height=height)
+
+        # Overwrite width/height from constructor if not infinite
+        if not self.settings.infinite:
+            self.settings.width = width
+            self.settings.height = height
+
+        # Chunk dimensions and capacity
         self.chunk_width: int = getattr(self.settings, "chunk_width", 10)
         self.chunk_height: int = getattr(self.settings, "chunk_height", 10)
         self.max_active_chunks: int = getattr(self.settings, "max_active_chunks", 100)
 
-        # Loaded chunks: OrderedDict[(cx, cy), List[List[Hex]]]
-        self.chunks: OrderedDict[Tuple[int, int], List[List[Hex]]] = OrderedDict()
+        # Loaded chunks: OrderedDict[(cx, cy) → List[List[Optional[Hex]]]]
+        self.chunks: OrderedDict[Tuple[int, int], List[List[Optional[Hex]]]] = OrderedDict()
         # On-disk evicted chunks: Map (cx, cy) → filepath
         self.evicted_chunks: Dict[Tuple[int, int], str] = {}
 
-        # Structures
+        # Road, river, and lake structures
         self.roads: List[Road] = []
         self.rivers: List[RiverSegment] = []
         self.lakes: List[Coordinate] = []
         self._basin_volume_map: Dict[Coordinate, float] = {}
 
-        # Deterministic RNG for global uses (plate centers, etc.)
-        self.rng = random.Random(self.settings.seed)
+        # Deterministic RNG for global uses (e.g., plate centers)
+        self.rng = random.Random(self.settings.seed or 0)
 
         # Season fraction in [0,1)
         self._season: float = 0.0
 
-        # Precompute tectonic plate centers (unused when using simple noise)
+        # Precompute tectonic plate centers (currently unused)
         self._plate_centers: List[Tuple[int, int, float]] = []
 
         # Per-tile caches (filled on demand)
@@ -503,48 +607,43 @@
         self._moisture_cache: MoistureCache = {}
         self._biome_cache: BiomeCache = {}
 
-        # Mark water features for initial generation
-        self._dirty_rivers = True
-        self._in_generate_water = False
+        # Guard for re-entrant water generation
+        self._water_lock_count: int = 0
+
+        # In-game placeholders
         self.event_turn_counters: Dict[str, int] = {}
         self.tech_levels: Dict[str, int] = {}
         self.god_powers: Dict[str, int] = {}
 
+        # Internal “known bounds” for infinite worlds
+        self._known_width: int = width if not self.settings.infinite else 0
+        self._known_height: int = height if not self.settings.infinite else 0
+
+        # Mark water as dirty initially
+        self._dirty_rivers: bool = True
+
+        # If not infinite, generate water immediately
         if not self.settings.infinite:
-            self._generate_rivers()
-
-    # Convenience accessors -------------------------------------------------
+            self.generate_water_features()
+
+    # ─────────────────────────────────────────────────────────────────────────
+    # == PROPERTIES & SETTINGS MANAGEMENT ==
+
     @property
     def width(self) -> int:
-        """Convenience access to the world's width setting."""
-        return self.settings.width
+        """
+        Width of the world in hex columns. For finite worlds, equals settings.width.
+        For infinite worlds, equals the current known maximum column index + 1.
+        """
+        return self.settings.width if not self.settings.infinite else self._known_width
 
     @property
     def height(self) -> int:
-        """Convenience access to the world's height setting."""
-        return self.settings.height
-
-    def _expand_to_include(self, q: int, r: int) -> None:
-        """Increase settings.width/height so (q, r) lies within them."""
-        if not self.settings.infinite:
-            return
-        if q >= self.settings.width:
-            self.settings.width = q + 1
-        if r >= self.settings.height:
-            self.settings.height = r + 1
-
-    # ─────────────────────────────────────────────────────────────────────────
-    # == PROPERTIES & SETTINGS MANAGEMENT ==
-
-    @property
-    def width(self) -> int:
-        """Width of the world in hex columns."""
-        return self.settings.width
-
-    @property
-    def height(self) -> int:
-        """Height of the world in hex rows."""
-        return self.settings.height
+        """
+        Height of the world in hex rows. For finite worlds, equals settings.height.
+        For infinite worlds, equals the current known maximum row index + 1.
+        """
+        return self.settings.height if not self.settings.infinite else self._known_height
 
     @property
     def season(self) -> float:
@@ -572,16 +671,6 @@
         """
         self.season = (self._season + delta) % 1.0
 
-    @property
-    def width(self) -> int:
-        """World width in hex columns."""
-        return self.settings.width
-
-    @property
-    def height(self) -> int:
-        """World height in hex rows."""
-        return self.settings.height
-
     def mark_dirty(self) -> None:
         """
         Invalidate all per-tile caches and schedule water regeneration.
@@ -591,6 +680,21 @@
         self._temperature_cache.clear()
         self._moisture_cache.clear()
         self._biome_cache.clear()
+        self._basin_volume_map.clear()
+        self._dirty_rivers = True
+
+    def clear_all_caches(self) -> None:
+        """
+        Completely clear every cache (terrain, climate, water, lakes/rivers).
+        Next access will fully recompute.
+        """
+        self._elevation_cache.clear()
+        self._temperature_cache.clear()
+        self._moisture_cache.clear()
+        self._biome_cache.clear()
+        self._basin_volume_map.clear()
+        self.rivers.clear()
+        self.lakes.clear()
         self._dirty_rivers = True
 
     def __contains__(self, coord: Coordinate) -> bool:
@@ -608,13 +712,18 @@
     # ─────────────────────────────────────────────────────────────────────────
     # == CHUNK INITIALIZATION & CACHING ==
 
-    def _init_plates(self) -> List[Tuple[int, int, float]]:
-        """
-        Compute tectonic plate centers.
-        In this simplified noise-based generator plates are unused,
-        so return an empty list for compatibility.
-        """
-        return []
+    def _expand_to_include(self, q: int, r: int) -> None:
+        """
+        For infinite worlds, ensure that internal known_width/height are large enough
+        to include (q, r). Does NOT modify settings.width or settings.height.
+        """
+        if not self.settings.infinite:
+            return
+        # Expand known bounds
+        if q + 1 > self._known_width:
+            self._known_width = q + 1
+        if r + 1 > self._known_height:
+            self._known_height = r + 1
 
     def _tile_rng(self, q: int, r: int, tag: int) -> random.Random:
         """
@@ -628,7 +737,7 @@
         Returns:
             random.Random: A new RNG seeded by (_stable_hash(q, r, seed, tag)).
         """
-        seed = _stable_hash(q, r, self.settings.seed, tag)
+        seed = _stable_hash(q, r, self.settings.seed or 0, tag)
         return random.Random(seed)
 
     def _generate_chunk(self, cx: int, cy: int) -> None:
@@ -636,9 +745,9 @@
         Populate a rectangular chunk at chunk coordinates (cx, cy) with dimensions
         (chunk_width × chunk_height). Evicts the least-recently-used chunk when capacity is exceeded.
 
-        If a chunk has been previously evicted to disk, reloads it from the file instead of regenerating.
-        """
-        # If chunk was evicted to disk, reload it:
+        If a chunk was evicted to disk, reloads it from the file instead of regenerating.
+        """
+        # If chunk was evicted to disk, reload it
         if (cx, cy) in self.evicted_chunks:
             filepath = self.evicted_chunks.pop((cx, cy))
             try:
@@ -662,31 +771,42 @@
                 rows = min(self.chunk_height, self.settings.height - base_r)
                 cols = min(self.chunk_width, self.settings.width - base_q)
 
-            new_chunk: List[List[Hex]] = []
+            new_chunk: List[List[Optional[Hex]]] = []
+            new_hexes_for_fantasy: List[Hex] = []
             for r_off in range(rows):
-                row_tiles: List[Hex] = []
+                row_tiles: List[Optional[Hex]] = []
                 for q_off in range(cols):
                     q = base_q + q_off
                     r = base_r + r_off
                     if not self.settings.infinite:
                         if not (0 <= q < self.settings.width and 0 <= r < self.settings.height):
+                            row_tiles.append(None)
                             continue
                     tile = self._generate_hex(q, r)
                     row_tiles.append(tile)
-                if row_tiles:
-                    new_chunk.append(row_tiles)
+                    if tile:
+                        new_hexes_for_fantasy.append(tile)
+                # Pad row if incomplete (finite world, edge chunk)
+                if len(row_tiles) < self.chunk_width:
+                    row_tiles.extend([None] * (self.chunk_width - len(row_tiles)))
+                new_chunk.append(row_tiles)
+
+            # Optionally apply fantasy overlays as a batch
+            if self.settings.fantasy_level > 0.0 and new_hexes_for_fantasy:
+                apply_fantasy_overlays(new_hexes_for_fantasy, self.settings.fantasy_level)
 
             self.chunks[(cx, cy)] = new_chunk
-            # Generate water only for new tiles
+            # Mark water dirty for newly generated tiles
             self._dirty_rivers = True
-            if self.settings.infinite and not self._in_generate_water:
-                self.generate_water_features()
-
-            # Evict LRU chunk if over capacity
+
+            # Evict least recently used chunk if capacity exceeded
             if len(self.chunks) > self.max_active_chunks:
                 old_cx, old_cy = next(iter(self.chunks))
                 old_chunk = self.chunks.pop((old_cx, old_cy))
-                filepath = f"/tmp/world_chunk_{self.settings.seed}_{old_cx}_{old_cy}.pkl"
+                # Before serializing, remove cached entries for those coordinates
+                self._evict_chunk_caches(old_cx, old_cy)
+                # Serialize to disk
+                filepath = f"/tmp/world_chunk_{self.settings.seed or 0}_{old_cx}_{old_cy}.pkl"
                 try:
                     with open(filepath, "wb") as f:
                         pickle.dump(old_chunk, f)
@@ -695,6 +815,21 @@
                     # If serialization fails, just drop it from memory
                     pass
 
+    def _evict_chunk_caches(self, cx: int, cy: int) -> None:
+        """
+        Remove cached elevation/temperature/moisture/biome entries for all tiles
+        in chunk (cx, cy) before eviction to disk.
+        """
+        base_q = cx * self.chunk_width
+        base_r = cy * self.chunk_height
+        for r_off in range(self.chunk_height):
+            for q_off in range(self.chunk_width):
+                coord = (base_q + q_off, base_r + r_off)
+                self._elevation_cache.pop(coord, None)
+                self._temperature_cache.pop(coord, None)
+                self._moisture_cache.pop(coord, None)
+                self._biome_cache.pop(coord, None)
+
     def get(self, q: int, r: int) -> Optional[Hex]:
         """
         Retrieve the Hex at (q, r). If it doesn’t exist, generate its chunk on demand.
@@ -713,10 +848,10 @@
         else:
             self._expand_to_include(q, r)
 
-        cx = q // self.chunk_width
-        cy = r // self.chunk_height
+        cx, cy = q // self.chunk_width, r // self.chunk_height
         if (cx, cy) not in self.chunks:
             self._generate_chunk(cx, cy)
+
         # Mark chunk as recently used
         self.chunks.move_to_end((cx, cy))
         chunk = self.chunks.get((cx, cy))
@@ -728,27 +863,24 @@
         if row_idx >= len(chunk) or col_idx >= len(chunk[row_idx]):
             return None
 
-        return chunk[row_idx][col_idx]
+        h = chunk[row_idx][col_idx]
+        return h
 
     def all_hexes(self) -> Iterable[Hex]:
         """
-        Yield every generated Hex in a finite world, or every currently loaded chunk in an infinite world.
-
-        Returns:
-            Iterable[Hex]: All Hex objects that have been generated or cached.
+        Yield every generated Hex in a finite world, or every currently loaded chunk
+        in an infinite world.
         """
         for chunk in self.chunks.values():
             for row in chunk:
                 for h in row:
-                    yield h
-
-    def iter_all_coords(self) -> Iterable[Coordinate]:
+                    if h is not None:
+                        yield h
+
+    def iter_all_coords(self) -> Iterator[Coordinate]:
         """
         Yield all coordinate pairs in a finite world without generating Hex objects,
         or yield currently loaded chunk coordinates in an infinite world.
-
-        Returns:
-            Iterable[Coordinate]: (q, r) pairs.
         """
         if not self.settings.infinite:
             for r in range(self.settings.height):
@@ -757,7 +889,7 @@
         else:
             for (cx, cy), chunk in self.chunks.items():
                 for r_idx, row in enumerate(chunk):
-                    for q_idx, _ in enumerate(row):
+                    for q_idx, h in enumerate(row):
                         yield (cx * self.chunk_width + q_idx, cy * self.chunk_height + r_idx)
 
     # ─────────────────────────────────────────────────────────────────────────
@@ -766,88 +898,108 @@
     def _elevation(self, q: int, r: int) -> float:
         """
         Compute or retrieve cached elevation for tile (q, r).
-        Uses Perlin noise scaled by the ``elevation`` setting.
+        Uses LRU-cached `_elevation_value`.
         Returns a float in [0.0, 1.0].
         """
         coord = (q, r)
         if coord in self._elevation_cache:
             return self._elevation_cache[coord]
 
-        base = perlin_noise(float(q), float(r), self.settings.seed, scale=0.1)
-        amp = 0.5 + self.settings.elevation / 2.0
-        offset = self.settings.elevation - 0.5
-        elev = max(0.0, min(1.0, base * amp + offset))
+        elev = _elevation_value(
+            q, r,
+            self.settings.seed or 0,
+            self.settings.elevation,
+        )
         self._elevation_cache[coord] = elev
         return elev
 
-    def _temperature(self, q: int, r: int, elevation: float, season: float = 0.0) -> float:
+    def _temperature(self, q: int, r: int, elevation: float) -> float:
         """
         Compute or retrieve cached temperature for tile (q, r).
-        Uses Perlin noise and lapses with elevation.
-        Returns a float in [0, 1].
+        Uses LRU-cached `_temperature_value`, factoring in elevation.
+        Returns a float in [0.0, 1.0].
         """
         coord = (q, r)
         if coord in self._temperature_cache:
             return self._temperature_cache[coord]
 
-        base = perlin_noise(float(q), float(r), self.settings.seed ^ 0x1234, scale=0.1)
-        amp = 0.5 + self.settings.temperature / 2.0
-        offset = self.settings.temperature - 0.5
-        temp = base * amp + offset
-        temp -= elevation * self.settings.lapse_rate
-        temp = max(0.0, min(1.0, temp))
+        temp = _temperature_value(
+            q, r,
+            (self.settings.seed or 0) ^ 0x1234,
+            self.settings.temperature,
+            self.settings.lapse_rate,
+            elevation,
+        )
         self._temperature_cache[coord] = temp
         return temp
 
-    def _moisture(self, q: int, r: int, elevation: float, season: float = 0.0) -> float:
+    def _moisture(self, q: int, r: int, elevation: float) -> float:
         """
         Compute or retrieve cached moisture for tile (q, r).
         Uses an orographic moisture model with wind effects.
-        Returns a float in [0, 1].
+        Returns a float in [0.0, 1.0].
         """
         coord = (q, r)
         if coord in self._moisture_cache:
             return self._moisture_cache[coord]
 
         # Base moisture decreases toward poles
-        lat = float(r) / float(self.settings.height - 1) if self.settings.height > 1 else 0.5
-        base_moist = 1.0 - abs(lat - 0.5) * 2.0
-        base_moist *= self.settings.moisture
-
+        lat = float(r) / float(self.height - 1) if self.height > 1 else 0.5
+        base_moist = (1.0 - abs(lat - 0.5) * 2.0) * self.settings.moisture
+
+        # Add small tile-level variation
         tile_rng = self._tile_rng(q, r, 0xBEEF)
         variation = tile_rng.uniform(-0.1, 0.1) * self.settings.moisture
         base_moist += variation
-        base_moist += math.sin(2.0 * math.pi * season) * self.settings.seasonal_amplitude * 0.5
+
+        # Seasonal oscillation
+        base_moist += math.sin(2.0 * math.pi * self._season) * self.settings.seasonal_amplitude * 0.5
         moisture = max(0.0, min(1.0, base_moist))
 
+        # If world too small for orographic effect, skip
+        if self.width < 2 or self.height < 2:
+            self._moisture_cache[coord] = moisture
+            return moisture
+
+        # Determine wind direction effect
+        wind = self.settings.wind_dir
         thresh = getattr(self.settings, "orographic_threshold", 0.6)
         factor = getattr(self.settings, "orographic_factor", 0.3)
-        wind = self.settings.wind_dir
 
         if wind in (1, 3):
-            start = 0 if wind == 1 else self.settings.width - 1
+            # East (1) or West (3)
+            start = 0 if wind == 1 else self.width - 1
             step = 1 if wind == 1 else -1
             rng_range = range(start, q + step, step)
             coord_func = lambda x: (x, r)
         else:
-            start = 0 if wind == 2 else self.settings.height - 1
+            # South (2) or North (4)
+            start = 0 if wind == 2 else self.height - 1
             step = 1 if wind == 2 else -1
             rng_range = range(start, r + step, step)
             coord_func = lambda y: (q, y)
 
         precip = 0.0
-        prev_elev = 0.0
+        prev_elev = elevation
+        mo = moisture
         for idx in rng_range:
             cq, cr = coord_func(idx)
-            elev = elevation if (cq, cr) == (q, r) else self._elevation(cq, cr)
-            precip = max(0.0, moisture * (1.0 - elev))
+            if not (0 <= cq < self.width and 0 <= cr < self.height):
+                continue
             if (cq, cr) == (q, r):
+                # For the target tile, precipitation = moisture minus any orographic loss
+                precip = max(0.0, mo * (1.0 - elevation))
                 break
-            loss = precip * 0.5
-            if elev > thresh and elev > prev_elev:
-                loss += (elev - thresh) * factor * self.settings.wind_strength
-            moisture = max(0.0, moisture - loss)
-            prev_elev = elev
+
+            neigh_elev = self._elevation(cq, cr)
+            precip = max(0.0, mo * (1.0 - neigh_elev))
+            # Orographic loss if neighbor is a rising terrain relative to prev
+            if neigh_elev > thresh and neigh_elev > prev_elev:
+                mo = max(0.0, mo - (precip * 0.5 + (neigh_elev - thresh) * factor * self.settings.wind_strength))
+            else:
+                mo = max(0.0, mo - precip * 0.5)
+
+            prev_elev = neigh_elev
 
         moist = max(0.0, min(1.0, precip))
         self._moisture_cache[coord] = moist
@@ -862,23 +1014,7 @@
         if coord in self._biome_cache:
             return self._biome_cache[coord]
 
-        # Regional seed for cluster consistency
-        region_size = getattr(self.settings, "biome_region_size", 10)
-        region_q = q // region_size
-        region_r = r // region_size
-        region_seed = _stable_hash(region_q, region_r, self.settings.seed, 0x1001)
-
-        # Tile seed for minor randomness
-        tile_seed = _stable_hash(region_seed, q, r, 0x1002)
-        tile_rng = random.Random(tile_seed)
-
-        biome_str = _determine_biome_tile(
-            elevation=elevation,
-            temperature=temperature,
-            rainfall=rainfall,
-            settings=self.settings,
-            tile_rng=tile_rng,
-        )
+        biome_str = determine_biome_at(q, r, elevation, temperature, rainfall, self.settings)
         self._biome_cache[coord] = biome_str
         return biome_str
 
@@ -888,8 +1024,8 @@
         temperature, moisture, biome, resources, and fantasy overlays if enabled.
         """
         elevation = self._elevation(q, r)
-        temperature = self._temperature(q, r, elevation, self._season)
-        rainfall = self._moisture(q, r, elevation, self._season)
+        temperature = self._temperature(q, r, elevation)
+        rainfall = self._moisture(q, r, elevation)
         biome = self._biome(q, r, elevation, temperature, rainfall)
 
         tile_rng = self._tile_rng(q, r, 0x2000)  # “resource generation” tag
@@ -904,9 +1040,6 @@
             resources=resources,
         )
 
-        if self.settings.fantasy_level > 0.0:
-            apply_fantasy_overlays([h], self.settings.fantasy_level)
-
         return h
 
     # ─────────────────────────────────────────────────────────────────────────
@@ -919,28 +1052,22 @@
         result: CoordinateList = []
         for dq, dr in HEX_DIRECTIONS:
             nq, nr = q + dq, r + dr
-            if self.settings.infinite:
+            if self.settings.infinite or (0 <= nq < self.width and 0 <= nr < self.height):
                 result.append((nq, nr))
-            else:
-                if 0 <= nq < self.settings.width and 0 <= nr < self.settings.height:
-                    result.append((nq, nr))
         return result
 
     def _neighbors_elevated(self, q: int, r: int) -> CoordinateList:
         """
         Return coordinates of neighbors whose elevation is already cached (or computed).
-        This ensures we can compare elevations without key errors.
+        Ensures we can compare elevations without missing keys.
         """
         result: CoordinateList = []
         for dq, dr in HEX_DIRECTIONS:
             nq, nr = q + dq, r + dr
-            if self.settings.infinite:
+            if self.settings.infinite or (0 <= nq < self.width and 0 <= nr < self.height):
+                # Force compute elevation before adding
                 _ = self._elevation(nq, nr)
                 result.append((nq, nr))
-            else:
-                if 0 <= nq < self.settings.width and 0 <= nr < self.settings.height:
-                    _ = self._elevation(nq, nr)
-                    result.append((nq, nr))
         return result
 
     def _downhill_neighbor(self, q: int, r: int) -> Optional[Coordinate]:
@@ -960,14 +1087,15 @@
 
     def _collect_initial_flow_and_downhill(self) -> tuple[FlowMap, Dict[Coordinate, Optional[Coordinate]]]:
         """
-        Step A: Compute initial flow_map and downhill_map for each tile in the relevant bounds.
-        Returns:
-            flow_map: Dict mapping each (q, r) to its rainfall-based flow value.
-            downhill_map: Dict mapping each (q, r) to the chosen downhill neighbor or None.
+        A) Compute initial flow_map and downhill_map for each tile in the relevant bounds.
+           Returns:
+             - flow_map: Dict mapping each (q, r) to its rainfall-based flow value.
+             - downhill_map: Dict mapping each (q, r) to the chosen downhill neighbor or None.
         """
         flow_map: FlowMap = {}
         downhill_map: Dict[Coordinate, Optional[Coordinate]] = {}
 
+        # If no chunks loaded, nothing to do
         if not self.chunks:
             self.rivers.clear()
             self.lakes.clear()
@@ -976,12 +1104,14 @@
 
         for (cx, cy), chunk in self.chunks.items():
             for r_idx, row_tiles in enumerate(chunk):
-                for q_idx, _ in enumerate(row_tiles):
+                for q_idx, tile in enumerate(row_tiles):
+                    if tile is None:
+                        continue
                     q = cx * self.chunk_width + q_idx
                     r = cy * self.chunk_height + r_idx
 
-                    elev = self._elevation(q, r)
-                    rain_amt = self._moisture(q, r, elev, self._season) * self.settings.rainfall_intensity
+                    elev = tile.elevation
+                    rain_amt = tile.moisture * self.settings.rainfall_intensity
                     flow_map[(q, r)] = rain_amt
 
                     dn = self._downhill_neighbor(q, r)
@@ -992,9 +1122,13 @@
 
         return flow_map, downhill_map
 
-    def _accumulate_flows(self, flow_map: FlowMap, downhill_map: Dict[Coordinate, Optional[Coordinate]]) -> None:
-        """
-        Step B & C: Sort coords by descending elevation, accumulate flow downstream,
+    def _accumulate_flows(
+        self,
+        flow_map: FlowMap,
+        downhill_map: Dict[Coordinate, Optional[Coordinate]],
+    ) -> None:
+        """
+        Steps B & C: Sort coords by descending elevation, accumulate flow downstream,
         and optionally create tributaries. Modifies flow_map in place.
         """
         coords_sorted = sorted(
@@ -1012,6 +1146,7 @@
                 flow_map[d] = flow_map.get(d, 0.0) + flow_map[c]
                 downhill_map.setdefault(d, self._downhill_neighbor(*d))
                 visited.add(c)
+
                 branch_threshold = self.settings.river_branch_threshold * self.settings.rainfall_intensity
                 if flow_map[c] > branch_threshold:
                     neighbor_coords = self._neighbors_elevated(*c)
@@ -1031,9 +1166,11 @@
                             downhill_map.setdefault(second_best, self._downhill_neighbor(*second_best))
                             visited.add(second_best)
 
-    def _determine_thresholds(self, flow_values: Iterable[float]) -> tuple[float, float]:
-        """
-        Step D: Given all flow amounts, compute:
+    def _determine_thresholds(
+        self, flow_values: Iterable[float]
+    ) -> tuple[float, float]:
+        """
+        Given all flow amounts, compute:
           - river_threshold: min flow to count as a river segment
           - lake_threshold: min flow to count as a lake (no downhill neighbor)
         """
@@ -1048,13 +1185,12 @@
 
     def _clear_old_water_flags(self, coords: Iterable[Coordinate]) -> None:
         """
-        Step E(i): Clear old river/lake flags for each loaded tile in coords.
+        Clear old river/lake flags for each loaded tile in coords.
         """
         for (q, r) in coords:
             if not self.settings.infinite and not (0 <= q < self.settings.width and 0 <= r < self.settings.height):
                 continue
-            cx = q // self.chunk_width
-            cy = r // self.chunk_height
+            cx, cy = q // self.chunk_width, r // self.chunk_height
             chunk = self.chunks.get((cx, cy))
             if not chunk:
                 continue
@@ -1063,9 +1199,10 @@
             if r_idx >= len(chunk) or q_idx >= len(chunk[r_idx]):
                 continue
             h = chunk[r_idx][q_idx]
-            h.river = False
-            h.lake = False
-            h.water_flow = 0.0
+            if h:
+                h.river = False
+                h.lake = False
+                h.water_flow = 0.0
 
     def _identify_and_flag_rivers_lakes(
         self,
@@ -1075,7 +1212,8 @@
         lake_thresh: float,
     ) -> tuple[List[RiverSegment], List[Coordinate]]:
         """
-        Steps E(ii) & (iii): Identify rivers & lakes, yield lists of new_rivers and new_lakes.
+        Identify rivers & lakes based on thresholds.
+        Returns (new_rivers, new_lakes).
         """
         new_rivers: List[RiverSegment] = []
         new_lakes: List[Coordinate] = []
@@ -1110,8 +1248,11 @@
                     h_c.lake = True
                     h_c.terrain = "water"
                     lake_rng = self._tile_rng(c[0], c[1], 0x3020)
-                    h_c.resources = generate_resources(lake_rng, "water")
-
+                    # Merge water resources instead of overwriting
+                    water_res = generate_resources(lake_rng, "water")
+                    h_c.resources.update(water_res)
+
+        # If no natural lakes but rainfall intensity is high, ensure at least one sink
         if not new_lakes and self.settings.rainfall_intensity >= 1.0:
             lowest = min(flow_map.keys(), key=lambda c: self._elevation(c[0], c[1]))
             h_low = self.get(*lowest)
@@ -1119,19 +1260,27 @@
                 h_low.lake = True
                 h_low.terrain = "water"
                 lake_rng = self._tile_rng(lowest[0], lowest[1], 0x3020)
-                h_low.resources = generate_resources(lake_rng, "water")
+                water_res = generate_resources(lake_rng, "water")
+                h_low.resources.update(water_res)
                 new_lakes.append(lowest)
 
         return new_rivers, new_lakes
 
-    def _lake_outflow(self, new_lakes: List[Coordinate], overflow_thresh: float) -> None:
-        """
-        Step E(iv): For each new lake over the overflow threshold, create a river
-        segment from the lake to its lowest neighbor.
+    def _lake_outflow(
+        self,
+        new_lakes: List[Coordinate],
+        overflow_thresh: float,
+    ) -> None:
+        """
+        For each new lake over the overflow threshold, create a river segment
+        from the lake to its lowest neighbor.
         """
         for lake_coord in new_lakes:
             h_lake = self.get(*lake_coord)
-            if not h_lake or h_lake.water_flow <= overflow_thresh:
+            if not h_lake:
+                continue
+            lake_flow = getattr(h_lake, "water_flow", 0.0)
+            if lake_flow <= overflow_thresh:
                 continue
 
             q0, r0 = lake_coord
@@ -1145,19 +1294,16 @@
                     lowest_neighbor = n
             if lowest_neighbor:
                 h_out = self.get(*lowest_neighbor)
-<<<<<<< HEAD
                 if h_out:
-                    strength = h_lake.water_flow - overflow_thresh
-=======
-                if h_lake and h_out:
-                    strength = getattr(h_lake, "water_flow", 0.0)
->>>>>>> 93aa3713
+                    strength = lake_flow - overflow_thresh
                     self.rivers.append(RiverSegment(lake_coord, lowest_neighbor, strength))
                     h_lake.river = True
                     h_out.river = True
 
     def _merge_river_segments(self) -> None:
-        """Combine duplicate river segments so merged rivers have accumulated strength."""
+        """
+        Combine duplicate river segments so merged rivers have accumulated strength.
+        """
         merged: Dict[Tuple[Coordinate, Coordinate], float] = {}
         for seg in self.rivers:
             key = (seg.start, seg.end)
@@ -1177,105 +1323,54 @@
           E) Identify rivers & lakes.
           F) Lake outflows.
         """
-        if not self._dirty_rivers or self._in_generate_water:
+        if not self._dirty_rivers or self._water_lock_count > 0:
             return
-        self._in_generate_water = True
-
-        flow_map, downhill_map = self._collect_initial_flow_and_downhill()
-        if not flow_map:
-            self.rivers.clear()
-            self.lakes.clear()
+
+        # Re-entrant lock start
+        self._water_lock_count += 1
+        try:
+            flow_map, downhill_map = self._collect_initial_flow_and_downhill()
+            if not flow_map:
+                self.rivers.clear()
+                self.lakes.clear()
+                self._dirty_rivers = False
+                return
+
+            self._accumulate_flows(flow_map, downhill_map)
+            river_thresh, lake_thresh = self._determine_thresholds(flow_map.values())
+            overflow_thresh = lake_thresh * getattr(self.settings, "lake_overflow_fraction", 0.5)
+            persistent_thresh = lake_thresh * getattr(self.settings, "persistent_lake_fraction", 0.5)
+
+            all_coords = list(flow_map.keys())
+            self._clear_old_water_flags(all_coords)
+
+            for (q, r), fval in flow_map.items():
+                h = self.get(q, r)
+                if h:
+                    h.water_flow = fval
+
+            new_rivers, new_lakes = self._identify_and_flag_rivers_lakes(
+                flow_map, downhill_map, river_thresh, lake_thresh
+            )
+            # Store basin volumes for sinks
+            self._basin_volume_map = {
+                c: flow_map[c] for c, dn in downhill_map.items() if dn is None
+            }
+            self.rivers = new_rivers
+            self.lakes = new_lakes
+
+            for c in new_lakes:
+                h = self.get(*c)
+                if h:
+                    h.persistent_lake = h.water_flow >= persistent_thresh
+
+            self._lake_outflow(new_lakes, overflow_thresh)
+            self._merge_river_segments()
+
             self._dirty_rivers = False
-            self._in_generate_water = False
-            return
-
-        self._accumulate_flows(flow_map, downhill_map)
-        river_thresh, lake_thresh = self._determine_thresholds(flow_map.values())
-<<<<<<< HEAD
-        overflow_thresh = lake_thresh * self.settings.lake_overflow_fraction
-        persistent_thresh = lake_thresh * self.settings.persistent_lake_fraction
-        all_coords = flow_map.keys()
-=======
-        all_coords = list(flow_map.keys())
->>>>>>> 93aa3713
-
-        self._clear_old_water_flags(all_coords)
-        for (q, r), fval in flow_map.items():
-            h = self.get(q, r)
-            if h:
-                h.water_flow = fval
-        new_rivers, new_lakes = self._identify_and_flag_rivers_lakes(
-            flow_map, downhill_map, river_thresh, lake_thresh
-        )
-        self._basin_volume_map = {
-            c: flow_map[c] for c, dn in downhill_map.items() if dn is None
-        }
-        self.rivers = new_rivers
-        self.lakes = new_lakes
-        for c in new_lakes:
-            h = self.get(*c)
-            if h:
-                h.persistent_lake = h.water_flow >= persistent_thresh
-        self._lake_outflow(new_lakes, overflow_thresh)
-
-        # Combine duplicate segments to allow merged rivers
-        self._merge_river_segments()
-
-        self._dirty_rivers = False
-        self._in_generate_water = False
-
-    def _generate_rivers(self) -> None:
-        """
-        Generate rivers and lakes using a simple flow accumulation model for finite worlds.
-        Deprecated in favor of `generate_water_features` for more sophisticated generation.
-        """
-        for coord in self.iter_all_coords():
-            _ = self.get(*coord)
-
-        flow: FlowMap = {}
-        downhill: Dict[Coordinate, Optional[Coordinate]] = {}
-
-        for q, r in self.iter_all_coords():
-            elev = self._elevation(q, r)
-            rain = self._moisture(q, r, elev, self._season) * self.settings.rainfall_intensity
-            flow[(q, r)] = rain
-            dn = self._downhill_neighbor(q, r)
-            if dn and self._elevation(*dn) < elev:
-                downhill[(q, r)] = dn
-            else:
-                downhill[(q, r)] = None
-
-        coords_sorted = sorted(flow.keys(), key=lambda c: self._elevation(c[0], c[1]), reverse=True)
-        for c in coords_sorted:
-            d = downhill[c]
-            if d:
-                flow[d] = flow.get(d, 0.0) + flow[c]
-
-        self.rivers.clear()
-        self.lakes.clear()
-
-        threshold = getattr(self.settings, "river_threshold", 0.5)
-        for c in coords_sorted:
-            h = self.get(*c)
-            if not h:
-                continue
-            fval = flow.get(c, 0.0)
-            d = downhill[c]
-            if d and fval >= threshold:
-                self.rivers.append(RiverSegment(c, d, fval))
-                h.river = True
-                h.water_flow = fval
-                h_d = self.get(*d)
-                if h_d:
-                    h_d.river = True
-            elif d is None and fval >= threshold:
-                h.lake = True
-                h.terrain = "water"
-                lake_rng = self._tile_rng(c[0], c[1], 0x3020)
-                h.resources = generate_resources(lake_rng, "water")
-                self.lakes.append(c)
-
-        self._dirty_rivers = False
+        finally:
+            # Re-entrant lock end
+            self._water_lock_count -= 1
 
     # ─────────────────────────────────────────────────────────────────────────
     # == RESOURCES & ROADS ==
@@ -1292,7 +1387,7 @@
         Returns:
             Dict[ResourceType,int]: Total resource counts by type.
         """
-        totals: Dict[ResourceType, int] = {r: 0 for r in ResourceType}
+        totals: Dict[ResourceType, int] = {rtype: 0 for rtype in ResourceType}
         for dy in range(-radius, radius + 1):
             for dx in range(-radius, radius + 1):
                 coord = (x + dx, y + dy)
@@ -1302,6 +1397,13 @@
                         totals[rtype] = totals.get(rtype, 0) + amt
         return {rtype: amt for rtype, amt in totals.items() if amt > 0}
 
+    def _validate_coord(self, coord: Any) -> None:
+        """
+        Ensure that coord is a 2-tuple of ints.
+        """
+        if not (isinstance(coord, tuple) and len(coord) == 2 and all(isinstance(c, int) for c in coord)):
+            raise InvalidCoordinateError(f"Coordinate must be a tuple of two ints, got {coord!r}")
+
     def has_road(self, start: Coordinate, end: Coordinate) -> bool:
         """
         Return True if a bidirectional road exists between start and end.
@@ -1313,6 +1415,8 @@
         Returns:
             bool: True if a road exists in either direction.
         """
+        self._validate_coord(start)
+        self._validate_coord(end)
         for r in self.roads:
             if (r.start == start and r.end == end) or (r.start == end and r.end == start):
                 return True
@@ -1329,14 +1433,8 @@
         Raises:
             InvalidCoordinateError: If endpoints are not valid (non-integer tuples, out of bounds, or identical).
         """
-        if not (
-            isinstance(start, tuple)
-            and isinstance(end, tuple)
-            and len(start) == 2
-            and len(end) == 2
-            and all(isinstance(c, int) for c in start + end)
-        ):
-            raise InvalidCoordinateError(f"Road endpoints must be (int,int) tuples, got {start}, {end}")
+        self._validate_coord(start)
+        self._validate_coord(end)
         if start == end:
             raise InvalidCoordinateError("Cannot build a road from a tile to itself.")
         if start not in self or end not in self:
@@ -1358,66 +1456,81 @@
         Returns:
             float: 1.5 with a road, else 1.0.
         """
-        if not (
-            isinstance(start, tuple)
-            and isinstance(end, tuple)
-            and len(start) == 2
-            and len(end) == 2
-            and all(isinstance(c, int) for c in start + end)
-        ):
-            raise InvalidCoordinateError(f"Trade endpoints must be (int,int) tuples, got {start}, {end}")
+        self._validate_coord(start)
+        self._validate_coord(end)
+        if start == end:
+            raise InvalidCoordinateError("Cannot compute trade efficiency for identical coordinates.")
         if start not in self or end not in self:
             raise InvalidCoordinateError(f"Cannot compute trade efficiency: out of bounds: {start}, {end}")
         return 1.5 if self.has_road(start, end) else 1.0
 
-
-# ─────────────────────────────────────────────────────────────────────────────
-# == SETTINGS ADJUSTMENT HELPER ==
-
-def adjust_settings(settings: WorldSettings, **kwargs: Any) -> None:
-    """
-    Adjust world settings safely. Float values are clamped to [0.0, 1.0];
-    int/bool values are assigned only if types match; other mismatches raise TypeError.
-    Automatically marks caches dirty if a relevant field is changed.
-
-    Args:
-        settings (WorldSettings): The settings object to modify in-place.
-        **kwargs: Field=value pairs indicating new settings.
-
-    Raises:
-        TypeError: If a provided value’s type does not match the existing field’s type.
-    """
-    for key, val in kwargs.items():
-        if not hasattr(settings, key):
-            continue
-        current = getattr(settings, key)
-        if isinstance(current, float) and isinstance(val, (int, float)):
-            new_val = float(max(0.0, min(1.0, float(val))))
-            setattr(settings, key, new_val)
-        elif isinstance(current, int) and isinstance(val, int):
-            setattr(settings, key, val)
-        elif isinstance(current, bool) and isinstance(val, bool):
-            setattr(settings, key, val)
-        else:
-            raise TypeError(f"Cannot assign value of type {type(val)} to setting '{key}'.")
-
-    dirty_fields = {
-        "elevation",
-        "temperature",
-        "moisture",
-        "rainfall_intensity",
-        "plate_activity",
-        "fantasy_level",
-        "wind_strength",
-        "seasonal_amplitude",
-        "orographic_threshold",
-        "orographic_factor",
-        "river_branch_threshold",
-        "river_branch_chance",
-    }
-    if any(field in kwargs for field in dirty_fields):
-        # Consumers should call `world.mark_dirty()` after calling adjust_settings.
-        pass
+    # ─────────────────────────────────────────────────────────────────────────
+    # == SETTINGS ADJUSTMENT HELPER ==
+
+    @staticmethod
+    def adjust_settings(
+        settings: WorldSettings, world: Optional[World] = None, **kwargs: Any
+    ) -> None:
+        """
+        Adjust world settings safely. Float values are clamped to [0.0, 1.0];
+        int/bool values are assigned only if types match; other mismatches raise TypeError.
+        Automatically marks caches dirty if a relevant field is changed.
+
+        Args:
+            settings (WorldSettings): The settings object to modify in-place.
+            world (Optional[World]): If provided, call world.mark_dirty() when dirty fields change.
+            **kwargs: Field=value pairs indicating new settings.
+
+        Raises:
+            TypeError: If a provided value’s type does not match the existing field’s type.
+        """
+        dirty_fields = {
+            "elevation",
+            "temperature",
+            "moisture",
+            "rainfall_intensity",
+            "plate_activity",
+            "fantasy_level",
+            "wind_strength",
+            "seasonal_amplitude",
+            "orographic_threshold",
+            "orographic_factor",
+            "river_branch_threshold",
+            "river_branch_chance",
+        }
+
+        marked_dirty = False
+        for key, val in kwargs.items():
+            if not hasattr(settings, key):
+                continue
+            current = getattr(settings, key)
+            if isinstance(current, float) and isinstance(val, (int, float)):
+                new_val = float(max(0.0, min(1.0, float(val))))
+                setattr(settings, key, new_val)
+                if key in dirty_fields:
+                    marked_dirty = True
+            elif isinstance(current, int) and isinstance(val, int):
+                setattr(settings, key, val)
+                if key in dirty_fields:
+                    marked_dirty = True
+            elif isinstance(current, bool) and isinstance(val, bool):
+                setattr(settings, key, val)
+                if key in dirty_fields:
+                    marked_dirty = True
+            else:
+                raise TypeError(f"Cannot assign value of type {type(val)} to setting '{key}'.")
+
+        if marked_dirty and world is not None:
+            world.mark_dirty()
+
+    # ─────────────────────────────────────────────────────────────────────────
+    # == WORLD REPRESENTATION ==
+
+    def __repr__(self) -> str:
+        return (
+            f"World(width={self.width}, height={self.height}, "
+            f"chunks_loaded={len(self.chunks)}, rivers={len(self.rivers)}, lakes={len(self.lakes)})"
+        )
 
 
 # ─────────────────────────────────────────────────────────────────────────────
@@ -1427,7 +1540,8 @@
     "World",
     "Road",
     "RiverSegment",
-    "perlin_noise",
+    "_stable_hash",
+    "determine_biome_at",
     "ResourceType",
     "STRATEGIC_RESOURCES",
     "LUXURY_RESOURCES",
@@ -1435,6 +1549,6 @@
     "register_biome_color",
     "register_biome_rule",
     "InvalidCoordinateError",
-    "adjust_settings",
-    "determine_biome",
+    "World.adjust_settings",
+    "InvalidCoordinateError",
 ]