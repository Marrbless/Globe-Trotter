from __future__ import annotations

"""World generation and management utilities."""

import random
from dataclasses import dataclass, field
from enum import Enum
from typing import Dict, List, Tuple, Optional

from .generation import generate_elevation_map, terrain_from_elevation

Coordinate = Tuple[int, int]


class ResourceType(Enum):
    """Supported resource types found on hexes."""
    FOOD = "food"
    WOOD = "wood"
    STONE = "stone"
    ORE = "ore"
    METAL = "metal"
    CLOTH = "cloth"
    GOLD = "gold"
    IRON = "iron"


@dataclass(frozen=True)
class Road:
    start: Coordinate
    end: Coordinate


@dataclass(frozen=True)
class RiverSegment:
    """A start/end pair describing a single river edge."""
    start: Coordinate
    end: Coordinate


@dataclass
class WorldSettings:
    """Configuration values for world generation."""

    seed: int = 0
    width: int = 50
    height: int = 50
    biome_distribution: Dict[str, float] = field(
        default_factory=lambda: {
            "plains": 0.4,
            "forest": 0.3,
            "desert": 0.2,
            "mountain": 0.1,
        }
    )
    weather_patterns: Dict[str, float] = field(
        default_factory=lambda: {"rain": 0.3, "dry": 0.5, "snow": 0.2}
    )
    moisture: float = 0.5
    elevation: float = 0.5
    temperature: float = 0.5
<<<<<<< HEAD
    tectonic_activity: float = 0.5
=======
    rainfall_intensity: float = 0.5
    sea_level: float = 0.3
    plate_activity: float = 0.5
    base_height: float = 0.5
>>>>>>> 4064378e


@dataclass
class Hex:
    """Represents a single hex tile in the world."""

    coord: Coordinate
    terrain: str = "plains"
    elevation: float = 0.0
    moisture: float = 0.0
    temperature: float = 0.0
    resources: Dict[ResourceType, int] = field(default_factory=dict)
    flooded: bool = False
    ruined: bool = False
    river: bool = False
    lake: bool = False

    def __getitem__(self, key: str):
        return getattr(self, key)

    def __setitem__(self, key: str, value) -> None:
        setattr(self, key, value)


def initialize_random(settings: WorldSettings) -> random.Random:
    """Create a random generator based on the provided seed."""
    return random.Random(settings.seed)


def generate_terrain_type(rng: random.Random, settings: WorldSettings) -> str:
    """Choose a biome based on distribution weights."""
    biomes = list(settings.biome_distribution.keys())
    weights = list(settings.biome_distribution.values())
    return rng.choices(biomes, weights=weights, k=1)[0]


def generate_resources(rng: random.Random, terrain: str) -> Dict[ResourceType, int]:
    """Generate resources for a hex based on its terrain."""
    resources: Dict[ResourceType, int] = {}

    if terrain == "forest":
        resources[ResourceType.WOOD] = rng.randint(5, 15)
        if rng.random() < 0.3:
            resources[ResourceType.STONE] = rng.randint(1, 4)
    elif terrain == "mountain":
        resources[ResourceType.STONE] = rng.randint(5, 15)
        if rng.random() < 0.7:
            resources[ResourceType.ORE] = rng.randint(1, 5)
    elif terrain == "plains":
        if rng.random() < 0.5:
            resources[ResourceType.WOOD] = rng.randint(1, 5)
        if rng.random() < 0.4:
            resources[ResourceType.STONE] = rng.randint(1, 4)
    elif terrain == "desert":
        if rng.random() < 0.2:
            resources[ResourceType.STONE] = rng.randint(1, 3)
    return resources


class World:
    """Collection of hexes with optional road network."""

    def __init__(
        self,
        width: int = 50,
        height: int = 50,
        *,
        seed: int = 0,
        settings: Optional[WorldSettings] = None,
    ) -> None:
        self.settings = settings or WorldSettings(seed=seed, width=width, height=height)
        self.hexes: List[List[Hex]] = []
        self.roads: List[Road] = []
        self.rivers: List[RiverSegment] = []
        self.lakes: List[Coordinate] = []
        self.rng = initialize_random(self.settings)
        self._generate_hexes()
        self._generate_rivers()

    @property
    def width(self) -> int:
        return self.settings.width

    @property
    def height(self) -> int:
        return self.settings.height

    def _generate_hexes(self) -> None:
        elevation_map = generate_elevation_map(self.settings.width, self.settings.height, self.settings)
        for r in range(self.settings.height):
            row: List[Hex] = []
            for q in range(self.settings.width):
                elevation = elevation_map[r][q]
                row.append(self._generate_hex(q, r, elevation))
            self.hexes.append(row)

    def _generate_hex(self, q: int, r: int, elevation: float) -> Hex:
        terrain = terrain_from_elevation(elevation, self.settings)
        moisture = self.rng.random() * self.settings.moisture
        temperature = self.rng.random() * self.settings.temperature
        resources = generate_resources(self.rng, terrain)
        return Hex(
            coord=(q, r),
            terrain=terrain,
            elevation=elevation,
            moisture=moisture,
            temperature=temperature,
            resources=resources,
        )

    def _neighbors(self, q: int, r: int) -> List[Coordinate]:
        directions = [(1, 0), (-1, 0), (0, 1), (0, -1), (1, -1), (-1, 1)]
        return [
            (q + dq, r + dr)
            for dq, dr in directions
            if self.get(q + dq, r + dr) is not None
        ]

    def _downhill_neighbor(self, q: int, r: int) -> Optional[Coordinate]:
        current = self.get(q, r)
        if current is None:
            return None
        best: Optional[Coordinate] = None
        best_elev = current.elevation
        for nq, nr in self._neighbors(q, r):
            neighbor = self.get(nq, nr)
            if neighbor and neighbor.elevation < best_elev:
                best_elev = neighbor.elevation
                best = (nq, nr)
        return best

    def _generate_rivers(self) -> None:
        """Create simple rivers flowing downhill based on elevation."""
        density = max(0.0, min(1.0, self.settings.rainfall_intensity))
        seeds = max(1, int(density * 5))
        for _ in range(seeds):
            # choose a random high elevation starting hex
            for _ in range(100):
                q = self.rng.randint(0, self.width - 1)
                r = self.rng.randint(0, self.height - 1)
                h = self.get(q, r)
                if h and h.elevation > self.settings.elevation * 0.7:
                    break
            else:
                continue

            current = (q, r)
            visited: set[Coordinate] = set()
            while current and current not in visited:
                visited.add(current)
                nxt = self._downhill_neighbor(*current)
                if not nxt or nxt == current:
                    self.lakes.append(current)
                    self.get(*current).lake = True
                    break
                self.rivers.append(RiverSegment(current, nxt))
                self.get(*current).river = True
                current = nxt

    def get(self, q: int, r: int) -> Optional[Hex]:
        if 0 <= q < self.settings.width and 0 <= r < self.settings.height:
            return self.hexes[r][q]
        return None

    def resources_near(self, x: int, y: int, radius: int = 1) -> Dict[ResourceType, int]:
        totals: Dict[ResourceType, int] = {r: 0 for r in ResourceType}
        for dy in range(-radius, radius + 1):
            for dx in range(-radius, radius + 1):
                hex_ = self.get(x + dx, y + dy)
                if hex_:
                    for rtype, amt in hex_.resources.items():
                        totals[rtype] += amt
        return {r: amt for r, amt in totals.items() if amt > 0}

    def has_road(self, start: Coordinate, end: Coordinate) -> bool:
        for road in self.roads:
            if (road.start == start and road.end == end) or (
                road.start == end and road.end == start
            ):
                return True
        return False

    def add_road(self, start: Coordinate, end: Coordinate) -> None:
        if not self.get(*start) or not self.get(*end):
            raise ValueError("Invalid road endpoints")
        if start == end:
            raise ValueError("Road must connect two different hexes")
        if not self.has_road(start, end):
            self.roads.append(Road(start, end))

    def trade_efficiency(self, start: Coordinate, end: Coordinate) -> float:
        base = 1.0
        if self.has_road(start, end):
            return base * 1.5
        return base


def adjust_settings(
    settings: WorldSettings,
    *,
    moisture: float | None = None,
    elevation: float | None = None,
    temperature: float | None = None,
<<<<<<< HEAD
    tectonic_activity: float | None = None,
=======
    rainfall_intensity: float | None = None,
    sea_level: float | None = None,
    plate_activity: float | None = None,
    base_height: float | None = None,
>>>>>>> 4064378e
) -> None:
    """Adjust world sliders before final generation."""
    if moisture is not None:
        settings.moisture = max(0.0, min(1.0, moisture))
    if elevation is not None:
        settings.elevation = max(0.0, min(1.0, elevation))
    if temperature is not None:
        settings.temperature = max(0.0, min(1.0, temperature))
<<<<<<< HEAD
    if tectonic_activity is not None:
        settings.tectonic_activity = max(0.0, min(1.0, tectonic_activity))
=======
    if rainfall_intensity is not None:
        settings.rainfall_intensity = max(0.0, min(1.0, rainfall_intensity))
    if sea_level is not None:
        settings.sea_level = max(0.0, min(1.0, sea_level))
    if plate_activity is not None:
        settings.plate_activity = max(0.0, min(1.0, plate_activity))
    if base_height is not None:
        settings.base_height = max(0.0, min(1.0, base_height))
>>>>>>> 4064378e


__all__ = [
    "ResourceType",
    "WorldSettings",
    "Hex",
    "Road",
    "RiverSegment",
    "World",
    "adjust_settings",
]<|MERGE_RESOLUTION|>--- conflicted
+++ resolved
@@ -58,14 +58,10 @@
     moisture: float = 0.5
     elevation: float = 0.5
     temperature: float = 0.5
-<<<<<<< HEAD
-    tectonic_activity: float = 0.5
-=======
     rainfall_intensity: float = 0.5
     sea_level: float = 0.3
     plate_activity: float = 0.5
     base_height: float = 0.5
->>>>>>> 4064378e
 
 
 @dataclass
@@ -269,14 +265,10 @@
     moisture: float | None = None,
     elevation: float | None = None,
     temperature: float | None = None,
-<<<<<<< HEAD
-    tectonic_activity: float | None = None,
-=======
     rainfall_intensity: float | None = None,
     sea_level: float | None = None,
     plate_activity: float | None = None,
     base_height: float | None = None,
->>>>>>> 4064378e
 ) -> None:
     """Adjust world sliders before final generation."""
     if moisture is not None:
@@ -285,10 +277,6 @@
         settings.elevation = max(0.0, min(1.0, elevation))
     if temperature is not None:
         settings.temperature = max(0.0, min(1.0, temperature))
-<<<<<<< HEAD
-    if tectonic_activity is not None:
-        settings.tectonic_activity = max(0.0, min(1.0, tectonic_activity))
-=======
     if rainfall_intensity is not None:
         settings.rainfall_intensity = max(0.0, min(1.0, rainfall_intensity))
     if sea_level is not None:
@@ -297,7 +285,6 @@
         settings.plate_activity = max(0.0, min(1.0, plate_activity))
     if base_height is not None:
         settings.base_height = max(0.0, min(1.0, base_height))
->>>>>>> 4064378e
 
 
 __all__ = [
