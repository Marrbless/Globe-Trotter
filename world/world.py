from __future__ import annotations

"""World generation and management utilities."""

import random
<<<<<<< HEAD
from dataclasses import dataclass
from typing import Dict, List, Tuple, Optional, Iterable

from .generation import (
=======
from dataclasses import dataclass, field
from enum import Enum
from typing import Dict, List, Tuple, Optional, Iterable

from .generation import (
    perlin_noise,
>>>>>>> d78e9396
    determine_biome,
    generate_elevation_map,
    generate_temperature_map,
    generate_rainfall,
)
<<<<<<< HEAD
from .resource_types import ResourceType, STRATEGIC_RESOURCES, LUXURY_RESOURCES
from .resources import generate_resources
from .hex import Hex, Coordinate
from .settings import WorldSettings
=======

Coordinate = Tuple[int, int]


class ResourceType(Enum):
    """Supported resource types found on hexes."""
    FOOD = "food"
    WHEAT = "wheat"
    FLOUR = "flour"
    BREAD = "bread"
    WOOD = "wood"
    STONE = "stone"
    ORE = "ore"
    METAL = "metal"
    CLOTH = "cloth"
    WOOL = "wool"
    CLOTHES = "clothes"
    PLANK = "plank"
    STONE_BLOCK = "stone_block"
    VEGETABLE = "vegetable"
    SOUP = "soup"
    GOLD = "gold"
    IRON = "iron"
    WEAPON = "weapon"
    RICE = "rice"
    CRABS = "crabs"
    FISH = "fish"
    CATTLE = "cattle"
    HORSES = "horses"
    PIGS = "pigs"
    CLAY = "clay"
    CHICKENS = "chickens"
    PEARLS = "pearls"
    SPICE = "spice"
    GEMS = "gems"
    TEA = "tea"
    ELEPHANTS = "elephants"


STRATEGIC_RESOURCES = {
    ResourceType.IRON,
    ResourceType.WEAPON,
    ResourceType.HORSES,
    ResourceType.ELEPHANTS,
}

LUXURY_RESOURCES = {
    ResourceType.GOLD,
    ResourceType.GEMS,
    ResourceType.PEARLS,
    ResourceType.SPICE,
    ResourceType.TEA,
}
>>>>>>> d78e9396


@dataclass(frozen=True)
class Road:
    start: Coordinate
    end: Coordinate


@dataclass(frozen=True)
class RiverSegment:
<<<<<<< HEAD
    """A start/end pair describing a single river edge."""

    start: Coordinate
    end: Coordinate

=======
    start: Coordinate
    end: Coordinate


@dataclass
class WorldSettings:
    seed: int = 0
    width: int = 50
    height: int = 50
    weather_patterns: Dict[str, float] = field(
        default_factory=lambda: {"rain": 0.3, "dry": 0.5, "snow": 0.2}
    )
    moisture: float = 0.5
    elevation: float = 0.5
    temperature: float = 0.5
    rainfall_intensity: float = 0.5
    disaster_intensity: float = 0.0
    sea_level: float = 0.3
    plate_activity: float = 0.5
    base_height: float = 0.5
    world_changes: bool = True
    noise_scale: float = 0.1
    noise_octaves: int = 4


@dataclass
class Hex:
    coord: Coordinate
    terrain: str = "plains"
    elevation: float = 0.0
    moisture: float = 0.0
    temperature: float = 0.0
    resources: Dict[ResourceType, int] = field(default_factory=dict)
    flooded: bool = False
    ruined: bool = False
    river: bool = False
    lake: bool = False

    def __getitem__(self, key: str):
        return getattr(self, key)

    def __setitem__(self, key: str, value) -> None:
        setattr(self, key, value)


>>>>>>> d78e9396
def initialize_random(settings: WorldSettings) -> random.Random:
    return random.Random(settings.seed)

<<<<<<< HEAD
=======

# --- Resource generation rules by terrain ---
RESOURCE_RULES: Dict[str, List[Tuple[ResourceType, int, int, float]]] = {
    "forest": [
        (ResourceType.WOOD, 5, 15, 1.0),
        (ResourceType.STONE, 1, 4, 0.3),
        (ResourceType.WOOL, 1, 3, 0.1),
        (ResourceType.PIGS, 1, 3, 0.2),
        (ResourceType.CHICKENS, 1, 3, 0.15),
        (ResourceType.CLAY, 1, 2, 0.1),
        (ResourceType.SPICE, 1, 1, 0.05),
        (ResourceType.TEA, 1, 1, 0.05),
    ],
    "mountains": [
        (ResourceType.STONE, 5, 15, 1.0),
        (ResourceType.ORE, 1, 5, 0.7),
        (ResourceType.IRON, 1, 3, 0.4),
        (ResourceType.GOLD, 1, 2, 0.2),
        (ResourceType.GEMS, 1, 2, 0.2),
        (ResourceType.CLAY, 1, 2, 0.1),
    ],
    "hills": [
        (ResourceType.WOOD, 1, 5, 0.5),
        (ResourceType.STONE, 1, 4, 0.6),
        (ResourceType.ORE, 1, 3, 0.4),
        (ResourceType.IRON, 1, 2, 0.2),
        (ResourceType.GOLD, 1, 1, 0.05),
        (ResourceType.CLAY, 1, 3, 0.1),
        (ResourceType.HORSES, 1, 2, 0.05),
        (ResourceType.GEMS, 1, 1, 0.05),
    ],
    "plains": [
        (ResourceType.WOOD, 1, 5, 0.5),
        (ResourceType.STONE, 1, 4, 0.4),
        (ResourceType.WHEAT, 1, 4, 0.3),
        (ResourceType.WOOL, 1, 2, 0.2),
        (ResourceType.RICE, 1, 3, 0.4),
        (ResourceType.CATTLE, 1, 3, 0.25),
        (ResourceType.HORSES, 1, 2, 0.15),
        (ResourceType.PIGS, 1, 2, 0.2),
        (ResourceType.CHICKENS, 1, 3, 0.25),
        (ResourceType.CLAY, 1, 2, 0.1),
        (ResourceType.ELEPHANTS, 1, 1, 0.05),
    ],
    "desert": [
        (ResourceType.STONE, 1, 3, 0.2),
        (ResourceType.ORE, 1, 2, 0.1),
        (ResourceType.GOLD, 1, 1, 0.05),
        (ResourceType.SPICE, 1, 2, 0.1),
        (ResourceType.CLAY, 1, 2, 0.05),
    ],
    "tundra": [
        (ResourceType.STONE, 1, 4, 0.3),
        (ResourceType.WOOD, 1, 3, 0.2),
        (ResourceType.WOOL, 1, 3, 0.25),
        (ResourceType.CATTLE, 1, 2, 0.05),
    ],
    "rainforest": [
        (ResourceType.WOOD, 8, 20, 1.0),
        (ResourceType.VEGETABLE, 1, 3, 0.3),
        (ResourceType.WHEAT, 1, 2, 0.15),
        (ResourceType.WOOL, 1, 2, 0.1),
        (ResourceType.SPICE, 1, 2, 0.25),
        (ResourceType.TEA, 1, 2, 0.2),
        (ResourceType.ELEPHANTS, 1, 1, 0.1),
        (ResourceType.PIGS, 1, 2, 0.15),
        (ResourceType.CHICKENS, 1, 2, 0.1),
        (ResourceType.CLAY, 1, 2, 0.1),
    ],
    "water": [
        (ResourceType.FISH, 1, 5, 0.5),
        (ResourceType.CRABS, 1, 3, 0.3),
        (ResourceType.PEARLS, 1, 1, 0.05),
    ],
}


def generate_resources(rng: random.Random, terrain: str) -> Dict[ResourceType, int]:
    return {
        r: rng.randint(lo, hi)
        for r, lo, hi, p in RESOURCE_RULES.get(terrain, [])
        if rng.random() < p
    }


>>>>>>> d78e9396
class World:
    CHUNK_SIZE = 10

    def __init__(
        self,
        width: int = 50,
        height: int = 50,
        *,
        seed: int = 0,
        settings: Optional[WorldSettings] = None,
    ) -> None:
        self.settings = settings or WorldSettings(seed=seed, width=width, height=height)
        self.chunks: Dict[Tuple[int, int], List[List[Hex]]] = {}
        self.roads: List[Road] = []
        self.rivers: List[RiverSegment] = []
        self.lakes: List[Coordinate] = []
        self.rng = initialize_random(self.settings)

        self.elevation_map = generate_elevation_map(width, height, self.settings)
        self.temperature_map = generate_temperature_map(self.settings, self.rng)
        self.rainfall_map = generate_rainfall(self.elevation_map, self.settings, self.rng)

        self._generate_rivers()

    @property
    def width(self) -> int:
        return self.settings.width

    @property
    def height(self) -> int:
        return self.settings.height

    def _generate_hex(self, q: int, r: int) -> Hex:
        elev = self.elevation_map[r][q]
        temp = self.temperature_map[r][q]
        moist = self.rainfall_map[r][q]
        terrain = determine_biome(elev, temp, moist)
        rng = random.Random(hash((q, r, self.settings.seed)))
<<<<<<< HEAD

        elevation = self.elevation_map[r][q]
        temperature = self.temperature_map[r][q]
        moisture = self.rainfall_map[r][q]
        terrain = determine_biome(
            elevation,
            temperature,
            moisture,
            mountain_elev=self.settings.mountain_elev,
            hill_elev=self.settings.hill_elev,
            tundra_temp=self.settings.tundra_temp,
            desert_rain=self.settings.desert_rain,
        )
=======
>>>>>>> d78e9396
        resources = generate_resources(rng, terrain)

        return Hex(
            coord=(q, r),
            terrain=terrain,
            elevation=elev,
            temperature=temp,
            moisture=moist,
            resources=resources,
        )

    def _generate_chunk(self, cx: int, cy: int) -> None:
        chunk = []
        base_q, base_r = cx * self.CHUNK_SIZE, cy * self.CHUNK_SIZE
        for r_off in range(min(self.CHUNK_SIZE, self.height - base_r)):
            row = []
            for q_off in range(min(self.CHUNK_SIZE, self.width - base_q)):
                q, r = base_q + q_off, base_r + r_off
                row.append(self._generate_hex(q, r))
            chunk.append(row)
        self.chunks[(cx, cy)] = chunk

    def get(self, q: int, r: int) -> Optional[Hex]:
        if not (0 <= q < self.width and 0 <= r < self.height):
            return None
        cx, cy = q // self.CHUNK_SIZE, r // self.CHUNK_SIZE
        if (cx, cy) not in self.chunks:
            self._generate_chunk(cx, cy)
        chunk = self.chunks.get((cx, cy))
        row_idx, col_idx = r % self.CHUNK_SIZE, q % self.CHUNK_SIZE
        if not chunk or row_idx >= len(chunk) or col_idx >= len(chunk[row_idx]):
            return None
        return chunk[row_idx][col_idx]

    def _neighbors(self, q: int, r: int) -> List[Coordinate]:
        directions = [(1, 0), (-1, 0), (0, 1), (0, -1), (1, -1), (-1, 1)]
        return [(q + dq, r + dr) for dq, dr in directions if 0 <= q + dq < self.width and 0 <= r + dr < self.height]

    def _downhill_neighbor(self, q: int, r: int) -> Optional[Coordinate]:
        current = self.get(q, r)
        if not current:
            return None
        best = None
        best_elev = current.elevation
        for nq, nr in self._neighbors(q, r):
            neighbor = self.get(nq, nr)
            if neighbor and neighbor.elevation < best_elev:
                best_elev = neighbor.elevation
                best = (nq, nr)
        return best

    def _generate_rivers(self) -> None:
        seeds = max(1, int(self.settings.rainfall_intensity * 5))
        avg_elev = sum(sum(row) for row in self.elevation_map) / (self.width * self.height)
        threshold = max(self.settings.sea_level, avg_elev)

        for _ in range(seeds):
            for _ in range(100):
                q, r = self.rng.randint(0, self.width - 1), self.rng.randint(0, self.height - 1)
                h = self.get(q, r)
                if h and h.elevation > threshold:
                    break
            else:
                continue
            current = (q, r)
            visited = set()
            while current and current not in visited:
                visited.add(current)
                nxt = self._downhill_neighbor(*current)
                if not nxt or nxt == current:
<<<<<<< HEAD
                    cur_hex = self.get(*current)
                    if cur_hex is None:
                        break
                    # merge into nearby water or lakes if possible
                    merged = False
                    for n in self._neighbors(*current):
                        nh = self.get(*n)
                        if nh and (nh.lake or nh.elevation <= self.settings.sea_level):
                            self.rivers.append(RiverSegment(current, n))
                            cur_hex.river = True
                            merged = True
                            # create delta when entering the sea
                            if nh.elevation <= self.settings.sea_level:
                                nh.river = True
                            break
                    if not merged:
                        self.lakes.append(current)
                        cur_hex.lake = True
=======
                    self.lakes.append(current)
                    self.get(*current).lake = True
>>>>>>> d78e9396
                    break
                self.rivers.append(RiverSegment(current, nxt))
                self.get(*current).river = True
                current = nxt

    def all_hexes(self) -> Iterable[Hex]:
        for r in range(self.height):
            for q in range(self.width):
                h = self.get(q, r)
                if h:
                    yield h

<<<<<<< HEAD
    def all_hexes(self) -> Iterable[Hex]:
        """Iterate over every generated hex in the world."""
        for r in range(self.settings.height):
            for q in range(self.settings.width):
                h = self.get(q, r)
                if h:
                    yield h

    def resources_near(
        self, x: int, y: int, radius: int = 1
    ) -> Dict[ResourceType, int]:
        """Sum up resources of all hexes within a given radius."""
        totals: Dict[ResourceType, int] = {r: 0 for r in ResourceType}
=======
    def resources_near(self, x: int, y: int, radius: int = 1) -> Dict[ResourceType, int]:
        totals = {r: 0 for r in ResourceType}
>>>>>>> d78e9396
        for dy in range(-radius, radius + 1):
            for dx in range(-radius, radius + 1):
                h = self.get(x + dx, y + dy)
                if h:
                    for rtype, amt in h.resources.items():
                        totals[rtype] += amt
        return {rtype: amt for rtype, amt in totals.items() if amt > 0}

    def has_road(self, start: Coordinate, end: Coordinate) -> bool:
        return any((r.start, r.end) == (start, end) or (r.start, r.end) == (end, start) for r in self.roads)

    def add_road(self, start: Coordinate, end: Coordinate) -> None:
        if start == end or not self.get(*start) or not self.get(*end):
            raise ValueError("Invalid road endpoints")
        if not self.has_road(start, end):
            self.roads.append(Road(start, end))

    def trade_efficiency(self, start: Coordinate, end: Coordinate) -> float:
        return 1.5 if self.has_road(start, end) else 1.0


def adjust_settings(settings: WorldSettings, **kwargs) -> None:
    for key, val in kwargs.items():
        if val is not None and hasattr(settings, key):
            setattr(settings, key, max(0.0, min(1.0, val)))


__all__ = [
    "ResourceType",
    "WorldSettings",
    "Hex",
    "Road",
    "RiverSegment",
    "World",
    "adjust_settings",
    "STRATEGIC_RESOURCES",
    "LUXURY_RESOURCES",
]<|MERGE_RESOLUTION|>--- conflicted
+++ resolved
@@ -3,85 +3,20 @@
 """World generation and management utilities."""
 
 import random
-<<<<<<< HEAD
 from dataclasses import dataclass
 from typing import Dict, List, Tuple, Optional, Iterable
 
 from .generation import (
-=======
-from dataclasses import dataclass, field
-from enum import Enum
-from typing import Dict, List, Tuple, Optional, Iterable
-
-from .generation import (
     perlin_noise,
->>>>>>> d78e9396
     determine_biome,
     generate_elevation_map,
     generate_temperature_map,
     generate_rainfall,
 )
-<<<<<<< HEAD
 from .resource_types import ResourceType, STRATEGIC_RESOURCES, LUXURY_RESOURCES
 from .resources import generate_resources
 from .hex import Hex, Coordinate
 from .settings import WorldSettings
-=======
-
-Coordinate = Tuple[int, int]
-
-
-class ResourceType(Enum):
-    """Supported resource types found on hexes."""
-    FOOD = "food"
-    WHEAT = "wheat"
-    FLOUR = "flour"
-    BREAD = "bread"
-    WOOD = "wood"
-    STONE = "stone"
-    ORE = "ore"
-    METAL = "metal"
-    CLOTH = "cloth"
-    WOOL = "wool"
-    CLOTHES = "clothes"
-    PLANK = "plank"
-    STONE_BLOCK = "stone_block"
-    VEGETABLE = "vegetable"
-    SOUP = "soup"
-    GOLD = "gold"
-    IRON = "iron"
-    WEAPON = "weapon"
-    RICE = "rice"
-    CRABS = "crabs"
-    FISH = "fish"
-    CATTLE = "cattle"
-    HORSES = "horses"
-    PIGS = "pigs"
-    CLAY = "clay"
-    CHICKENS = "chickens"
-    PEARLS = "pearls"
-    SPICE = "spice"
-    GEMS = "gems"
-    TEA = "tea"
-    ELEPHANTS = "elephants"
-
-
-STRATEGIC_RESOURCES = {
-    ResourceType.IRON,
-    ResourceType.WEAPON,
-    ResourceType.HORSES,
-    ResourceType.ELEPHANTS,
-}
-
-LUXURY_RESOURCES = {
-    ResourceType.GOLD,
-    ResourceType.GEMS,
-    ResourceType.PEARLS,
-    ResourceType.SPICE,
-    ResourceType.TEA,
-}
->>>>>>> d78e9396
-
 
 @dataclass(frozen=True)
 class Road:
@@ -91,150 +26,15 @@
 
 @dataclass(frozen=True)
 class RiverSegment:
-<<<<<<< HEAD
     """A start/end pair describing a single river edge."""
-
     start: Coordinate
     end: Coordinate
 
-=======
-    start: Coordinate
-    end: Coordinate
-
-
-@dataclass
-class WorldSettings:
-    seed: int = 0
-    width: int = 50
-    height: int = 50
-    weather_patterns: Dict[str, float] = field(
-        default_factory=lambda: {"rain": 0.3, "dry": 0.5, "snow": 0.2}
-    )
-    moisture: float = 0.5
-    elevation: float = 0.5
-    temperature: float = 0.5
-    rainfall_intensity: float = 0.5
-    disaster_intensity: float = 0.0
-    sea_level: float = 0.3
-    plate_activity: float = 0.5
-    base_height: float = 0.5
-    world_changes: bool = True
-    noise_scale: float = 0.1
-    noise_octaves: int = 4
-
-
-@dataclass
-class Hex:
-    coord: Coordinate
-    terrain: str = "plains"
-    elevation: float = 0.0
-    moisture: float = 0.0
-    temperature: float = 0.0
-    resources: Dict[ResourceType, int] = field(default_factory=dict)
-    flooded: bool = False
-    ruined: bool = False
-    river: bool = False
-    lake: bool = False
-
-    def __getitem__(self, key: str):
-        return getattr(self, key)
-
-    def __setitem__(self, key: str, value) -> None:
-        setattr(self, key, value)
-
-
->>>>>>> d78e9396
+
 def initialize_random(settings: WorldSettings) -> random.Random:
     return random.Random(settings.seed)
 
-<<<<<<< HEAD
-=======
-
-# --- Resource generation rules by terrain ---
-RESOURCE_RULES: Dict[str, List[Tuple[ResourceType, int, int, float]]] = {
-    "forest": [
-        (ResourceType.WOOD, 5, 15, 1.0),
-        (ResourceType.STONE, 1, 4, 0.3),
-        (ResourceType.WOOL, 1, 3, 0.1),
-        (ResourceType.PIGS, 1, 3, 0.2),
-        (ResourceType.CHICKENS, 1, 3, 0.15),
-        (ResourceType.CLAY, 1, 2, 0.1),
-        (ResourceType.SPICE, 1, 1, 0.05),
-        (ResourceType.TEA, 1, 1, 0.05),
-    ],
-    "mountains": [
-        (ResourceType.STONE, 5, 15, 1.0),
-        (ResourceType.ORE, 1, 5, 0.7),
-        (ResourceType.IRON, 1, 3, 0.4),
-        (ResourceType.GOLD, 1, 2, 0.2),
-        (ResourceType.GEMS, 1, 2, 0.2),
-        (ResourceType.CLAY, 1, 2, 0.1),
-    ],
-    "hills": [
-        (ResourceType.WOOD, 1, 5, 0.5),
-        (ResourceType.STONE, 1, 4, 0.6),
-        (ResourceType.ORE, 1, 3, 0.4),
-        (ResourceType.IRON, 1, 2, 0.2),
-        (ResourceType.GOLD, 1, 1, 0.05),
-        (ResourceType.CLAY, 1, 3, 0.1),
-        (ResourceType.HORSES, 1, 2, 0.05),
-        (ResourceType.GEMS, 1, 1, 0.05),
-    ],
-    "plains": [
-        (ResourceType.WOOD, 1, 5, 0.5),
-        (ResourceType.STONE, 1, 4, 0.4),
-        (ResourceType.WHEAT, 1, 4, 0.3),
-        (ResourceType.WOOL, 1, 2, 0.2),
-        (ResourceType.RICE, 1, 3, 0.4),
-        (ResourceType.CATTLE, 1, 3, 0.25),
-        (ResourceType.HORSES, 1, 2, 0.15),
-        (ResourceType.PIGS, 1, 2, 0.2),
-        (ResourceType.CHICKENS, 1, 3, 0.25),
-        (ResourceType.CLAY, 1, 2, 0.1),
-        (ResourceType.ELEPHANTS, 1, 1, 0.05),
-    ],
-    "desert": [
-        (ResourceType.STONE, 1, 3, 0.2),
-        (ResourceType.ORE, 1, 2, 0.1),
-        (ResourceType.GOLD, 1, 1, 0.05),
-        (ResourceType.SPICE, 1, 2, 0.1),
-        (ResourceType.CLAY, 1, 2, 0.05),
-    ],
-    "tundra": [
-        (ResourceType.STONE, 1, 4, 0.3),
-        (ResourceType.WOOD, 1, 3, 0.2),
-        (ResourceType.WOOL, 1, 3, 0.25),
-        (ResourceType.CATTLE, 1, 2, 0.05),
-    ],
-    "rainforest": [
-        (ResourceType.WOOD, 8, 20, 1.0),
-        (ResourceType.VEGETABLE, 1, 3, 0.3),
-        (ResourceType.WHEAT, 1, 2, 0.15),
-        (ResourceType.WOOL, 1, 2, 0.1),
-        (ResourceType.SPICE, 1, 2, 0.25),
-        (ResourceType.TEA, 1, 2, 0.2),
-        (ResourceType.ELEPHANTS, 1, 1, 0.1),
-        (ResourceType.PIGS, 1, 2, 0.15),
-        (ResourceType.CHICKENS, 1, 2, 0.1),
-        (ResourceType.CLAY, 1, 2, 0.1),
-    ],
-    "water": [
-        (ResourceType.FISH, 1, 5, 0.5),
-        (ResourceType.CRABS, 1, 3, 0.3),
-        (ResourceType.PEARLS, 1, 1, 0.05),
-    ],
-}
-
-
-def generate_resources(rng: random.Random, terrain: str) -> Dict[ResourceType, int]:
-    return {
-        r: rng.randint(lo, hi)
-        for r, lo, hi, p in RESOURCE_RULES.get(terrain, [])
-        if rng.random() < p
-    }
-
-
->>>>>>> d78e9396
+
 class World:
     CHUNK_SIZE = 10
 
@@ -268,13 +68,6 @@
         return self.settings.height
 
     def _generate_hex(self, q: int, r: int) -> Hex:
-        elev = self.elevation_map[r][q]
-        temp = self.temperature_map[r][q]
-        moist = self.rainfall_map[r][q]
-        terrain = determine_biome(elev, temp, moist)
-        rng = random.Random(hash((q, r, self.settings.seed)))
-<<<<<<< HEAD
-
         elevation = self.elevation_map[r][q]
         temperature = self.temperature_map[r][q]
         moisture = self.rainfall_map[r][q]
@@ -287,16 +80,15 @@
             tundra_temp=self.settings.tundra_temp,
             desert_rain=self.settings.desert_rain,
         )
-=======
->>>>>>> d78e9396
+        rng = random.Random(hash((q, r, self.settings.seed)))
         resources = generate_resources(rng, terrain)
 
         return Hex(
             coord=(q, r),
             terrain=terrain,
-            elevation=elev,
-            temperature=temp,
-            moisture=moist,
+            elevation=elevation,
+            temperature=temperature,
+            moisture=moisture,
             resources=resources,
         )
 
@@ -308,7 +100,7 @@
             for q_off in range(min(self.CHUNK_SIZE, self.width - base_q)):
                 q, r = base_q + q_off, base_r + r_off
                 row.append(self._generate_hex(q, r))
-            chunk.append(row)
+            row and chunk.append(row)
         self.chunks[(cx, cy)] = chunk
 
     def get(self, q: int, r: int) -> Optional[Hex]:
@@ -359,29 +151,22 @@
                 visited.add(current)
                 nxt = self._downhill_neighbor(*current)
                 if not nxt or nxt == current:
-<<<<<<< HEAD
                     cur_hex = self.get(*current)
-                    if cur_hex is None:
+                    if not cur_hex:
                         break
-                    # merge into nearby water or lakes if possible
                     merged = False
                     for n in self._neighbors(*current):
                         nh = self.get(*n)
                         if nh and (nh.lake or nh.elevation <= self.settings.sea_level):
                             self.rivers.append(RiverSegment(current, n))
                             cur_hex.river = True
-                            merged = True
-                            # create delta when entering the sea
                             if nh.elevation <= self.settings.sea_level:
                                 nh.river = True
+                            merged = True
                             break
                     if not merged:
                         self.lakes.append(current)
                         cur_hex.lake = True
-=======
-                    self.lakes.append(current)
-                    self.get(*current).lake = True
->>>>>>> d78e9396
                     break
                 self.rivers.append(RiverSegment(current, nxt))
                 self.get(*current).river = True
@@ -394,24 +179,8 @@
                 if h:
                     yield h
 
-<<<<<<< HEAD
-    def all_hexes(self) -> Iterable[Hex]:
-        """Iterate over every generated hex in the world."""
-        for r in range(self.settings.height):
-            for q in range(self.settings.width):
-                h = self.get(q, r)
-                if h:
-                    yield h
-
-    def resources_near(
-        self, x: int, y: int, radius: int = 1
-    ) -> Dict[ResourceType, int]:
-        """Sum up resources of all hexes within a given radius."""
-        totals: Dict[ResourceType, int] = {r: 0 for r in ResourceType}
-=======
     def resources_near(self, x: int, y: int, radius: int = 1) -> Dict[ResourceType, int]:
         totals = {r: 0 for r in ResourceType}
->>>>>>> d78e9396
         for dy in range(-radius, radius + 1):
             for dx in range(-radius, radius + 1):
                 h = self.get(x + dx, y + dy)
