--- conflicted
+++ resolved
@@ -24,16 +24,7 @@
 from collections import OrderedDict
 from dataclasses import dataclass
 from enum import Enum
-from typing import (
-    Any,
-    Dict,
-    Iterable,
-    List,
-    Optional,
-    Tuple,
-    Union,
-    cast,
-)
+from typing import Any, Dict, Iterable, List, Optional, Tuple, Union, cast
 
 from .resource_types import ResourceType, STRATEGIC_RESOURCES, LUXURY_RESOURCES
 from .resources import generate_resources
@@ -968,12 +959,6 @@
                 continue
             d = downhill_map[c]
             if d:
-<<<<<<< HEAD
-                # In infinite worlds, `d` may lie outside the initially
-                # generated grid, so ensure a default entry exists.
-                flow.setdefault(d, 0.0)
-                flow[d] += flow[c]
-=======
                 flow_map[d] = flow_map.get(d, 0.0) + flow_map[c]
                 visited.add(c)
                 # Branching logic
@@ -1004,7 +989,6 @@
         flows = list(flow_values)
         if not flows:
             return 1.0, 1.0
->>>>>>> 8a2a7097
 
         avg_flow = sum(flows) / len(flows)
         rt = max(0.05 * self.settings.rainfall_intensity, avg_flow * 2.0)
