--- conflicted
+++ resolved
@@ -40,6 +40,7 @@
 from .hex import Hex, Coordinate
 from .settings import WorldSettings
 from .fantasy import apply_fantasy_overlays
+from .generation import _compute_moisture_orographic  # Required for moisture calculations
 
 # ─────────────────────────────────────────────────────────────────────────────
 # == TYPE ALIASES & CUSTOM EXCEPTIONS ==
@@ -174,21 +175,102 @@
     min_rain: float = 0.0
     max_rain: float = 1.0
     is_fantasy: bool = False
-    # Probability or random chance can be added later if needed.
 
 
 _REALISTIC_BIOME_RULES: List[BiomeRule] = [
-    BiomeRule(name="mountains", min_elev=0.8, max_elev=1.0, min_temp=0.0, max_temp=1.0, min_rain=0.0, max_rain=1.0, is_fantasy=False),
-    BiomeRule(name="hills", min_elev=0.6, max_elev=0.8, min_temp=0.0, max_temp=1.0, min_rain=0.0, max_rain=1.0, is_fantasy=False),
-    BiomeRule(name="tundra", min_elev=0.0, max_elev=1.0, min_temp=0.0, max_temp=0.3, min_rain=0.0, max_rain=1.0, is_fantasy=False),
-    BiomeRule(name="desert", min_elev=0.0, max_elev=0.6, min_temp=0.5, max_temp=1.0, min_rain=0.0, max_rain=0.3, is_fantasy=False),
-    BiomeRule(name="rainforest", min_elev=0.0, max_elev=1.0, min_temp=0.5, max_temp=1.0, min_rain=0.7, max_rain=1.0, is_fantasy=False),
-    BiomeRule(name="forest", min_elev=0.0, max_elev=1.0, min_temp=0.0, max_temp=1.0, min_rain=0.4, max_rain=0.7, is_fantasy=False),
-    BiomeRule(name="plains", min_elev=0.0, max_elev=0.6, min_temp=0.0, max_temp=1.0, min_rain=0.3, max_rain=1.0, is_fantasy=False),
+    BiomeRule(
+        name="mountains",
+        min_elev=0.8,
+        max_elev=1.0,
+        min_temp=0.0,
+        max_temp=1.0,
+        min_rain=0.0,
+        max_rain=1.0,
+        is_fantasy=False,
+    ),
+    BiomeRule(
+        name="hills",
+        min_elev=0.6,
+        max_elev=0.8,
+        min_temp=0.0,
+        max_temp=1.0,
+        min_rain=0.0,
+        max_rain=1.0,
+        is_fantasy=False,
+    ),
+    BiomeRule(
+        name="tundra",
+        min_elev=0.0,
+        max_elev=1.0,
+        min_temp=0.0,
+        max_temp=0.3,
+        min_rain=0.0,
+        max_rain=1.0,
+        is_fantasy=False,
+    ),
+    BiomeRule(
+        name="desert",
+        min_elev=0.0,
+        max_elev=0.6,
+        min_temp=0.5,
+        max_temp=1.0,
+        min_rain=0.0,
+        max_rain=0.3,
+        is_fantasy=False,
+    ),
+    BiomeRule(
+        name="rainforest",
+        min_elev=0.0,
+        max_elev=1.0,
+        min_temp=0.5,
+        max_temp=1.0,
+        min_rain=0.7,
+        max_rain=1.0,
+        is_fantasy=False,
+    ),
+    BiomeRule(
+        name="forest",
+        min_elev=0.0,
+        max_elev=1.0,
+        min_temp=0.0,
+        max_temp=1.0,
+        min_rain=0.4,
+        max_rain=0.7,
+        is_fantasy=False,
+    ),
+    BiomeRule(
+        name="plains",
+        min_elev=0.0,
+        max_elev=0.6,
+        min_temp=0.0,
+        max_temp=1.0,
+        min_rain=0.3,
+        max_rain=1.0,
+        is_fantasy=False,
+    ),
 ]
+
 _FANTASY_BIOME_RULES: List[BiomeRule] = [
-    BiomeRule(name="crystal_forest", min_elev=0.4, max_elev=1.0, min_temp=0.0, max_temp=1.0, min_rain=0.0, max_rain=1.0, is_fantasy=True),
-    BiomeRule(name="floating_island", min_elev=0.8, max_elev=1.0, min_temp=0.0, max_temp=1.0, min_rain=0.0, max_rain=1.0, is_fantasy=True),
+    BiomeRule(
+        name="crystal_forest",
+        min_elev=0.4,
+        max_elev=1.0,
+        min_temp=0.0,
+        max_temp=1.0,
+        min_rain=0.0,
+        max_rain=1.0,
+        is_fantasy=True,
+    ),
+    BiomeRule(
+        name="floating_island",
+        min_elev=0.8,
+        max_elev=1.0,
+        min_temp=0.0,
+        max_temp=1.0,
+        min_rain=0.0,
+        max_rain=1.0,
+        is_fantasy=True,
+    ),
 ]
 
 
@@ -308,13 +390,16 @@
 
 
 # ─────────────────────────────────────────────────────────────────────────────
-# == MAIN WORLD CLASS ==
+# == ROAD DATACLASS ==
 
 @dataclass(frozen=True)
 class Road:
     start: Coordinate
     end: Coordinate
 
+
+# ─────────────────────────────────────────────────────────────────────────────
+# == MAIN WORLD CLASS ==
 
 class World:
     __slots__ = (
@@ -706,7 +791,7 @@
             wind_strength=self.settings.wind_strength,
             seasonal_amplitude=self.settings.seasonal_amplitude,
             season=season,
-            settings=self.settings,  # Now explicitly passed
+            settings=self.settings,
         )
         self._moisture_cache[coord] = moist
         return moist
@@ -866,13 +951,6 @@
 
         return flow_map, downhill_map
 
-<<<<<<< HEAD
-        coords = sorted(flow.keys(), key=lambda c: self.get(*c).elevation, reverse=True)
-        for c in coords:
-            d = downhill[c]
-            if d and d in flow:
-                flow[d] += flow[c]
-=======
     def _accumulate_flows(self, flow_map: FlowMap, downhill_map: Dict[Coordinate, Optional[Coordinate]]) -> None:
         """
         Step B & C: Sort coords by descending elevation, accumulate flow downstream,
@@ -925,7 +1003,6 @@
         rt = max(0.05 * self.settings.rainfall_intensity, avg_flow * 2.0)
         lt = max(0.1 * self.settings.rainfall_intensity, avg_flow * 4.0)
         return rt, lt
->>>>>>> a9813727
 
     def _clear_old_water_flags(self, coords: Iterable[Coordinate]) -> None:
         """
@@ -1176,7 +1253,6 @@
         "moisture",
         "rainfall_intensity",
         "plate_activity",
-        "plate_activity",
         "fantasy_level",
         "wind_strength",
         "seasonal_amplitude",
