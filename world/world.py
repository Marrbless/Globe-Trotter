--- conflicted
+++ resolved
@@ -58,13 +58,10 @@
     moisture: float = 0.5
     elevation: float = 0.5
     temperature: float = 0.5
-<<<<<<< HEAD
     rainfall_intensity: float = 0.5
-=======
     sea_level: float = 0.3
     plate_activity: float = 0.5
     base_height: float = 0.5
->>>>>>> db135170
 
 
 @dataclass
@@ -268,13 +265,10 @@
     moisture: float | None = None,
     elevation: float | None = None,
     temperature: float | None = None,
-<<<<<<< HEAD
     rainfall_intensity: float | None = None,
-=======
     sea_level: float | None = None,
     plate_activity: float | None = None,
     base_height: float | None = None,
->>>>>>> db135170
 ) -> None:
     """Adjust world sliders before final generation."""
     if moisture is not None:
@@ -283,17 +277,14 @@
         settings.elevation = max(0.0, min(1.0, elevation))
     if temperature is not None:
         settings.temperature = max(0.0, min(1.0, temperature))
-<<<<<<< HEAD
     if rainfall_intensity is not None:
         settings.rainfall_intensity = max(0.0, min(1.0, rainfall_intensity))
-=======
     if sea_level is not None:
         settings.sea_level = max(0.0, min(1.0, sea_level))
     if plate_activity is not None:
         settings.plate_activity = max(0.0, min(1.0, plate_activity))
     if base_height is not None:
         settings.base_height = max(0.0, min(1.0, base_height))
->>>>>>> db135170
 
 
 __all__ = [
