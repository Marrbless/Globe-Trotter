--- conflicted
+++ resolved
@@ -4,8 +4,9 @@
 
 import random
 import math
-from dataclasses import dataclass, field
+from dataclasses import dataclass
 from typing import Dict, List, Tuple, Optional, Iterable
+import functools
 
 from .resource_types import ResourceType, STRATEGIC_RESOURCES, LUXURY_RESOURCES
 from .resources import generate_resources
@@ -36,7 +37,8 @@
 def _lerp(a: float, b: float, t: float) -> float:
     return a + t * (b - a)
 
-def _grad(ix: int, iy: int, seed: int) -> tuple[float, float]:
+@functools.lru_cache(maxsize=None)
+def _grad(ix: int, iy: int, seed: int) -> Tuple[float, float]:
     """Return a pseudo-random gradient vector for the grid point."""
     rnd = random.Random(hash((ix, iy, seed)))
     angle = rnd.random() * 2 * math.pi
@@ -103,7 +105,7 @@
     for y in range(height):
         row: List[float] = []
         for x in range(width):
-            n = perlin_noise(x, y, settings.seed)
+            n = perlin_noise(x, y, settings.seed, scale=settings.elevation)
             amp = 0.5 + settings.elevation / 2
             offset = settings.elevation - 0.5
             val = max(0.0, min(1.0, n * amp + offset))
@@ -199,7 +201,8 @@
         row: List[float] = []
         for q in range(settings.width):
             elev = elevation_map[r][q]
-            row.append(compute_temperature(r, q, elev, settings, rng, season=season))
+            rng_tile = random.Random(hash((q, r, settings.seed, "temp")))
+            row.append(compute_temperature(r, q, elev, settings, rng_tile, season=season))
         temps.append(row)
     return temps
 
@@ -232,6 +235,7 @@
     elevation: float,
     temperature: float,
     rainfall: float,
+    rng: random.Random,
     *,
     mountain_elev: float = 0.8,
     hill_elev: float = 0.6,
@@ -241,7 +245,7 @@
 ) -> str:
     """
     Classify biome from elevation, temperature, rainfall, and fantasy influence.
-    Higher fantasy_level can override certain real biomes with magical variants.
+    Uses provided rng for deterministic outcomes.
     """
     # Realistic base biome
     if elevation > mountain_elev:
@@ -265,7 +269,7 @@
         if base_biome == "forest" and elevation > 0.4 and fantasy_level > 0.6:
             return "crystal_forest"
         # Floating islands in mountainous areas if fantasy is extreme
-        if base_biome == "mountains" and fantasy_level > 0.8 and random.random() < fantasy_level * 0.1:
+        if base_biome == "mountains" and fantasy_level > 0.8 and rng.random() < fantasy_level * 0.1:
             return "floating_island"
     return base_biome
 
@@ -283,11 +287,13 @@
     for r in range(height):
         row: List[str] = []
         for q in range(width):
+            rng_tile = random.Random(hash((q, r, settings.seed, "biome")))
             row.append(
                 determine_biome(
                     elevation_map[r][q],
                     temperature_map[r][q],
                     rainfall_map[r][q],
+                    rng_tile,
                     mountain_elev=settings.mountain_elev,
                     hill_elev=settings.hill_elev,
                     tundra_temp=settings.tundra_temp,
@@ -314,7 +320,51 @@
     return random.Random(settings.seed)
 
 class World:
-    CHUNK_SIZE = 10
+    def __init__(
+        self,
+        width: int = 50,
+        height: int = 50,
+        *,
+        seed: int = 0,
+        settings: Optional[WorldSettings] = None,
+    ) -> None:
+        self.settings = settings or WorldSettings(seed=seed, width=width, height=height)
+        # Allow chunk size override in settings (fallback to 10)
+        self.chunk_size = getattr(self.settings, "chunk_size", 10)
+        self.chunks: Dict[Tuple[int, int], List[List[Hex]]] = {}
+        self.roads: List[Road] = []
+        self.rivers: List[RiverSegment] = []
+        self.lakes: List[Coordinate] = []
+        self.rng = initialize_random(self.settings)
+        self.season = 0.0
+
+        self._plate_centers = self._init_plates()
+        # Precompute all hex properties before generating rivers
+        self._precompute_terrain_layers()
+        self._generate_rivers()
+        if self.settings.fantasy_level > 0:
+            apply_fantasy_overlays(self.all_hexes(), self.settings.fantasy_level)
+
+    def __contains__(self, coord: Coordinate) -> bool:
+        """Allow `coord in world` checks."""
+        q, r = coord
+        if self.settings.infinite:
+            return True
+        return 0 <= q < self.settings.width and 0 <= r < self.settings.height
+
+    def __getitem__(self, coord: Coordinate) -> Optional[Hex]:
+        """Allow `world[q, r]` access as shorthand for `world.get(q, r)`."""
+        return self.get(*coord)
+
+    def hex_neighbors(self, hex_tile: Hex) -> List[Hex]:
+        """Return actual Hex neighbors for a given Hex."""
+        q, r = hex_tile.coord
+        neighbors: List[Hex] = []
+        for dq, dr in [(1, 0), (-1, 0), (0, 1), (0, -1), (1, -1), (-1, 1)]:
+            neighbor = self.get(q + dq, r + dr)
+            if neighbor:
+                neighbors.append(neighbor)
+        return neighbors
 
     def _init_plates(self) -> List[Tuple[int, int, float]]:
         plates = max(2, int(3 + self.settings.plate_activity * 5))
@@ -358,55 +408,35 @@
         lat = r / float(self.settings.height - 1) if self.settings.height > 1 else 0.5
         base = 1.0 - abs(lat - 0.5) * 2
         base -= elevation * 0.3
-        rng = random.Random(hash((r, self.settings.seed)))
-        variation = rng.uniform(-0.1, 0.1) * self.settings.temperature
+        rng_tile = random.Random(hash((r, self.settings.seed, "temp_local")))
+        variation = rng_tile.uniform(-0.1, 0.1) * self.settings.temperature
         wind_effect = ((q / float(self.settings.width - 1) if self.settings.width > 1 else 0.5) - 0.5) * self.settings.wind_strength * 0.2
         seasonal = math.sin(2 * math.pi * season) * self.settings.seasonal_amplitude * 0.5
         return max(0.0, min(1.0, base + variation + wind_effect + seasonal))
 
     def _moisture(self, q: int, r: int, elevation: float, season: float = 0.0) -> float:
-        rng = random.Random(hash((r, self.settings.seed, "rain")))
-        base = self.settings.moisture + rng.uniform(-0.1, 0.1)
+        """
+        Compute moisture using west-to-east transport. Uses cached elevation
+        values to avoid recomputing elevation during river generation.
+        """
+        rng_tile = random.Random(hash((r, self.settings.seed, "rain")))
+        base = self.settings.moisture + rng_tile.uniform(-0.1, 0.1)
         base += math.sin(2 * math.pi * season) * self.settings.seasonal_amplitude * 0.5
         moisture = max(0.0, min(1.0, base))
         precip = 0.0
-        # West-to-east moisture transport with elevation loss
         for x in range(q + 1):
-            elev = self._elevation(x, r)
-            precip = max(0.0, moisture * (1.0 - elev))
+            elev_local = self._elevation_cache.get((x, r), self._elevation(x, r))
+            precip = max(0.0, moisture * (1.0 - elev_local))
             if x == q:
                 break
-            loss = (precip * 0.5 + elev * 0.1) * (1.0 - self.settings.wind_strength)
+            loss = (precip * 0.5 + elev_local * 0.1) * (1.0 - self.settings.wind_strength)
             moisture = max(0.0, moisture - loss)
         return max(0.0, min(1.0, precip))
-
-    def __init__(
-        self,
-        width: int = 50,
-        height: int = 50,
-        *,
-        seed: int = 0,
-        settings: Optional[WorldSettings] = None,
-    ) -> None:
-        self.settings = settings or WorldSettings(seed=seed, width=width, height=height)
-        self.chunks: Dict[Tuple[int, int], List[List[Hex]]] = {}
-        self.roads: List[Road] = []
-        self.rivers: List[RiverSegment] = []
-        self.lakes: List[Coordinate] = []
-        self.rng = initialize_random(self.settings)
-        self.season = 0.0
-
-        self._plate_centers = self._init_plates()
-        # Precompute all hexes to assign elevation, temperature, moisture before generating rivers
-        self._precompute_terrain_layers()
-        self._generate_rivers()
-        if self.settings.fantasy_level > 0:
-            apply_fantasy_overlays(self.all_hexes(), self.settings.fantasy_level)
 
     def _precompute_terrain_layers(self) -> None:
         """
         Generate and cache elevation, temperature, moisture, and biome for each tile
-        before rivers and lakes. Stored temporarily in a dict to avoid re-calc.
+        before rivers and lakes. Stored in dicts to avoid re-calculation.
         """
         self._elevation_cache: Dict[Coordinate, float] = {}
         self._temperature_cache: Dict[Coordinate, float] = {}
@@ -418,10 +448,12 @@
                 elev = self._elevation(q, r)
                 temp = self._temperature(q, r, elev, self.season)
                 moist = self._moisture(q, r, elev, self.season)
+                rng_tile = random.Random(hash((q, r, self.settings.seed, "biome")))
                 biome = determine_biome(
                     elev,
                     temp,
                     moist,
+                    rng_tile,
                     mountain_elev=self.settings.mountain_elev,
                     hill_elev=self.settings.hill_elev,
                     tundra_temp=self.settings.tundra_temp,
@@ -439,8 +471,8 @@
         temp = self._temperature_cache[(q, r)]
         moist = self._moisture_cache[(q, r)]
         terrain = self._biome_cache[(q, r)]
-        rng = random.Random(hash((q, r, self.settings.seed)))
-        resources = generate_resources(rng, terrain)
+        rng_tile = random.Random(hash((q, r, self.settings.seed)))
+        resources = generate_resources(rng_tile, terrain)
 
         return Hex(
             coord=(q, r),
@@ -452,25 +484,25 @@
         )
 
     def _generate_chunk(self, cx: int, cy: int) -> None:
+        """Populate a chunk of size self.chunk_size × self.chunk_size."""
         chunk: List[List[Hex]] = []
-        base_q, base_r = cx * self.CHUNK_SIZE, cy * self.CHUNK_SIZE
+        base_q, base_r = cx * self.chunk_size, cy * self.chunk_size
         rows = (
-            self.CHUNK_SIZE
+            self.chunk_size
             if self.settings.infinite
-            else min(self.CHUNK_SIZE, self.height - base_r)
+            else min(self.chunk_size, self.settings.height - base_r)
         )
         cols = (
-            self.CHUNK_SIZE
+            self.chunk_size
             if self.settings.infinite
-            else min(self.CHUNK_SIZE, self.width - base_q)
+            else min(self.chunk_size, self.settings.width - base_q)
         )
 
         for r_off in range(rows):
             row: List[Hex] = []
             for q_off in range(cols):
                 q, r = base_q + q_off, base_r + r_off
-                # Skip if outside bounds in finite mode
-                if not self.settings.infinite and not (0 <= q < self.width and 0 <= r < self.height):
+                if not self.settings.infinite and not (0 <= q < self.settings.width and 0 <= r < self.settings.height):
                     continue
                 row.append(self._generate_hex(q, r))
             if row:
@@ -478,20 +510,21 @@
         self.chunks[(cx, cy)] = chunk
 
     def get(self, q: int, r: int) -> Optional[Hex]:
-        if not self.settings.infinite and not (0 <= q < self.width and 0 <= r < self.height):
+        """Retrieve a Hex if within bounds; generate its chunk if needed."""
+        if not self.settings.infinite and not (0 <= q < self.settings.width and 0 <= r < self.settings.height):
             return None
-        cx, cy = q // self.CHUNK_SIZE, r // self.CHUNK_SIZE
+        cx, cy = q // self.chunk_size, r // self.chunk_size
         if (cx, cy) not in self.chunks:
             self._generate_chunk(cx, cy)
         chunk = self.chunks.get((cx, cy))
-        row_idx, col_idx = r % self.CHUNK_SIZE, q % self.CHUNK_SIZE
+        row_idx, col_idx = r % self.chunk_size, q % self.chunk_size
         if not chunk or row_idx >= len(chunk) or col_idx >= len(chunk[row_idx]):
             return None
         return chunk[row_idx][col_idx]
 
     def _neighbors(self, q: int, r: int) -> List[Coordinate]:
         """
-        Return axial hex neighbors for pointy-topped layout:
+        Return axial hex neighbor coordinates (pointy-topped layout).
         Directions: E, W, SE, NW, NE, SW as (1,0), (-1,0), (0,1), (0,-1), (1,-1), (-1,1).
         """
         directions = [(1, 0), (-1, 0), (0, 1), (0, -1), (1, -1), (-1, 1)]
@@ -500,10 +533,11 @@
         return [
             (q + dq, r + dr)
             for dq, dr in directions
-            if 0 <= q + dq < self.width and 0 <= r + dr < self.height
+            if 0 <= q + dq < self.settings.width and 0 <= r + dr < self.settings.height
         ]
 
     def _downhill_neighbor(self, q: int, r: int) -> Optional[Coordinate]:
+        """Return the neighbor coordinate with strictly lower elevation, if any."""
         current_elev = self._elevation_cache.get((q, r), None)
         if current_elev is None:
             return None
@@ -519,7 +553,7 @@
     def _generate_rivers(self) -> None:
         """
         Generate rivers with branching and lake outflow:
-        1. Compute initial flow from rainfall.
+        1. Compute initial flow from cached moisture.
         2. Accumulate downstream, allowing tributaries to merge.
         3. Introduce random branching: some tiles with enough flow split to second-best downhill.
         4. Mark river segments and lakes, then handle lake outflow.
@@ -529,14 +563,14 @@
         downhill: Dict[Coordinate, Optional[Coordinate]] = {}
 
         # Initial pass: assign rainfall & downhill neighbor
-        for r in range(self.height):
-            for q in range(self.width):
+        for r in range(self.settings.height):
+            for q in range(self.settings.width):
                 coord = (q, r)
                 rain_amount = self._moisture_cache[coord] * self.settings.rainfall_intensity
                 rainfall[coord] = rain_amount
                 flow[coord] = rain_amount
                 dn = self._downhill_neighbor(q, r)
-                if dn and self._elevation_cache[dn] < self._elevation_cache[coord]:
+                if dn and self._elevation_cache.get(dn, 1.0) < self._elevation_cache[coord]:
                     downhill[coord] = dn
                 else:
                     downhill[coord] = None
@@ -545,16 +579,10 @@
         coords_sorted = sorted(flow.keys(), key=lambda c: self._elevation_cache[c], reverse=True)
         for c in coords_sorted:
             d = downhill[c]
-<<<<<<< HEAD
             if d and d in flow:
-=======
-            if d:
-                # Accumulate main flow
->>>>>>> e1804812
                 flow[d] += flow[c]
                 # 20% chance for a tributary branch if flow is high
                 if flow[c] > self.settings.river_branch_threshold * self.settings.rainfall_intensity:
-                    # Find second-best downhill neighbor for branching
                     neighbor_list = self._neighbors(*c)
                     second_best = None
                     second_elev = self._elevation_cache[c]
@@ -562,9 +590,8 @@
                         if downhill[c] != n and self._elevation_cache.get(n, 1.0) < second_elev:
                             second_elev = self._elevation_cache[n]
                             second_best = n
-                    if second_best and random.random() < 0.3:
-                        flow[second_best] += flow[c] * 0.3  # 30% of flow branches
-            # else: potential lake candidate
+                    if second_best and random.Random(hash((c, self.settings.seed, "branch"))).random() < 0.3:
+                        flow[second_best] += flow[c] * 0.3
 
         # Assign water_flow to hexes
         for coord, f in flow.items():
@@ -576,36 +603,25 @@
         river_threshold = max(0.05 * self.settings.rainfall_intensity, avg_flow * 2)
         lake_threshold = max(0.1 * self.settings.rainfall_intensity, avg_flow * 4)
 
-<<<<<<< HEAD
-        for c in coords:
-            d = downhill[c]
-            hex_c = self.get(*c)
-            if d and d in flow:
-                if flow[c] >= river_threshold:
-                    self.rivers.append(RiverSegment(c, d))
-                    hex_c.river = True
-                    self.get(*d).river = True
-            elif d is None:
-                if flow[c] > lake_threshold:
-=======
         # Identify rivers and lakes
         for coord in coords_sorted:
             d = downhill[coord]
             hex_c = self.get(*coord)
+            if not hex_c:
+                continue
             if d:
-                if flow[coord] >= river_threshold:
+                hex_d = self.get(*d)
+                if hex_d and flow[coord] >= river_threshold:
                     self.rivers.append(RiverSegment(coord, d))
                     hex_c.river = True
-                    self.get(*d).river = True
+                    hex_d.river = True
             else:
-                if flow[coord] > lake_threshold:
->>>>>>> e1804812
-                    if not hex_c.lake:
-                        self.lakes.append(coord)
-                        hex_c.lake = True
-                        hex_c.terrain = "water"
-                        rng = random.Random(hash((coord, self.settings.seed, "water")))
-                        hex_c.resources = generate_resources(rng, "water")
+                if flow[coord] > lake_threshold and not hex_c.lake:
+                    self.lakes.append(coord)
+                    hex_c.lake = True
+                    hex_c.terrain = "water"
+                    rng_tile = random.Random(hash((coord, self.settings.seed, "water")))
+                    hex_c.resources = generate_resources(rng_tile, "water")
 
         # Lake outflow: for each lake, if neighbor lower, create a river from lake
         for lake_coord in list(self.lakes):
@@ -619,22 +635,23 @@
                     lowest_elev = neigh_elev
                     lowest_neighbor = n
             if lowest_neighbor:
-                self.rivers.append(RiverSegment(lake_coord, lowest_neighbor))
-                lake_hex = self.get(*lake_coord)
-                out_hex = self.get(*lowest_neighbor)
-                if lake_hex:
-                    lake_hex.river = True
-                if out_hex:
-                    out_hex.river = True
+                hex_lake = self.get(*lake_coord)
+                hex_out = self.get(*lowest_neighbor)
+                if hex_lake and hex_out:
+                    self.rivers.append(RiverSegment(lake_coord, lowest_neighbor))
+                    hex_lake.river = True
+                    hex_out.river = True
 
     def all_hexes(self) -> Iterable[Hex]:
-        for r in range(self.height):
-            for q in range(self.width):
+        """Yield every generated Hex in the world (useful for overlays or iteration)."""
+        for r in range(self.settings.height):
+            for q in range(self.settings.width):
                 h = self.get(q, r)
                 if h:
                     yield h
 
     def resources_near(self, x: int, y: int, radius: int = 1) -> Dict[ResourceType, int]:
+        """Sum resources of nearby hexes within a given radius."""
         totals = {r: 0 for r in ResourceType}
         for dy in range(-radius, radius + 1):
             for dx in range(-radius, radius + 1):
@@ -652,7 +669,7 @@
         )
 
     def add_road(self, start: Coordinate, end: Coordinate) -> None:
-        if start == end or not self.get(*start) or not self.get(*end):
+        if start == end or not (start in self and end in self):
             raise ValueError("Invalid road endpoints")
         if not self.has_road(start, end):
             self.roads.append(Road(start, end))
