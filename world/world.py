from __future__ import annotations

"""
world.py

World generation and management utilities with enhanced realism and fantasy integration.

Key features & refactors:
- Fully deterministic, tile-based RNG via `_stable_hash` and `World._tile_rng`.
- Separated chunk width/height for rectangular chunking.
- Lazy, chunked generation of terrain/climate/biomes with explicit cache invalidation.
- River & lake generation broken into helper methods; incremental update mode is planned.
- Pluggable biome rules with runtime registration.
- Defensive input checking for roads and trade efficiency.
- On-disk caching layer skeleton for infinite worlds to prevent unbounded memory use.
- Full type annotations and PEP 257 docstrings throughout.
"""

import math
import random
import pickle
import os
import time
from collections import OrderedDict
from dataclasses import dataclass
from enum import Enum
from typing import Any, Dict, Iterable, List, Optional, Tuple, Union, cast

from .resource_types import ResourceType, STRATEGIC_RESOURCES, LUXURY_RESOURCES
from .resources import generate_resources
from .hex import Hex, Coordinate
from .settings import WorldSettings
from .fantasy import apply_fantasy_overlays
from .generation import _compute_moisture_orographic  # Required for moisture calculations

# ─────────────────────────────────────────────────────────────────────────────
# == TYPE ALIASES & CUSTOM EXCEPTIONS ==

CoordinateList = List[Coordinate]
FlowMap = Dict[Coordinate, float]
ElevationCache = Dict[Coordinate, float]
TemperatureCache = Dict[Coordinate, float]
MoistureCache = Dict[Coordinate, float]
BiomeCache = Dict[Coordinate, str]


class InvalidCoordinateError(ValueError):
    """Raised when a provided coordinate is not a valid (int, int) pair."""


# ─────────────────────────────────────────────────────────────────────────────
# == STABLE HASH / RNG HELPERS ==

def _stable_hash(*args: int) -> int:
    """
    Combine integer arguments into a single 64-bit integer using a deterministic mixing routine.
    Ensures repeatable results across Python runs (unlike built-in hash()).
    """
    x = 0x345678ABCDEF1234  # Arbitrary non-zero start value.
    for a in args:
        a &= 0xFFFFFFFFFFFFFFFF
        a ^= (a >> 33)
        a = (a * 0xFF51AFD7ED558CCD) & 0xFFFFFFFFFFFFFFFF
        a ^= (a >> 33)
        x ^= a
        x = (x * 0xC4CEB9FE1A85EC53) & 0xFFFFFFFFFFFFFFFF
    return x


def perlin_noise(
    x: float,
    y: float,
    seed: int,
    octaves: int = 4,
    persistence: float = 0.5,
    lacunarity: float = 2.0,
    scale: float = 0.05,
) -> float:
    """
    Generate fractal Perlin noise at (x, y) for a given seed.
    Returns a float in [0, 1].
    """

    def _perlin_single(px: float, py: float, s: int) -> float:
        x0 = math.floor(px)
        y0 = math.floor(py)
        x1 = x0 + 1
        y1 = y0 + 1

        def _fade(t: float) -> float:
            return t * t * t * (t * (t * 6 - 15) + 10)

        def _lerp(a: float, b: float, t: float) -> float:
            return a + t * (b - a)

        def _grad(ix: int, iy: int, s2: int) -> Tuple[float, float]:
            # Use stable, coordinate-based RNG:
            rng = random.Random(_stable_hash(ix, iy, s2))
            angle = rng.random() * 2.0 * math.pi
            return math.cos(angle), math.sin(angle)

        def _dot_grid_gradient(ix: int, iy: int, xx: float, yy: float, s2: int) -> float:
            gx, gy = _grad(ix, iy, s2)
            dx = xx - ix
            dy = yy - iy
            return gx * dx + gy * dy

        sx = _fade(px - x0)
        sy = _fade(py - y0)

        n00 = _dot_grid_gradient(x0, y0, px, py, s)
        n10 = _dot_grid_gradient(x1, y0, px, py, s)
        n01 = _dot_grid_gradient(x0, y1, px, py, s)
        n11 = _dot_grid_gradient(x1, y1, px, py, s)

        ix0 = _lerp(n00, n10, sx)
        ix1 = _lerp(n01, n11, sx)
        val = _lerp(ix0, ix1, sy)

        return (val + 1.0) / 2.0

    total = 0.0
    amplitude = 1.0
    frequency = scale
    max_amplitude = 0.0

    for i in range(octaves):
        sample = _perlin_single(x * frequency, y * frequency, seed + i)
        total += sample * amplitude
        max_amplitude += amplitude
        amplitude *= persistence
        frequency *= lacunarity

    return total / max_amplitude


# ─────────────────────────────────────────────────────────────────────────────
# == HEX NEIGHBOR CONSTANTS ==

# Axial hex directions: E, W, SE, NW, NE, SW
HEX_DIRECTIONS: List[Tuple[int, int]] = [
    (1, 0),
    (-1, 0),
    (0, 1),
    (0, -1),
    (1, -1),
    (-1, 1),
]


# ─────────────────────────────────────────────────────────────────────────────
# == BIOME RULES & REGISTRATION ==

@dataclass(frozen=True)
class BiomeRule:
    """
    Defines a rectangular condition in (elevation, temperature, rainfall) space that
    maps to a single biome name. If 'is_fantasy' is True, this is treated as a special
    fantasy override after realistic rules.
    """
    name: str
    min_elev: float = 0.0
    max_elev: float = 1.0
    min_temp: float = 0.0
    max_temp: float = 1.0
    min_rain: float = 0.0
    max_rain: float = 1.0
    is_fantasy: bool = False


_REALISTIC_BIOME_RULES: List[BiomeRule] = [
    BiomeRule(
        name="mountains",
        min_elev=0.8,
        max_elev=1.0,
        min_temp=0.0,
        max_temp=1.0,
        min_rain=0.0,
        max_rain=1.0,
        is_fantasy=False,
    ),
    BiomeRule(
        name="hills",
        min_elev=0.6,
        max_elev=0.8,
        min_temp=0.0,
        max_temp=1.0,
        min_rain=0.0,
        max_rain=1.0,
        is_fantasy=False,
    ),
    BiomeRule(
        name="tundra",
        min_elev=0.0,
        max_elev=1.0,
        min_temp=0.0,
        max_temp=0.3,
        min_rain=0.0,
        max_rain=1.0,
        is_fantasy=False,
    ),
    BiomeRule(
        name="desert",
        min_elev=0.0,
        max_elev=0.6,
        min_temp=0.5,
        max_temp=1.0,
        min_rain=0.0,
        max_rain=0.3,
        is_fantasy=False,
    ),
    BiomeRule(
        name="rainforest",
        min_elev=0.0,
        max_elev=1.0,
        min_temp=0.5,
        max_temp=1.0,
        min_rain=0.7,
        max_rain=1.0,
        is_fantasy=False,
    ),
    BiomeRule(
        name="forest",
        min_elev=0.0,
        max_elev=1.0,
        min_temp=0.0,
        max_temp=1.0,
        min_rain=0.4,
        max_rain=0.7,
        is_fantasy=False,
    ),
    BiomeRule(
        name="plains",
        min_elev=0.0,
        max_elev=0.6,
        min_temp=0.0,
        max_temp=1.0,
        min_rain=0.3,
        max_rain=1.0,
        is_fantasy=False,
    ),
]

_FANTASY_BIOME_RULES: List[BiomeRule] = [
    BiomeRule(
        name="crystal_forest",
        min_elev=0.4,
        max_elev=1.0,
        min_temp=0.0,
        max_temp=1.0,
        min_rain=0.0,
        max_rain=1.0,
        is_fantasy=True,
    ),
    BiomeRule(
        name="floating_island",
        min_elev=0.8,
        max_elev=1.0,
        min_temp=0.0,
        max_temp=1.0,
        min_rain=0.0,
        max_rain=1.0,
        is_fantasy=True,
    ),
]


def register_biome_rule(rule: BiomeRule) -> None:
    """
    Register a new biome rule. If rule.is_fantasy is False, it is appended to realistic rules;
    otherwise, to the fantasy overrides. The rule lists are checked in insertion order.
    """
    if rule.is_fantasy:
        _FANTASY_BIOME_RULES.append(rule)
    else:
        _REALISTIC_BIOME_RULES.append(rule)


def _determine_biome_tile(
    elevation: float,
    temperature: float,
    rainfall: float,
    settings: WorldSettings,
    tile_rng: random.Random,
) -> str:
    """
    Classify the biome for a single tile (given elevation, temperature, rainfall). Applies
    realistic rules first; if none match, defaults to "plains". Then, if fantasy_level > 0.0,
    checks fantasy rules in order (with possible random chance).
    """
    # 1) Realistic rules
    for rule in _REALISTIC_BIOME_RULES:
        if (
            rule.min_elev <= elevation <= rule.max_elev
            and rule.min_temp <= temperature <= rule.max_temp
            and rule.min_rain <= rainfall <= rule.max_rain
        ):
            return rule.name

    # 2) Fallback default
    base_biome = "plains"

    # 3) Fantasy overrides (only if fantasy_level > 0)
    if settings.fantasy_level > 0.0:
        for rule in _FANTASY_BIOME_RULES:
            if (
                rule.min_elev <= elevation <= rule.max_elev
                and rule.min_temp <= temperature <= rule.max_temp
                and rule.min_rain <= rainfall <= rule.max_rain
                and tile_rng.random() < settings.fantasy_level * 0.1
            ):
                return rule.name

    return base_biome


def _smooth_biome_map(
    biomes: list[list[str]],
    width: int,
    height: int,
    iterations: int = 1,
) -> list[list[str]]:
    """
    Smooth the biome map by replacing isolated cells that differ from the majority of neighbors.
    """

    def majority_neighbor(q0: int, r0: int) -> str:
        counts: Dict[str, int] = {}
        for dq, dr in HEX_DIRECTIONS:
            nq, nr = q0 + dq, r0 + dr
            if 0 <= nq < width and 0 <= nr < height:
                neighbor_biome = biomes[nr][nq]
                counts[neighbor_biome] = counts.get(neighbor_biome, 0) + 1
        if not counts:
            return biomes[r0][q0]
        return max(counts.items(), key=lambda it: it[1])[0]

    for _ in range(iterations):
        new_map = [row.copy() for row in biomes]
        for r0 in range(height):
            for q0 in range(width):
                curr = biomes[r0][q0]
                maj = majority_neighbor(q0, r0)
                if maj != curr:
                    new_map[r0][q0] = maj
        biomes = new_map

    return biomes


# Predefined colors for each biome (RGBA). Can be extended via `register_biome_color`.
BIOME_COLORS: Dict[str, Tuple[int, int, int, int]] = {
    "plains": (110, 205, 88, 255),
    "forest": (34, 139, 34, 255),
    "mountains": (139, 137, 137, 255),
    "hills": (107, 142, 35, 255),
    "desert": (237, 201, 175, 255),
    "tundra": (220, 220, 220, 255),
    "rainforest": (0, 100, 0, 255),
    "water": (65, 105, 225, 255),
    "floating_island": (186, 85, 211, 255),
    "crystal_forest": (0, 255, 255, 255),
}


def register_biome_color(name: str, color: Tuple[int, int, int, int]) -> None:
    """
    Register or override the RGBA color for a given biome name.
    """
    BIOME_COLORS[name] = color


# ─────────────────────────────────────────────────────────────────────────────
# == RIVER & LAKE GENERATION HELPERS ==

@dataclass(frozen=True)
class RiverSegment:
    """A start→end pair describing a single river edge."""
    start: Coordinate
    end: Coordinate


# ─────────────────────────────────────────────────────────────────────────────
# == ROAD DATACLASS ==

@dataclass(frozen=True)
class Road:
    start: Coordinate
    end: Coordinate


# ─────────────────────────────────────────────────────────────────────────────
# == MAIN WORLD CLASS ==

class World:
    __slots__ = (
        "settings",
        "chunk_width",
        "chunk_height",
        "max_active_chunks",
        "chunks",
        "evicted_chunks",
        "roads",
        "rivers",
        "lakes",
        "rng",
        "_season",
        "_plate_centers",
        "_elevation_cache",
        "_temperature_cache",
        "_moisture_cache",
        "_biome_cache",
        "_dirty_rivers",
    )

    def __init__(
        self,
        width: int = 50,
        height: int = 50,
        *,
        seed: int = 0,
        settings: Optional[WorldSettings] = None,
    ) -> None:
        """
        Create a new World instance. Terrain and climate layers are generated lazily, chunk by chunk.
        River and lake generation is deferred until first call to `generate_water_features()`.

        Args:
            width (int): Width of the world in hex columns (ignored if settings.infinite = True).
            height (int): Height of the world in hex rows (ignored if settings.infinite = True).
            seed (int): Master seed for deterministic generation.
            settings (WorldSettings, optional): Custom settings object. If None, a default is created.
        """
        # Initialize settings
        self.settings: WorldSettings = (
            settings if settings is not None else WorldSettings(seed=seed, width=width, height=height)
        )
        # Overwrite width/height from constructor
        self.settings.width = width
        self.settings.height = height

        # Chunk dimensions
        self.chunk_width: int = getattr(self.settings, "chunk_width", 10)
        self.chunk_height: int = getattr(self.settings, "chunk_height", 10)
        self.max_active_chunks: int = getattr(self.settings, "max_active_chunks", 100)

        # Loaded chunks: OrderedDict[(cx,cy), List[List[Hex]]]
        self.chunks: OrderedDict[Tuple[int, int], List[List[Hex]]] = OrderedDict()
        # On-disk evicted chunks: Map (cx,cy) → filepath
        self.evicted_chunks: Dict[Tuple[int, int], str] = {}

        # Structures
        self.roads: List[Road] = []
        self.rivers: List[RiverSegment] = []
        self.lakes: List[Coordinate] = []

        # Deterministic RNG for global uses (plate centers, etc.)
        self.rng = random.Random(self.settings.seed)

        # Season fraction in [0,1)
        self._season: float = 0.0

        # Precompute tectonic plate centers
        self._plate_centers: List[Tuple[int, int, float]] = self._init_plates()

        # Per-tile caches (filled on demand)
        self._elevation_cache: ElevationCache = {}
        self._temperature_cache: TemperatureCache = {}
        self._moisture_cache: MoistureCache = {}
        self._biome_cache: BiomeCache = {}

        # Mark water features for initial generation
        self._dirty_rivers = True

    # ─────────────────────────────────────────────────────────────────────────
    # == PROPERTIES & SETTINGS MANAGEMENT ==

    @property
    def season(self) -> float:
        """Current season fraction in [0.0, 1.0)."""
        return self._season

    @season.setter
    def season(self, value: float) -> None:
        val = float(value) % 1.0
        if val != self._season:
            self._season = val
            # Invalidate caches dependent on season
            self._temperature_cache.clear()
            self._moisture_cache.clear()
            self._biome_cache.clear()
            self._dirty_rivers = True

    def advance_season(self, delta: float = 1 / 365) -> None:
        """
        Advance the season fraction by `delta`. Values wrap around at 1.0 (year cycles).
        Marks temperature, moisture, and biome caches as dirty.

        Args:
            delta (float): Fractional increment (e.g., 1/365 for one day).
        """
        self.season = (self._season + delta) % 1.0

    def mark_dirty(self) -> None:
        """
        Invalidate all per-tile caches and schedule water regeneration.
        Called automatically when settings affecting terrain/climate change.
        """
        self._elevation_cache.clear()
        self._temperature_cache.clear()
        self._moisture_cache.clear()
        self._biome_cache.clear()
        self._dirty_rivers = True

    def __contains__(self, coord: Coordinate) -> bool:
        """
        Allow `coord in world` checks.

        For finite worlds, returns True if and only if 0 <= q < width and 0 <= r < height.
        For infinite worlds, always returns True.
        """
        q, r = coord
        if self.settings.infinite:
            return True
        return 0 <= q < self.settings.width and 0 <= r < self.settings.height

    # ─────────────────────────────────────────────────────────────────────────
    # == CHUNK INITIALIZATION & CACHING ==

    def _init_plates(self) -> List[Tuple[int, int, float]]:
        """
        Compute tectonic plate centers: number of plates depends on settings.plate_activity.
        Returns a list of (cx, cy, base) tuples.
        """
        num_plates = max(2, int(3 + self.settings.plate_activity * 5))
        rng = random.Random(self.settings.seed ^ 0xFACEB00C)
        centers: List[Tuple[int, int, float]] = []
        for _ in range(num_plates):
            cx = rng.randint(0, self.settings.width - 1)
            cy = rng.randint(0, self.settings.height - 1)
            base = rng.random()
            centers.append((cx, cy, base))
        return centers

    def _tile_rng(self, q: int, r: int, tag: int) -> random.Random:
        """
        Return a deterministic RNG whose state depends on (q, r), the world seed, and a numeric tag.

        Args:
            q (int): Axial coordinate q.
            r (int): Axial coordinate r.
            tag (int): A small integer (purpose tag) to differentiate RNG streams.

        Returns:
            random.Random: A new RNG seeded by (_stable_hash(q, r, seed, tag)).
        """
        seed = _stable_hash(q, r, self.settings.seed, tag)
        return random.Random(seed)

    def _generate_chunk(self, cx: int, cy: int) -> None:
        """
        Populate a rectangular chunk at chunk coordinates (cx, cy) with dimensions
        (chunk_width × chunk_height). Evicts the least-recently-used chunk when capacity is exceeded.

        If a chunk has been previously evicted to disk, reloads it from the file instead of regenerating.
        """
        # If chunk was evicted to disk, reload it:
        if (cx, cy) in self.evicted_chunks:
            filepath = self.evicted_chunks.pop((cx, cy))
            try:
                with open(filepath, "rb") as f:
                    loaded_chunk = pickle.load(f)
                self.chunks[(cx, cy)] = loaded_chunk
                # Remove the file from disk
                os.remove(filepath)
            except Exception:
                # If loading fails, fall back to regeneration
                pass

        if (cx, cy) not in self.chunks:
            base_q = cx * self.chunk_width
            base_r = cy * self.chunk_height

            # Determine actual row/col counts (handles finite vs infinite)
            if self.settings.infinite:
                rows = self.chunk_height
                cols = self.chunk_width
            else:
                rows = min(self.chunk_height, self.settings.height - base_r)
                cols = min(self.chunk_width, self.settings.width - base_q)

            new_chunk: List[List[Hex]] = []
            for r_off in range(rows):
                row_tiles: List[Hex] = []
                for q_off in range(cols):
                    q = base_q + q_off
                    r = base_r + r_off
                    if not self.settings.infinite:
                        if not (0 <= q < self.settings.width and 0 <= r < self.settings.height):
                            continue
                    tile = self._generate_hex(q, r)
                    row_tiles.append(tile)
                if row_tiles:
                    new_chunk.append(row_tiles)

            self.chunks[(cx, cy)] = new_chunk

            # Evict LRU chunk if over capacity
            if len(self.chunks) > self.max_active_chunks:
                old_cx, old_cy = next(iter(self.chunks))
                old_chunk = self.chunks.pop((old_cx, old_cy))

                # Serialize to disk
                filepath = f"/tmp/world_chunk_{self.settings.seed}_{old_cx}_{old_cy}.pkl"
                try:
                    with open(filepath, "wb") as f:
                        pickle.dump(old_chunk, f)
                    self.evicted_chunks[(old_cx, old_cy)] = filepath
                except Exception:
                    # If serialization fails, just drop it from memory
                    pass

    def get(self, q: int, r: int) -> Optional[Hex]:
        """
        Retrieve the Hex at (q, r). If it doesn’t exist, generate its chunk on demand.
        Returns None if (q, r) is out of bounds in a finite world.

        Args:
            q (int): Axial coordinate q.
            r (int): Axial coordinate r.

        Returns:
            Optional[Hex]: The Hex object, or None if out of bounds.
        """
        if not self.settings.infinite:
            if not (0 <= q < self.settings.width and 0 <= r < self.settings.height):
                return None

        cx = q // self.chunk_width
        cy = r // self.chunk_height
        if (cx, cy) not in self.chunks:
            self._generate_chunk(cx, cy)
        # Mark chunk as recently used
        self.chunks.move_to_end((cx, cy))
        chunk = self.chunks.get((cx, cy))
        if not chunk:
            return None

        row_idx = r % self.chunk_height
        col_idx = q % self.chunk_width
        if row_idx >= len(chunk) or col_idx >= len(chunk[row_idx]):
            return None

        return chunk[row_idx][col_idx]

    def all_hexes(self) -> Iterable[Hex]:
        """
        Yield every generated Hex in a finite world, or every currently loaded chunk in an infinite world.

        Returns:
            Iterable[Hex]: All Hex objects that have been generated or cached.
        """
        if not self.settings.infinite:
            for r in range(self.settings.height):
                for q in range(self.settings.width):
                    h = self.get(q, r)
                    if h:
                        yield h
        else:
            for chunk in self.chunks.values():
                for row in chunk:
                    for h in row:
                        yield h

    def iter_all_coords(self) -> Iterable[Coordinate]:
        """
        Yield all coordinate pairs in a finite world without generating Hex objects,
        or yield currently loaded chunk coordinates in an infinite world.

        Returns:
            Iterable[Coordinate]: (q, r) pairs.
        """
        if not self.settings.infinite:
            for r in range(self.settings.height):
                for q in range(self.settings.width):
                    yield (q, r)
        else:
            for (cx, cy), chunk in self.chunks.items():
                for r_idx, row in enumerate(chunk):
                    for q_idx, _ in enumerate(row):
                        yield (cx * self.chunk_width + q_idx, cy * self.chunk_height + r_idx)

    # ─────────────────────────────────────────────────────────────────────────
    # == SHARED TERRAIN/CLIMATE HELPERS ==

    def _elevation(self, q: int, r: int) -> float:
        """
        Compute or retrieve cached elevation for tile (q, r).
        Combines fractal Perlin noise and tectonic plate height.
        Returns a float in [0.0, 1.0].
        """
        coord = (q, r)
        if coord in self._elevation_cache:
            return self._elevation_cache[coord]

        base = perlin_noise(float(q), float(r), self.settings.seed, scale=self.settings.elevation)
        amp = 0.5 + self.settings.elevation / 2.0
        offset = self.settings.elevation - 0.5
        noise_val = max(0.0, min(1.0, base * amp + offset))

        plate_val = self._plate_height(q, r)
        combined = (noise_val + plate_val) / 2.0
        elev = max(0.0, min(1.0, combined))
        self._elevation_cache[coord] = elev
        return elev

    def _plate_height(self, q: int, r: int) -> float:
        """
        Return the “plate tectonic” component of elevation at (q, r).
        Uses precomputed self._plate_centers to pick nearest two plates.
        """
        if not self._plate_centers:
            return 0.0
        dists: List[Tuple[float, float]] = []
        for cx, cy, base in self._plate_centers:
            d_sq = float((cx - q) ** 2 + (cy - r) ** 2)
            dists.append((d_sq, base))
        dists.sort(key=lambda it: it[0])
        dist0, base0 = dists[0]
        dist1 = dists[1][0] if len(dists) > 1 else dist0
        ratio = dist0 / (dist0 + dist1) if dist1 > 0.0 else 0.0
        boundary = 1.0 - abs(0.5 - ratio) * 2.0
        return base0 * self.settings.base_height + boundary * self.settings.plate_activity

    def _temperature(self, q: int, r: int, elevation: float, season: float = 0.0) -> float:
        """
        Compute or retrieve cached temperature for tile (q, r).
        Returns a float in [0, 1].
        """
        coord = (q, r)
        if coord in self._temperature_cache:
            return self._temperature_cache[coord]

        lat = float(r) / float(self.settings.height - 1) if self.settings.height > 1 else 0.5
        base_temp = 1.0 - abs(lat - 0.5) * 2.0  # 1.0 at equator, 0.0 at poles
        base_temp -= elevation * 0.3

        tile_rng = self._tile_rng(q, r, 0xABCD)  # “temperature” tag
        variation = tile_rng.uniform(-0.1, 0.1) * self.settings.temperature

        wind_effect = (
            ((float(q) / float(self.settings.width - 1) if self.settings.width > 1 else 0.5) - 0.5)
            * self.settings.wind_strength
            * 0.2
        )

        seasonal = math.sin(2.0 * math.pi * season) * self.settings.seasonal_amplitude * 0.5

        temp = base_temp + variation + wind_effect + seasonal
        temp = max(0.0, min(1.0, temp))
        self._temperature_cache[coord] = temp
        return temp

    def _moisture(self, q: int, r: int, elevation: float, season: float = 0.0) -> float:
        """
        Compute or retrieve cached moisture for tile (q, r).
        Returns a float in [0, 1].
        """
        coord = (q, r)
        if coord in self._moisture_cache:
            return self._moisture_cache[coord]

        moist = _compute_moisture_orographic(
            q=q,
            r=r,
            elevation=elevation,
            elevation_cache=self._elevation_cache,
            width=self.settings.width,
            height=self.settings.height,
            seed=self.settings.seed,
            moisture_setting=self.settings.moisture,
            wind_strength=self.settings.wind_strength,
            seasonal_amplitude=self.settings.seasonal_amplitude,
            season=season,
            settings=self.settings,
        )
        self._moisture_cache[coord] = moist
        return moist

    def _biome(self, q: int, r: int, elevation: float, temperature: float, rainfall: float) -> str:
        """
        Compute or retrieve cached biome for tile (q, r), given elevation, temperature, and rainfall.
        Returns the biome name as a string.
        """
        coord = (q, r)
        if coord in self._biome_cache:
            return self._biome_cache[coord]

        # Regional seed for cluster consistency
        region_size = getattr(self.settings, "biome_region_size", 10)
        region_q = q // region_size
        region_r = r // region_size
        region_seed = _stable_hash(region_q, region_r, self.settings.seed, 0x1001)

        # Tile seed for minor randomness
        tile_seed = _stable_hash(region_seed, q, r, 0x1002)
        tile_rng = random.Random(tile_seed)

        biome_str = _determine_biome_tile(
            elevation=elevation,
            temperature=temperature,
            rainfall=rainfall,
            settings=self.settings,
            tile_rng=tile_rng,
        )
        self._biome_cache[coord] = biome_str
        return biome_str

    def _generate_hex(self, q: int, r: int) -> Hex:
        """
        Generate (or retrieve from cache) a single Hex at (q, r), including elevation,
        temperature, moisture, biome, resources, and fantasy overlays if enabled.
        """
        elevation = self._elevation(q, r)
        temperature = self._temperature(q, r, elevation, self._season)
        rainfall = self._moisture(q, r, elevation, self._season)
        biome = self._biome(q, r, elevation, temperature, rainfall)

        tile_rng = self._tile_rng(q, r, 0x2000)  # “resource generation” tag
        resources = generate_resources(tile_rng, biome)

        h = Hex(
            coord=(q, r),
            terrain=biome,
            elevation=elevation,
            temperature=temperature,
            moisture=rainfall,
            resources=resources,
        )

        # If fantasy overlays are desired, apply them here
        if self.settings.fantasy_level > 0.0:
            apply_fantasy_overlays([h], self.settings.fantasy_level)

        return h

    # ─────────────────────────────────────────────────────────────────────────
    # == NEIGHBOR & WATER HELPERS ==

    def _neighbors(self, q: int, r: int) -> CoordinateList:
        """
        Return axial hex neighbor coordinates. Always checks bounds if not infinite.
        """
        result: CoordinateList = []
        for dq, dr in HEX_DIRECTIONS:
            nq, nr = q + dq, r + dr
            if self.settings.infinite:
                result.append((nq, nr))
            else:
                if 0 <= nq < self.settings.width and 0 <= nr < self.settings.height:
                    result.append((nq, nr))
        return result

    def _neighbors_elevated(self, q: int, r: int) -> CoordinateList:
        """
        Return coordinates of neighbors whose elevation is already cached (or computed).
        This ensures we can compare elevations without key errors.
        """
        result: CoordinateList = []
        for dq, dr in HEX_DIRECTIONS:
            nq, nr = q + dq, r + dr
            if self.settings.infinite:
                _ = self._elevation(nq, nr)
                result.append((nq, nr))
            else:
                if 0 <= nq < self.settings.width and 0 <= nr < self.settings.height:
                    _ = self._elevation(nq, nr)
                    result.append((nq, nr))
        return result

    def _downhill_neighbor(self, q: int, r: int) -> Optional[Coordinate]:
        """
        Return the coordinate of the neighbor with strictly lower elevation.
        If multiple exist, pick the steepest drop. If none, return None.
        """
        current_elev = self._elevation(q, r)
        best_coord: Optional[Coordinate] = None
        best_elev = current_elev
        for (nq, nr) in self._neighbors(q, r):
            neigh_elev = self._elevation(nq, nr)
            if neigh_elev < best_elev:
                best_elev = neigh_elev
                best_coord = (nq, nr)
        return best_coord

    def _collect_initial_flow_and_downhill(self) -> tuple[FlowMap, Dict[Coordinate, Optional[Coordinate]]]:
        """
        Step A: Compute initial flow_map and downhill_map for each tile in the relevant bounds.
        Returns:
            flow_map: Dict mapping each (q, r) to its rainfall-based flow value.
            downhill_map: Dict mapping each (q, r) to the chosen downhill neighbor or None.
        """
        flow_map: FlowMap = {}
        downhill_map: Dict[Coordinate, Optional[Coordinate]] = {}

        # Determine iteration bounds
        if self.settings.infinite:
            qs: List[int] = []
            rs: List[int] = []
            for (cx, cy), chunk in self.chunks.items():
                for r_idx, row_tiles in enumerate(chunk):
                    for q_idx, tile in enumerate(row_tiles):
                        q = cx * self.chunk_width + q_idx
                        r = cy * self.chunk_height + r_idx
                        qs.append(q)
                        rs.append(r)
            if not qs:
                self.rivers.clear()
                self.lakes.clear()
                self._dirty_rivers = False
                return {}, {}
            min_q, max_q = min(qs), max(qs)
            min_r, max_r = min(rs), max(rs)
        else:
            min_q, max_q = 0, self.settings.width - 1
            min_r, max_r = 0, self.settings.height - 1

        # Collect flow & downhill
        for r in range(min_r, max_r + 1):
            for q in range(min_q, max_q + 1):
                if not self.settings.infinite and not (0 <= q < self.settings.width and 0 <= r < self.settings.height):
                    continue
                elev = self._elevation(q, r)
                rain_amt = self._moisture(q, r, elev, self._season) * self.settings.rainfall_intensity
                flow_map[(q, r)] = rain_amt

                dn = self._downhill_neighbor(q, r)
                if dn and self._elevation(*dn) < elev:
                    downhill_map[(q, r)] = dn
                else:
                    downhill_map[(q, r)] = None

        return flow_map, downhill_map

    def _accumulate_flows(self, flow_map: FlowMap, downhill_map: Dict[Coordinate, Optional[Coordinate]]) -> None:
        """
        Step B & C: Sort coords by descending elevation, accumulate flow downstream,
        and optionally create tributaries. Modifies flow_map in place.
        """
        coords_sorted = sorted(
            flow_map.keys(),
            key=lambda c: self._elevation(c[0], c[1]),
            reverse=True,
        )

        visited: set[Coordinate] = set()
        for c in coords_sorted:
            if c in visited:
                continue
            d = downhill_map[c]
            if d:
<<<<<<< HEAD
                flow[d] = flow.get(d, 0.0) + flow[c]
=======
                flow_map[d] = flow_map.get(d, 0.0) + flow_map[c]
                visited.add(c)
                # Branching logic
                branch_threshold = self.settings.river_branch_threshold * self.settings.rainfall_intensity
                if flow_map[c] > branch_threshold:
                    neighbor_coords = self._neighbors_elevated(*c)
                    second_best: Optional[Coordinate] = None
                    sec_elev = self._elevation(*c)
                    for n in neighbor_coords:
                        if n == d:
                            continue
                        nelev = self._elevation(*n)
                        if nelev < sec_elev:
                            sec_elev = nelev
                            second_best = n
                    if second_best is not None and second_best not in visited:
                        tile_rng = self._tile_rng(c[0], c[1], 0x3010)
                        if tile_rng.random() < self.settings.river_branch_chance:
                            flow_map[second_best] = flow_map.get(second_best, 0.0) + flow_map[c] * 0.3
                            visited.add(second_best)

    def _determine_thresholds(self, flow_values: Iterable[float]) -> tuple[float, float]:
        """
        Step D: Given all flow amounts, compute:
          - river_threshold: min flow to count as a river segment
          - lake_threshold: min flow to count as a lake (no downhill neighbor)
        """
        flows = list(flow_values)
        if not flows:
            return 1.0, 1.0

        avg_flow = sum(flows) / len(flows)
        rt = max(0.05 * self.settings.rainfall_intensity, avg_flow * 2.0)
        lt = max(0.1 * self.settings.rainfall_intensity, avg_flow * 4.0)
        return rt, lt
>>>>>>> 3132e12b

    def _clear_old_water_flags(self, coords: Iterable[Coordinate]) -> None:
        """
        Step E(i): Clear old river/lake flags for each loaded tile in coords.
        """
        for (q, r) in coords:
            if not self.settings.infinite and not (0 <= q < self.settings.width and 0 <= r < self.settings.height):
                continue
            h = self.get(q, r)
            if h:
                h.river = False
                h.lake = False

    def _identify_and_flag_rivers_lakes(
        self,
        flow_map: FlowMap,
        downhill_map: Dict[Coordinate, Optional[Coordinate]],
        river_thresh: float,
        lake_thresh: float,
    ) -> tuple[List[RiverSegment], List[Coordinate]]:
        """
        Steps E(ii) & (iii): Identify rivers & lakes, yield lists of new_rivers and new_lakes.
        """
        new_rivers: List[RiverSegment] = []
        new_lakes: List[Coordinate] = []

        coords_sorted = sorted(
            flow_map.keys(),
            key=lambda c: self._elevation(c[0], c[1]),
            reverse=True,
        )

        for c in coords_sorted:
            if not self.settings.infinite and not (0 <= c[0] < self.settings.width and 0 <= c[1] < self.settings.height):
                continue
            fval = flow_map[c]
            d = downhill_map[c]
            h_c = self.get(*c)
            if not h_c:
                continue

            if d:
                if fval >= river_thresh:
                    new_rivers.append(RiverSegment(c, d))
                    h_c.river = True
                    h_d = self.get(*d)
                    if h_d:
                        h_d.river = True
            else:
                # Local sink ⇒ possible lake
                if fval > lake_thresh:
                    new_lakes.append(c)
                    h_c.lake = True
                    h_c.terrain = "water"
                    lake_rng = self._tile_rng(c[0], c[1], 0x3020)
                    h_c.resources = generate_resources(lake_rng, "water")

        return new_rivers, new_lakes

    def _lake_outflow(self, new_lakes: List[Coordinate]) -> None:
        """
        Step E(iv): For each new lake, find the lowest neighbor (if any) and create a river segment from lake → neighbor.
        """
        for lake_coord in new_lakes:
            q0, r0 = lake_coord
            lake_elev = self._elevation(q0, r0)
            lowest_neighbor: Optional[Coordinate] = None
            low_elev = lake_elev
            for n in self._neighbors_elevated(q0, r0):
                nelev = self._elevation(*n)
                if nelev < low_elev:
                    low_elev = nelev
                    lowest_neighbor = n
            if lowest_neighbor:
                h_lake = self.get(q0, r0)
                h_out = self.get(*lowest_neighbor)
                if h_lake and h_out:
                    self.rivers.append(RiverSegment(lake_coord, lowest_neighbor))
                    h_lake.river = True
                    h_out.river = True

    def generate_water_features(self) -> None:
        """
        Generate rivers and lakes across the loaded portion of the world.
        Re-runs only if `self._dirty_rivers` is True.

        Steps:
          A) Collect initial flow & downhill maps.
          B) Accumulate flows downstream, with branching.
          C) Determine river/lake thresholds.
          D) Clear old flags.
          E) Identify rivers & lakes.
          F) Lake outflows.
        """
        if not self._dirty_rivers:
            return

        flow_map, downhill_map = self._collect_initial_flow_and_downhill()
        if not flow_map:
            # No loaded tiles ⇒ nothing to do
            self.rivers.clear()
            self.lakes.clear()
            self._dirty_rivers = False
            return

        self._accumulate_flows(flow_map, downhill_map)
        river_thresh, lake_thresh = self._determine_thresholds(flow_map.values())
        all_coords = flow_map.keys()

        self._clear_old_water_flags(all_coords)
        new_rivers, new_lakes = self._identify_and_flag_rivers_lakes(
            flow_map, downhill_map, river_thresh, lake_thresh
        )
        self.rivers = new_rivers
        self.lakes = new_lakes
        self._lake_outflow(new_lakes)

        self._dirty_rivers = False

    # ─────────────────────────────────────────────────────────────────────────
    # == RESOURCES & ROADS ==

    def resources_near(self, x: int, y: int, radius: int = 1) -> Dict[ResourceType, int]:
        """
        Sum resources in a Chebyshev (square) radius around (x, y). Excludes out-of-bounds tiles.

        Args:
            x (int): Center q coordinate.
            y (int): Center r coordinate.
            radius (int): Radius to search.

        Returns:
            Dict[ResourceType,int]: Total resource counts by type.
        """
        totals: Dict[ResourceType, int] = {r: 0 for r in ResourceType}
        for dy in range(-radius, radius + 1):
            for dx in range(-radius, radius + 1):
                coord = (x + dx, y + dy)
                h = self.get(*coord)
                if h:
                    for rtype, amt in h.resources.items():
                        totals[rtype] = totals.get(rtype, 0) + amt
        return {rtype: amt for rtype, amt in totals.items() if amt > 0}

    def has_road(self, start: Coordinate, end: Coordinate) -> bool:
        """
        Return True if a bidirectional road exists between start and end.

        Args:
            start (Coordinate): (q, r) of endpoint A.
            end (Coordinate): (q, r) of endpoint B.

        Returns:
            bool: True if a road exists in either direction.
        """
        for r in self.roads:
            if (r.start == start and r.end == end) or (r.start == end and r.end == start):
                return True
        return False

    def add_road(self, start: Coordinate, end: Coordinate) -> None:
        """
        Add a two-way road between start and end.

        Args:
            start (Coordinate): (q, r) tuple for one endpoint.
            end (Coordinate): (q, r) tuple for the other endpoint.

        Raises:
            InvalidCoordinateError: If endpoints are not valid (non-integer tuples, out of bounds, or identical).
        """
        if not (
            isinstance(start, tuple)
            and isinstance(end, tuple)
            and len(start) == 2
            and len(end) == 2
            and all(isinstance(c, int) for c in start + end)
        ):
            raise InvalidCoordinateError(f"Road endpoints must be (int,int) tuples, got {start}, {end}")
        if start == end:
            raise InvalidCoordinateError("Cannot build a road from a tile to itself.")
        if start not in self or end not in self:
            raise InvalidCoordinateError(f"Cannot build road: one endpoint out of bounds: {start}, {end}")
        if not self.has_road(start, end):
            self.roads.append(Road(start, end))

    def trade_efficiency(self, start: Coordinate, end: Coordinate) -> float:
        """
        Return a multiplier to trade speed: 1.5 if a road exists between start and end, otherwise 1.0.

        Args:
            start (Coordinate): (q, r) tuple for the origin.
            end (Coordinate): (q, r) tuple for the destination.

        Raises:
            InvalidCoordinateError: If endpoints are not valid (non-integer tuples or out of bounds).

        Returns:
            float: 1.5 with a road, else 1.0.
        """
        if not (
            isinstance(start, tuple)
            and isinstance(end, tuple)
            and len(start) == 2
            and len(end) == 2
            and all(isinstance(c, int) for c in start + end)
        ):
            raise InvalidCoordinateError(f"Trade endpoints must be (int,int) tuples, got {start}, {end}")
        if start not in self or end not in self:
            raise InvalidCoordinateError(f"Cannot compute trade efficiency: out of bounds: {start}, {end}")
        return 1.5 if self.has_road(start, end) else 1.0


# ─────────────────────────────────────────────────────────────────────────────
# == SETTINGS ADJUSTMENT HELPER ==

def adjust_settings(settings: WorldSettings, **kwargs: Any) -> None:
    """
    Adjust world settings safely. Float values are clamped to [0.0, 1.0];
    int/bool values are assigned only if types match; other mismatches raise TypeError.
    Automatically marks caches dirty if a relevant field is changed.

    Args:
        settings (WorldSettings): The settings object to modify in-place.
        **kwargs: Field=value pairs indicating new settings.

    Raises:
        TypeError: If a provided value’s type does not match the existing field’s type.
    """
    for key, val in kwargs.items():
        if not hasattr(settings, key):
            continue
        current = getattr(settings, key)
        if isinstance(current, float) and isinstance(val, (int, float)):
            new_val = float(max(0.0, min(1.0, float(val))))
            setattr(settings, key, new_val)
        elif isinstance(current, int) and isinstance(val, int):
            setattr(settings, key, val)
        elif isinstance(current, bool) and isinstance(val, bool):
            setattr(settings, key, val)
        else:
            raise TypeError(f"Cannot assign value of type {type(val)} to setting '{key}'.")

    # If any field that affects terrain/climate changed, mark caches dirty
    dirty_fields = {
        "elevation",
        "temperature",
        "moisture",
        "rainfall_intensity",
        "plate_activity",
        "fantasy_level",
        "wind_strength",
        "seasonal_amplitude",
        "orographic_threshold",
        "orographic_factor",
        "river_branch_threshold",
        "river_branch_chance",
    }
    if any(field in kwargs for field in dirty_fields):
        # We cannot directly call world.mark_dirty() since we only have settings,
        # but consumers of adjust_settings should call world.mark_dirty() as needed.
        pass


# ─────────────────────────────────────────────────────────────────────────────
# == PUBLIC API EXPOSURES ==

__all__ = [
    "World",
    "Road",
    "RiverSegment",
    "perlin_noise",
    "ResourceType",
    "STRATEGIC_RESOURCES",
    "LUXURY_RESOURCES",
    "BIOME_COLORS",
    "register_biome_color",
    "register_biome_rule",
    "InvalidCoordinateError",
    "adjust_settings",
]<|MERGE_RESOLUTION|>--- conflicted
+++ resolved
@@ -959,9 +959,6 @@
                 continue
             d = downhill_map[c]
             if d:
-<<<<<<< HEAD
-                flow[d] = flow.get(d, 0.0) + flow[c]
-=======
                 flow_map[d] = flow_map.get(d, 0.0) + flow_map[c]
                 visited.add(c)
                 # Branching logic
@@ -997,7 +994,6 @@
         rt = max(0.05 * self.settings.rainfall_intensity, avg_flow * 2.0)
         lt = max(0.1 * self.settings.rainfall_intensity, avg_flow * 4.0)
         return rt, lt
->>>>>>> 3132e12b
 
     def _clear_old_water_flags(self, coords: Iterable[Coordinate]) -> None:
         """
