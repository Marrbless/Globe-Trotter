--- conflicted
+++ resolved
@@ -8,19 +8,13 @@
 from typing import Dict, List, Tuple, Optional
 
 from .generation import (
-<<<<<<< HEAD
     perlin_noise,
     terrain_from_elevation,
-=======
->>>>>>> 217e4b64
+    determine_biome,
     generate_elevation_map,
     generate_temperature_map,
     generate_rainfall,
     generate_biome_map,
-<<<<<<< HEAD
-    determine_biome,
-=======
->>>>>>> 217e4b64
 )
 
 Coordinate = Tuple[int, int]
@@ -185,11 +179,7 @@
         self.lakes: List[Coordinate] = []
         self.rng = initialize_random(self.settings)
 
-<<<<<<< HEAD
-        # Precompute climate and biome maps for tests that access them
-=======
         # Precompute world data maps
->>>>>>> 217e4b64
         self.elevation_map = generate_elevation_map(
             self.settings.width, self.settings.height, self.settings
         )
@@ -223,18 +213,11 @@
     def _generate_hex(self, q: int, r: int) -> Hex:
         """Generate a single hex tile using precomputed climate maps."""
         rng = random.Random(hash((q, r, self.settings.seed)))
-<<<<<<< HEAD
+
         elevation = self.elevation_map[r][q]
         temperature = self.temperature_map[r][q]
         moisture = self.rainfall_map[r][q]
         terrain = determine_biome(elevation, temperature, moisture)
-=======
-
-        elevation = self.elevation_map[r][q]
-        temperature = self.temperature_map[r][q]
-        moisture = self.rainfall_map[r][q]
-        terrain = self.biome_map[r][q]
->>>>>>> 217e4b64
         resources = generate_resources(rng, terrain)
 
         return Hex(
@@ -251,17 +234,11 @@
         chunk: List[List[Hex]] = []
         base_q = cx * self.CHUNK_SIZE
         base_r = cy * self.CHUNK_SIZE
-<<<<<<< HEAD
-        for r_off in range(min(self.CHUNK_SIZE, self.height - base_r)):
-            row: List[Hex] = []
-            for q_off in range(min(self.CHUNK_SIZE, self.width - base_q)):
-=======
         y_limit = min(self.CHUNK_SIZE, self.height - base_r)
         x_limit = min(self.CHUNK_SIZE, self.width - base_q)
         for r_off in range(y_limit):
             row: List[Hex] = []
             for q_off in range(x_limit):
->>>>>>> 217e4b64
                 q = base_q + q_off
                 r = base_r + r_off
                 if 0 <= q < self.width and 0 <= r < self.height:
