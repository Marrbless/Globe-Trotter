--- conflicted
+++ resolved
@@ -12,19 +12,14 @@
 
 class ResourceType(Enum):
     """Supported resource types found on hexes."""
-
     FOOD = "food"
     WOOD = "wood"
     STONE = "stone"
     ORE = "ore"
-<<<<<<< HEAD
     METAL = "metal"
-    FOOD = "food"
     CLOTH = "cloth"
-=======
     GOLD = "gold"
     IRON = "iron"
->>>>>>> 88734be3
 
 
 @dataclass(frozen=True)
@@ -75,18 +70,6 @@
     def __setitem__(self, key: str, value) -> None:
         setattr(self, key, value)
 
-    def __getitem__(self, key: str):
-        return getattr(self, key)
-
-    def __setitem__(self, key: str, value) -> None:
-        setattr(self, key, value)
-
-    def __getitem__(self, key: str):
-        return getattr(self, key)
-
-    def __setitem__(self, key: str, value) -> None:
-        setattr(self, key, value)
-
 
 def initialize_random(settings: WorldSettings) -> random.Random:
     """Create a random generator based on the provided seed."""
