--- conflicted
+++ resolved
@@ -1,13 +1,10 @@
 import random
-import os, sys
+import os
+import sys
 sys.path.append(os.path.join(os.path.dirname(__file__), ".."))
 
 from game.game import Game, Map, Position
-<<<<<<< HEAD
-from world import World
-=======
 from world.world import World
->>>>>>> d78bd971
 from game import settings
 
 
