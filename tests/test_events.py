import random
from game.events import EventSystem, SettlementState, Flood, Drought, Raid
from world.world import WorldSettings, World, RiverSegment
import pickle


def test_event_frequency_reduced():
    settings = WorldSettings(seed=42, width=5, height=5)
    world = World(width=settings.width, height=settings.height, settings=settings)
    rng = random.Random(0)
    system = EventSystem(settings, rng=rng)
    state = SettlementState(location=(0, 0))

    events = 0
    for _ in range(50):
        if system.advance_turn(state, world):
            events += 1
    assert events <= 6


def test_event_severity_varies_by_location():
    settings = WorldSettings(seed=42, width=5, height=5)
    world = World(width=settings.width, height=settings.height, settings=settings)

    state_a = SettlementState(location=(0, 0), resources=100, buildings=10)
    state_b = SettlementState(location=(3, 3), resources=100, buildings=10)

    event_a = Flood()
    event_b = Flood()

    event_a.apply(state_a, world)
    event_b.apply(state_b, world)

    assert (state_a.buildings != state_b.buildings) or (state_a.resources != state_b.resources)


def test_flood_converts_river_to_lake(monkeypatch):
    settings = WorldSettings(seed=1, width=3, height=3)
    world = World(width=settings.width, height=settings.height, settings=settings)
    coord = (1, 1)
    hex_ = world.get(*coord)
    hex_.river = True
    world.rivers.append(RiverSegment(coord, (1, 2)))
    state = SettlementState(location=coord)
    event = Flood()
    monkeypatch.setattr(event, "severity", lambda *_: 1.4)
    event.apply(state, world)
    assert hex_.lake
    assert not hex_.river
    assert coord in world.lakes
    assert all(seg.start != coord and seg.end != coord for seg in world.rivers)


def test_drought_drains_lake(monkeypatch):
    settings = WorldSettings(seed=1, width=3, height=3)
    world = World(width=settings.width, height=settings.height, settings=settings)
    coord = (1, 1)
    hex_ = world.get(*coord)
    hex_.lake = True
    hex_.terrain = "water"
    world.lakes.append(coord)
    state = SettlementState(location=coord)
    event = Drought()
    monkeypatch.setattr(event, "severity", lambda *_: 1.4)
    event.apply(state, world)
    assert not hex_.lake
    assert hex_.terrain == "plains"
    assert coord not in world.lakes


def test_raid_raises_hill(monkeypatch):
    settings = WorldSettings(seed=1, width=3, height=3)
    world = World(width=settings.width, height=settings.height, settings=settings)
    coord = (1, 1)
    hex_ = world.get(*coord)
    hex_.terrain = "hills"
    state = SettlementState(location=coord, buildings=10)
    event = Raid()
    monkeypatch.setattr(event, "severity", lambda *_: 1.4)
    event.apply(state, world)
    assert hex_.terrain == "mountains"


<<<<<<< HEAD
def test_disaster_intensity_affects_flood_damage():
    low = WorldSettings(seed=1, width=3, height=3, disaster_intensity=0.0)
    high = WorldSettings(seed=1, width=3, height=3, disaster_intensity=1.0)
    world_low = World(width=low.width, height=low.height, settings=low)
    world_high = World(width=high.width, height=high.height, settings=high)
    loc = (1, 1)
    state_low = SettlementState(location=loc, buildings=10)
    state_high = SettlementState(location=loc, buildings=10)
    Flood().apply(state_low, world_low)
    Flood().apply(state_high, world_high)
    assert state_high.buildings < state_low.buildings
=======
def test_world_changes_disabled(monkeypatch):
    settings = WorldSettings(seed=1, width=3, height=3, world_changes=False)
    world = World(width=settings.width, height=settings.height, settings=settings)
    coord = (1, 1)
    state = SettlementState(location=coord)

    baseline = pickle.dumps(world)

    flood = Flood()
    monkeypatch.setattr(flood, "severity", lambda *_: 1.4)
    flood.apply(state, world)
    assert pickle.dumps(world) == baseline

    drought = Drought()
    monkeypatch.setattr(drought, "severity", lambda *_: 1.4)
    drought.apply(state, world)
    assert pickle.dumps(world) == baseline
>>>>>>> 021b1498
<|MERGE_RESOLUTION|>--- conflicted
+++ resolved
@@ -81,7 +81,6 @@
     assert hex_.terrain == "mountains"
 
 
-<<<<<<< HEAD
 def test_disaster_intensity_affects_flood_damage():
     low = WorldSettings(seed=1, width=3, height=3, disaster_intensity=0.0)
     high = WorldSettings(seed=1, width=3, height=3, disaster_intensity=1.0)
@@ -93,7 +92,8 @@
     Flood().apply(state_low, world_low)
     Flood().apply(state_high, world_high)
     assert state_high.buildings < state_low.buildings
-=======
+
+
 def test_world_changes_disabled(monkeypatch):
     settings = WorldSettings(seed=1, width=3, height=3, world_changes=False)
     world = World(width=settings.width, height=settings.height, settings=settings)
@@ -110,5 +110,4 @@
     drought = Drought()
     monkeypatch.setattr(drought, "severity", lambda *_: 1.4)
     drought.apply(state, world)
-    assert pickle.dumps(world) == baseline
->>>>>>> 021b1498
+    assert pickle.dumps(world) == baseline