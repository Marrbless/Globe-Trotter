from world.world import WorldSettings, World
from world.generation import determine_biome


def test_temperature_and_rainfall_attributes():
    settings = WorldSettings(seed=1, width=3, height=3)
    world = World(width=settings.width, height=settings.height, settings=settings)
    for r in range(settings.height):
        for q in range(settings.width):
            h = world.get(q, r)
            assert 0.0 <= h.temperature <= 1.0
            assert 0.0 <= h.moisture <= 1.0


def test_biome_map_used_for_terrain():
    settings = WorldSettings(seed=2, width=4, height=4)
    world = World(width=settings.width, height=settings.height, settings=settings)
<<<<<<< HEAD
    expected = generate_biome_map(world.elevation_map, world.temperature_map, world.rainfall_map)
    terrains = [
        [world.get(q, r).terrain for q in range(settings.width)]
        for r in range(settings.height)
    ]
    assert terrains == expected
=======
    for r in range(settings.height):
        for q in range(settings.width):
            h = world.get(q, r)
            expected = determine_biome(h.elevation, h.temperature, h.moisture)
            assert h.terrain == expected
>>>>>>> ddae0b91
<|MERGE_RESOLUTION|>--- conflicted
+++ resolved
@@ -8,24 +8,15 @@
     for r in range(settings.height):
         for q in range(settings.width):
             h = world.get(q, r)
-            assert 0.0 <= h.temperature <= 1.0
-            assert 0.0 <= h.moisture <= 1.0
+            assert 0.0 <= h.temperature <= 1.0, f"Temperature out of bounds at ({q},{r}): {h.temperature}"
+            assert 0.0 <= h.moisture <= 1.0, f"Moisture out of bounds at ({q},{r}): {h.moisture}"
 
 
 def test_biome_map_used_for_terrain():
     settings = WorldSettings(seed=2, width=4, height=4)
     world = World(width=settings.width, height=settings.height, settings=settings)
-<<<<<<< HEAD
-    expected = generate_biome_map(world.elevation_map, world.temperature_map, world.rainfall_map)
-    terrains = [
-        [world.get(q, r).terrain for q in range(settings.width)]
-        for r in range(settings.height)
-    ]
-    assert terrains == expected
-=======
     for r in range(settings.height):
         for q in range(settings.width):
             h = world.get(q, r)
             expected = determine_biome(h.elevation, h.temperature, h.moisture)
-            assert h.terrain == expected
->>>>>>> ddae0b91
+            assert h.terrain == expected, f"Biome mismatch at ({q},{r}): got {h.terrain}, expected {expected}"