import os
import sys
import json
import tempfile

sys.path.append(os.path.join(os.path.dirname(__file__), ".."))

from game.game import Game
from world.world import World, ResourceType
import game.persistence as persistence


def make_world():
    w = World(width=3, height=3)
    center = (1, 1)
    for dq, dr in [(1, 0), (-1, 0), (0, 1), (0, -1), (1, -1), (-1, 1)]:
        tile = w.get(center[0] + dq, center[1] + dr)
        if tile:
            tile.terrain = "plains"
    return w


def test_save_and_load(tmp_path, monkeypatch):
    tmp_file = tmp_path / "save.json"
    monkeypatch.setattr(persistence, "SAVE_FILE", tmp_file)
    world = make_world()
    game = Game(world=world)
    game.place_initial_settlement(1, 1)
    player = game.player_faction.name
    game.resources.data[player][ResourceType.FOOD] = 7
    game.save()

    loaded = persistence.load_state()
    assert loaded.resources[player][ResourceType.FOOD] == 7


def test_offline_gains(tmp_path, monkeypatch):
    tmp_file = tmp_path / "save.json"
    monkeypatch.setattr(persistence, "SAVE_FILE", tmp_file)

    world = make_world()
    center = (1, 1)
    for dq, dr in [(1, 0), (-1, 0), (0, 1), (0, -1), (1, -1), (-1, 1)]:
        tile = world.get(center[0] + dq, center[1] + dr)
        if tile:
            tile.resources = {ResourceType.ORE: 1}

    game = Game(world=world)
    game.place_initial_settlement(1, 1)
    player = game.player_faction.name

    monkeypatch.setattr(persistence.time, "time", lambda: 1000.0)
    game.save()

    monkeypatch.setattr(persistence.time, "time", lambda: 1005.0)
    loaded = persistence.load_state(world=world, factions=[game.player_faction])

    assert loaded.population == 5
<<<<<<< HEAD
    assert loaded.resources[player][ResourceType.ORE] == 30
=======
    assert loaded.resources[player][ResourceType.FOOD] == 30


def test_begin_applies_saved_state_to_faction(tmp_path, monkeypatch):
    tmp_file = tmp_path / "save.json"
    monkeypatch.setattr(persistence, "SAVE_FILE", tmp_file)

    world = make_world()
    game = Game(world=world)
    game.place_initial_settlement(1, 1)
    player = game.player_faction.name

    # Prepare some saved data
    game.player_faction.resources[ResourceType.FOOD] = 10
    game.player_faction.citizens.count = 12
    game.resources.data[player][ResourceType.FOOD] = 10
    game.state.resources = game.resources.data
    game.state.population = game.player_faction.citizens.count

    monkeypatch.setattr(persistence.time, "time", lambda: 1000.0)
    persistence.save_state(game.state)

    monkeypatch.setattr(persistence.time, "time", lambda: 1000.0)
    new_game = Game(world=world)
    new_game.place_initial_settlement(1, 1)
    new_game.begin()

    assert new_game.player_faction.resources[ResourceType.FOOD] == 10
    assert new_game.player_faction.citizens.count == 12
>>>>>>> df0fbc86
<|MERGE_RESOLUTION|>--- conflicted
+++ resolved
@@ -56,10 +56,7 @@
     loaded = persistence.load_state(world=world, factions=[game.player_faction])
 
     assert loaded.population == 5
-<<<<<<< HEAD
     assert loaded.resources[player][ResourceType.ORE] == 30
-=======
-    assert loaded.resources[player][ResourceType.FOOD] == 30
 
 
 def test_begin_applies_saved_state_to_faction(tmp_path, monkeypatch):
@@ -87,5 +84,4 @@
     new_game.begin()
 
     assert new_game.player_faction.resources[ResourceType.FOOD] == 10
-    assert new_game.player_faction.citizens.count == 12
->>>>>>> df0fbc86
+    assert new_game.player_faction.citizens.count == 12