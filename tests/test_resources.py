--- conflicted
+++ resolved
@@ -5,11 +5,7 @@
 sys.path.append(os.path.join(os.path.dirname(__file__), ".."))
 
 from game.game import Game
-<<<<<<< HEAD
-from world import World
-=======
 from world.world import World, ResourceType
->>>>>>> d78bd971
 from game.buildings import Farm, LumberMill, Quarry, Mine
 
 
