--- conflicted
+++ resolved
@@ -45,7 +45,7 @@
     initial = game.player_faction.resources[ResourceType.FOOD]
     game.tick()
     after = game.player_faction.resources[ResourceType.FOOD]
-    assert after - initial >= 10  # base + farm bonus
+    assert after - initial >= 10
 
 
 def test_lumbermill_increases_wood():
@@ -92,7 +92,6 @@
 
 
 def test_auto_assignment_gathers_resources(monkeypatch):
-    """Idle citizens should automatically become workers and gather."""
     world = make_world()
     center = (1, 1)
     for dq, dr in [(1, 0), (-1, 0), (0, 1), (0, -1), (1, -1), (-1, 1)]:
@@ -102,9 +101,7 @@
 
     game = Game(world=world)
     game.place_initial_settlement(1, 1)
-    # Remove all assigned workers to simulate idle population
     game.player_faction.workers.assigned = 0
-    # Ensure precondition holds
     assert game.player_faction.workers.assigned == 0
     player = game.player_faction.name
 
@@ -114,7 +111,6 @@
     before = game.resources.data[player][ResourceType.WOOD]
     game.tick()
     after = game.resources.data[player][ResourceType.WOOD]
-    # FactionManager should have assigned all idle citizens as workers
     assert game.player_faction.workers.assigned == game.player_faction.citizens.count
     assert after - before == 6
 
@@ -154,7 +150,6 @@
     game = Game(world=world)
     game.place_initial_settlement(1, 1)
     faction = game.player_faction
-    assert faction is not None
     player = faction.name
 
     before_store = game.resources.data[player][ResourceType.WOOD]
@@ -170,14 +165,11 @@
 
 
 def test_register_uses_faction_resources():
-    """ResourceManager should start with faction's initial amounts."""
     world = World(width=3, height=3)
     game = Game(world=world)
     game.place_initial_settlement(1, 1)
     faction = game.player_faction
-    assert faction is not None
-
-    # Food has a non-zero default value on a new faction
+
     expected_food = faction.resources[ResourceType.FOOD]
     manager = ResourceManager(world)
     manager.register(faction)
@@ -186,54 +178,32 @@
 
 
 def test_advanced_resources_generated():
-    """World generation should include some rare resources."""
     settings = WorldSettings(seed=42, width=5, height=5)
     world = World(width=settings.width, height=settings.height, settings=settings)
 
     advanced = {ResourceType.IRON, ResourceType.GOLD, ResourceType.WHEAT, ResourceType.WOOL}
     found: set[ResourceType] = set()
-<<<<<<< HEAD
     for hex_ in world.all_hexes():
         for res in hex_.resources:
             if res in advanced:
                 found.add(res)
-=======
-    for r in range(settings.height):
-        for q in range(settings.width):
-            hex_ = world.get(q, r)
-            for res in hex_.resources:
-                if res in advanced:
-                    found.add(res)
->>>>>>> ddae0b91
 
     assert any(res in found for res in advanced)
 
 
 def test_strategic_and_luxury_resources_generated():
-    """World generation should include strategic and luxury resources."""
     settings = WorldSettings(seed=99, width=10, height=10)
     world = World(width=settings.width, height=settings.height, settings=settings)
 
     strategic_found: set[ResourceType] = set()
     luxury_found: set[ResourceType] = set()
 
-<<<<<<< HEAD
     for hex_ in world.all_hexes():
         for res in hex_.resources:
             if res in STRATEGIC_RESOURCES:
                 strategic_found.add(res)
             if res in LUXURY_RESOURCES:
                 luxury_found.add(res)
-=======
-    for r in range(settings.height):
-        for q in range(settings.width):
-            hex_ = world.get(q, r)
-            for res in hex_.resources:
-                if res in STRATEGIC_RESOURCES:
-                    strategic_found.add(res)
-                if res in LUXURY_RESOURCES:
-                    luxury_found.add(res)
->>>>>>> ddae0b91
 
     assert strategic_found
     assert luxury_found