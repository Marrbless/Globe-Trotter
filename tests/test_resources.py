import pytest
import os
import sys

sys.path.append(os.path.join(os.path.dirname(__file__), ".."))

from game.game import Game
<<<<<<< HEAD
from world.world import World
=======
from game.world import World
from game.buildings import Farm, LumberMill, Quarry, Mine
>>>>>>> 746906e4


def make_world():
    w = World(width=3, height=3)
    center = (1, 1)
    for dq, dr in [(1, 0), (-1, 0), (0, 1), (0, -1), (1, -1), (-1, 1)]:
        tile = w.get(center[0] + dq, center[1] + dr)
        if tile:
            tile.terrain = "plains"
    return w


def test_resources_increase_without_buildings():
    world = make_world()
    game = Game(world=world)
    game.place_initial_settlement(1, 1)
    initial = game.player_faction.resources["food"]
    for _ in range(5):
        game.tick()
    after = game.player_faction.resources["food"]
    assert after > initial


def test_farm_increases_food():
    world = make_world()
    game = Game(world=world)
    game.place_initial_settlement(1, 1)
    game.player_faction.buildings.append(Farm())
    initial = game.player_faction.resources["food"]
    game.tick()
    after = game.player_faction.resources["food"]
    assert after - initial >= 10  # base + farm bonus


def test_lumbermill_increases_wood():
    world = make_world()
    game = Game(world=world)
    game.place_initial_settlement(1, 1)
    game.player_faction.buildings.append(LumberMill())
    initial = game.player_faction.resources["wood"]
    game.tick()
    after = game.player_faction.resources["wood"]
    assert after - initial >= 3


def test_quarry_increases_stone():
    world = make_world()
    game = Game(world=world)
    game.place_initial_settlement(1, 1)
    game.player_faction.buildings.append(Quarry())
    initial = game.player_faction.resources["stone"]
    game.tick()
    after = game.player_faction.resources["stone"]
    assert after - initial >= 2<|MERGE_RESOLUTION|>--- conflicted
+++ resolved
@@ -5,12 +5,8 @@
 sys.path.append(os.path.join(os.path.dirname(__file__), ".."))
 
 from game.game import Game
-<<<<<<< HEAD
-from world.world import World
-=======
 from game.world import World
 from game.buildings import Farm, LumberMill, Quarry, Mine
->>>>>>> 746906e4
 
 
 def make_world():
