--- conflicted
+++ resolved
@@ -3,13 +3,10 @@
 def test_rivers_generated():
     settings = WorldSettings(seed=1, width=5, height=5, rainfall_intensity=1.0)
     world = World(width=settings.width, height=settings.height, settings=settings)
-    assert len(world.rivers) > 0
-<<<<<<< HEAD
-    assert any(hex_.lake for hex_ in world.all_hexes())
-=======
-    assert any(
-        world.get(q, r).lake
-        for r in range(settings.height)
-        for q in range(settings.width)
-    )
->>>>>>> ddae0b91
+
+    # Assert rivers were generated
+    assert len(world.rivers) > 0, "Expected at least one river to be generated"
+
+    # Assert at least one tile is a lake
+    lakes_present = any(hex_.lake for hex_ in world.all_hexes())
+    assert lakes_present, "Expected at least one lake to be generated"