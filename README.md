# Python Strategy Game Prototypes

This repository contains modular prototypes for a turn-based strategy game. It includes:

- A **Faction Creation UI** to let players customize their faction
- A **Defense Building Selection UI** to pick starting structures
- A **Map Viewer** for exploring generated worlds
- A **Procedural World Generator** using hex tiles
- A **Game Runtime Module** that spawns AI factions after the player starts the game

---

## Requirements

* Python 3.10+
* [DearPyGui](https://github.com/hoffstadt/dearpygui) for all GUI windows
* [pytest](https://docs.pytest.org/) for running the test suite

Install the Python packages with:

```bash
pip install dearpygui pytest
```

## 1. Faction Creation UI

A simple GUI for experimenting with player faction creation.

**Location:** `ui/faction_creation.py`

### How to Run

```bash
python ui/faction_creation.py
```

## 2. Defense Building Selection UI

Choose which defensive structures your settlement will start with.

**Location:** `ui/defense_building_ui.py`

### How to Run

```bash
python ui/defense_building_ui.py
```

## 3. Map Viewer

View a generated world map and select a hex tile using mouse controls.

**Location:** `ui/map_view.py`

### How to Run

```bash
python ui/map_view.py
```

## 4. Random Event System

The `game.events` module provides a lightweight framework for triggering
random events such as floods, droughts or raids during gameplay. Each
event affects a settlement's resources, population and buildings.
Probabilities are influenced by configurable event weights and the
world's weather settings, allowing different worlds to feel unique.

Example usage:

```python
from world.world import WorldSettings
from game.events import EventSystem, SettlementState

settings = WorldSettings()
events = EventSystem(settings, event_weights={"flood": 1.0, "drought": 1.0, "raid": 0.5})
state = SettlementState()

# Advance turns and print triggered events
for _ in range(10):
    event = events.advance_turn(state)
    if event:
        print("Triggered", event.name)
```

## Running the Game

Launch the main prototype loop with:

```bash
python main.py
```

This loads `save.json` if it exists, applying any resource gains that would have
accumulated while the game was not running. Pass `--save-file <path>` to write
the session's progress to a custom location.

## Worker Assignment Efficiency

Factions can either rely on automated worker assignment or manually place
workers each tick. Automated assignment gathers resources at reduced efficiency
(80% of what manual placement would yield). Use the MapView worker dialog or set
`manual_assignment` on your faction to take full control.

## Saving Progress

<<<<<<< HEAD
Call `game.save()` from your own scripts to persist the current state. Pass a
file path to `game.save(path)` if you want to use a custom save file rather than
the default `save.json`. The next time you run the game, `load_state(path)` will
apply offline progress based on the timestamp stored in that file.
=======
Call `game.save()` from your own scripts to persist the current state. By
default the data is written to `save.json`, but both `save_state()` and
`load_state()` accept an optional file path if you want to use a different
location. On the next run, `load_state()` will apply offline progress based on
the timestamp stored in that file.
>>>>>>> c2bf4325

## Recommended World Sizes

World generation is chunk-based. For good performance, keep finite maps under
about **100×100** tiles. When using infinite mode, limit `max_active_chunks`
to roughly **100** so river generation and caching remain fast.

## Running Tests

Execute the unit tests with:

```bash
pytest
```<|MERGE_RESOLUTION|>--- conflicted
+++ resolved
@@ -104,18 +104,10 @@
 
 ## Saving Progress
 
-<<<<<<< HEAD
-Call `game.save()` from your own scripts to persist the current state. Pass a
-file path to `game.save(path)` if you want to use a custom save file rather than
-the default `save.json`. The next time you run the game, `load_state(path)` will
-apply offline progress based on the timestamp stored in that file.
-=======
-Call `game.save()` from your own scripts to persist the current state. By
-default the data is written to `save.json`, but both `save_state()` and
-`load_state()` accept an optional file path if you want to use a different
-location. On the next run, `load_state()` will apply offline progress based on
-the timestamp stored in that file.
->>>>>>> c2bf4325
+Saving Progress
+Call game.save() from your own scripts to persist the current state. By default, the data is written to save.json. 
+You can optionally pass a file path to game.save(path) to write to a custom location. 
+Similarly, load_state(path) will restore the game state from that file and apply offline progress based on the timestamp stored in it.
 
 ## Recommended World Sizes
 
