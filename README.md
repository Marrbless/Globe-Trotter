--- conflicted
+++ resolved
@@ -1,32 +1,20 @@
-# Projects
+# Python Strategy Game Prototypes
 
-<<<<<<< HEAD
-This repository contains a minimal example of a simple game framework written in Python. It demonstrates spawning AI factions on a map after the player places the initial settlement and clicks "Begin".
+This repository contains modular prototypes for a turn-based strategy game. It includes:
 
-## Running the example
+- A **Faction Creation UI** to let players customize their faction
+- A **Procedural World Generator** using hex tiles
+- A **Game Runtime Module** that spawns AI factions after the player starts the game
 
-```
-python -m game.game
-```
+---
 
-The number of AI factions and map size are configurable in `game/settings.py`.
-=======
-This repository contains modules for procedural world generation.
+## 1. Faction Creation UI
 
-## World Generation Module
+A simple GUI that lets users configure their faction.
 
-The `world/generation.py` module provides utilities to create a hex based
-world with configurable settings.
+**Location:** `ui/faction_creation.py`
 
-```
-from world.generation import WorldSettings, adjust_settings, generate_hexes
+### How to Run
 
-settings = WorldSettings(seed=42, width=10, height=10)
-adjust_settings(settings, moisture=0.7, elevation=0.3)
-world = generate_hexes(settings)
-hex_tile = world.get_hex(0, 0)
-```
-
-`WorldSettings` exposes sliders such as moisture, elevation and temperature to
-influence the generated terrain.
->>>>>>> 43efd5a3
+```bash
+python ui/faction_creation.py